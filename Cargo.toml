[package]
name = "robrix"
authors = [
    "Kevin Boos <kevinaboos@gmail.com>",
    "Robius Project Maintainers",
]
description = "A Matrix chat client written using Makepad + Robius app dev framework in Rust."
documentation = "https://docs.rs/robrix"
edition = "2021"
homepage = "https://robius.rs/"
keywords = ["matrix", "chat", "client", "robrix", "robius"]
license = "MIT"
readme = "README.md"
repository = "https://github.com/project-robius/robrix"
version = "0.0.1-pre-alpha"
metadata.makepad-auto-version = "zqpv-Yj-K7WNVK2I8h5Okhho46Q="

[dependencies]
makepad-widgets = { git = "https://github.com/makepad/makepad", branch = "rik" }

## Including this crate automatically configures all `robius-*` crates to work with Makepad.
robius-use-makepad = "0.1.1"
robius-open = "0.1.2"
## A fork of the `directories` crate that adds support for Android by using our `robius-android-env` crate.
robius-directories = "5.0.1"
robius-location = { git = "https://github.com/project-robius/robius-location" }

anyhow = "1.0"
chrono = "0.4"
clap = { version = "4.0.16", features = ["derive"] }
crossbeam-channel = "0.5.10"
crossbeam-queue = "0.3.8"
eyeball = { version = "0.8.8", features = ["tracing"] }
eyeball-im = "0.5.0"
futures-util = "0.3"
htmlize = "1.0.5"
imbl = { version = "3.0.0", features = ["serde"] }  # same as matrix-sdk-ui
imghdr = "0.7.0"
linkify = "0.10.0"
matrix-sdk = { git = "https://github.com/matrix-org/matrix-rust-sdk", default-features = false, features = [ "experimental-sliding-sync", "e2e-encryption", "automatic-room-key-forwarding", "markdown", "sqlite", "rustls-tls", "bundled-sqlite", "sso-login" ] }
matrix-sdk-ui = { git = "https://github.com/matrix-org/matrix-rust-sdk", default-features = false, features = [ "rustls-tls" ] }
rand = "0.8.5"
rangemap = "1.5.0"
serde = "1.0"
serde_json = "1.0"
tokio = { version = "1.33.0", features = ["macros", "rt-multi-thread"] }
tracing-subscriber = "0.3.17"
unicode-segmentation = "1.11.0"
url = "2.5.0"
emojis = "0.6.1"
bytesize = "1.3.0"


###################################################################################################
#### Note: we now enable the usage of `rustls-tls` and the `bundled-sqlite` features in the 2  ####
####       matrix crate dependencies, so the below android- and windows-specific dependencies  ####
####       are no longer needed. However, if you wish to disable those features, you would     ####
####       need to re-enable the below target-specific dependencies.                           ####
###################################################################################################

## On Android, we currently build OpenSSL and SQLite from
## the vendored source code, because on macOS hosts there aren't yet
## prebuilt versions readily available, nor easily-configured pkg-config sysroots
## like there are on Linux.
##
## Even though we don't directly depend on these crates in Robrix,
## specifying them here with the `vendored`/`bundled` features
## will cause cargo to enable those features across the entire build
## (called "feature unification", see https://doc.rust-lang.org/cargo/reference/features.html#feature-unification),
## meaning that any other crate that depends on them will also use the vendored versions.
##
## Technically, we don't need these when building for Android on Linux systems,
## but there's no way to specify that in Cargo.toml, so we just always include them.
## Plus, this makes builds more reproducible across host systems,
## and avoids the issue of needing to set up pkg-config sysroots on Linux.
##
# [target.'cfg(target_os = "android")'.dependencies]
# openssl = { version = "*", features = ["vendored"] }
# rusqlite = { version = "*", features = ["bundled"] }

## On Windows, there are prebuilt versions of sqlite3 available,
## but building it from bundled source is just easier and works out of the box.
##
## If you don't want to include sqlite3 as a static library built from source,
## you can comment out the below lines and link against a prebuilt version.
## One way to easily do this is to install sqlite using a package manager like `chocolatey`
## (see <https://stackoverflow.com/a/76427629>). Another way is to or download it
## directly from the sqlite website: <https://www.sqlite.org/download.html>,
## where you'll want the 64-bit DLL (x64) under "Precompiled Binaries for Windows".
## You'll need to add the directory of that prebuilt sqlite DLL to your path env variable.
##
# [target.'cfg(target_os = "windows")'.dependencies]
# rusqlite = { version = "*", features = ["bundled"] }


[package.metadata.docs.rs]
all-features = true


# Temporarily include all debug info even for release builds.
[profile.release]
debug = "full"




## Configuration for `cargo packager`
[package.metadata.packager]
product_name = "Robrix"
identifier = "org.robius.robrix"
category = "SocialNetworking"
authors = ["Project Robius <contact@robius.rs>", "Kevin Boos <kevinaboos@gmail.com>"]
publisher = "robius"
license_file = "LICENSE-MIT"
copyright = "Copyright 2023-2024, Project Robius"
homepage = "https://github.com/project-robius"
### Note: there is an 80-character max for each line of the `long_description`.
long_description = """
Robrix is a multi-platform Matrix chat client written in pure Rust
using the Makepad UI framework (https://github.com/makepad/makepad)
and the Project Robius app dev framework and platform abstractions
(https://github.com/project-robius).
Robrix runs on all major desktop and mobile platforms:
macOS, Windows, Linux, Android, and iOS.
"""
icons = ["./packaging/robrix_logo_alpha.png"]
out_dir = "./dist"

## The below command primarily uses cargo-metadata to determine the path of the `makepad_widgets` crate on the host build system,
## and copies the `makepad-widgets/resources` directory to the `./dist/resources/makepad_widgets` directory.
## We also copy the Robrix project's `resources/` directory to the `./dist/resources/robrix` directory.
##
## This is necessary because the `cargo packager` command only supports defining resources at a known path
## (see the below `resources = [...]` block below),
## so we need to copy the resources to a known fixed (static) path before packaging,
## such that cargo-packager can locate them and include them in the final package.
before-packaging-command = """
robius-packaging-commands before-packaging \
    --force-makepad \
    --binary-name robrix \
    --path-to-binary ./target/release/robrix
"""


## See the above paragraph comments for more info on how we create/populate the below `src` directories.
resources = [
    { src = "./dist/resources/makepad_widgets", target = "makepad_widgets" },
    { src = "./dist/resources/robrix", target = "robrix" },
]

## We then build the entire Robrix project and set the `MAKEPAD`/`MAKEPAD_PACKAGE_DIR` env vars to the proper value.
## * For macOS app bundles, this should be set to `.` because we set the `apple_bundle` cfg option
##   for Makepad, which causes Makepad to look for resources in the `Contents/Resources/` directory,
##   which is where the resources are located for an Apple app bundle (`.app` and `.dmg`).
## * For Debian `.deb` packages, this should be set to `/usr/lib/<main-binary-name>`,
##   which is currently `/usr/lib/robrix`.
##   This is the directory in which `dpkg` copies app resource files to when installing the `.deb` package.
##   * On Linux, we also strip the binaries of unneeded content, as required for Debian packages.
##   * For Debian and Pacman (still a to-do!) packages, we also auto-generate the list of dependencies required by Robrix.
##
before-each-package-command = """
robius-packaging-commands before-each-package \
    --force-makepad \
    --binary-name robrix \
    --path-to-binary ./target/release/robrix
"""

deep_link_protocols = [
    { schemes = ["robrix", "matrix"], role = "viewer" }, ## `name` is left as default
]

[package.metadata.packager.deb]
depends = "./dist/depends_deb.txt"
desktop_template = "./packaging/robrix.desktop"
section = "utils"

[package.metadata.packager.macos]
minimum_system_version = "11.0"
frameworks = [ ]
info_plist_path = "./packaging/Info.plist"
entitlements = "./packaging/Entitlements.plist"
signing_identity = "Developer ID Application: AppChef Inc. (SFVQ5V48GD)"


## Configuration for `cargo packager`'s generation of a macOS `.dmg`.
[package.metadata.packager.dmg]
background = "./packaging/Robrix macOS dmg background.png"
window_size = { width = 960, height = 540 }
app_position = { x = 200, y = 250 }
application_folder_position = { x = 760, y = 250 }


## Configuration for `cargo packager`'s generation of a Windows `.exe` setup installer.
[package.metadata.packager.nsis]
## See this: <https://nsis.sourceforge.io/Docs/Chapter4.html#varconstant>
appdata_paths = [
    "$APPDATA/$PUBLISHER/$PRODUCTNAME",
    "$LOCALAPPDATA/$PRODUCTNAME",
]

<<<<<<< HEAD
[lints.rust]
keyword_idents_2024 = "forbid"
non_ascii_idents = "forbid"
non_local_definitions = "forbid"
unsafe_op_in_unsafe_fn = "forbid"

unexpected_cfgs = "warn"
unnameable_types = "warn"
unused_import_braces = "warn"

[lints.clippy]
correctness = "warn"
suspicious = "warn"
complexity = "warn"
perf = "warn"
needless_lifetimes = "warn"
too_many_arguments = "warn"

cast_possible_truncation = "warn"
collection_is_never_read = "warn"
dbg_macro = "warn"
infinite_loop = "warn"
large_include_file = "warn"
large_stack_arrays = "warn"
match_same_arms = "warn"
mismatching_type_param_order = "warn"
partial_pub_fields = "warn"
return_self_not_must_use = "warn"
=======

## Configuration for clippy
[lints.clippy]
collapsible_if = "allow"
collapsible_else_if = "allow"
too_many_arguments = "allow"
blocks_in_conditions = "allow"
used_underscore_binding = "allow"
module_name_repetitions = "allow"
>>>>>>> efc160c5
<|MERGE_RESOLUTION|>--- conflicted
+++ resolved
@@ -198,7 +198,6 @@
     "$LOCALAPPDATA/$PRODUCTNAME",
 ]
 
-<<<<<<< HEAD
 [lints.rust]
 keyword_idents_2024 = "forbid"
 non_ascii_idents = "forbid"
@@ -210,12 +209,17 @@
 unused_import_braces = "warn"
 
 [lints.clippy]
+collapsible_if = "allow"
+collapsible_else_if = "allow"
+too_many_arguments = "allow"
+blocks_in_conditions = "allow"
+used_underscore_binding = "allow"
+module_name_repetitions = "allow"
 correctness = "warn"
 suspicious = "warn"
 complexity = "warn"
 perf = "warn"
 needless_lifetimes = "warn"
-too_many_arguments = "warn"
 
 cast_possible_truncation = "warn"
 collection_is_never_read = "warn"
@@ -226,15 +230,4 @@
 match_same_arms = "warn"
 mismatching_type_param_order = "warn"
 partial_pub_fields = "warn"
-return_self_not_must_use = "warn"
-=======
-
-## Configuration for clippy
-[lints.clippy]
-collapsible_if = "allow"
-collapsible_else_if = "allow"
-too_many_arguments = "allow"
-blocks_in_conditions = "allow"
-used_underscore_binding = "allow"
-module_name_repetitions = "allow"
->>>>>>> efc160c5
+return_self_not_must_use = "warn"