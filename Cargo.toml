--- conflicted
+++ resolved
@@ -129,8 +129,6 @@
 ## See <https://github.com/openwallet-foundation/askar/pull/386>
 askar-storage = { git = "https://github.com/openwallet-foundation/askar.git", rev = "0b919bb58205416df7cd2cc1a24ce52373cbe105" }
 
-<<<<<<< HEAD
-=======
 
 ## This is a temporary patch to add the TSP signature field to the `RoomMessageEventContent` type.
 ##
@@ -146,7 +144,6 @@
 ruma = { git = "https://github.com/project-robius/ruma.git", branch = "tsp" }
 
 
->>>>>>> a2543608
 [package.metadata.docs.rs]
 all-features = true
 
