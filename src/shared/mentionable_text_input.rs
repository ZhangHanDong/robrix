--- conflicted
+++ resolved
@@ -1039,23 +1039,6 @@
         }
     }
 
-<<<<<<< HEAD
-=======
-    /// Returns a reference to the inner `TextInput` widget.
-    pub fn text_input_ref(&self) -> TextInputRef {
-        self.borrow()
-            .map(|inner| inner.cmd_text_input.text_input_ref())
-            .unwrap_or_default()
-    }
-
-    /// Sets the room members for this text input
-    pub fn set_room_members(&self, members: Arc<Vec<RoomMember>>) {
-        if let Some(mut inner) = self.borrow_mut() {
-            inner.set_room_members(members);
-        }
-    }
->>>>>>> 6b3181d5
-
     /// Sets whether the current user can notify the entire room (@room mention)
     pub fn set_can_notify_room(&self, can_notify: bool) {
         if let Some(mut inner) = self.borrow_mut() {
