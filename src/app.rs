--- conflicted
+++ resolved
@@ -103,8 +103,15 @@
                         <PopupList> {}
                         
                         // Context menus should be shown in front of other UI elements,
-                        // but behind the verification modal.
+                        // but behind verification modals.
                         new_message_context_menu = <NewMessageContextMenu> { }
+
+                        // Show the logout confirmation modal.
+                        logout_confirm_modal = <Modal> {
+                            content: {
+                                logout_confirm_modal_inner = <LogoutConfirmModal> {}
+                            }
+                        }
 
                         // Show incoming verification requests in front of the aforementioned UI elements.
                         verification_modal = <Modal> {
@@ -112,17 +119,9 @@
                                 verification_modal_inner = <VerificationModal> {}
                             }
                         }
-
-<<<<<<< HEAD
                         tsp_verification_modal = <Modal> {
                             content: {
                                 tsp_verification_modal_inner = <TspVerificationModal> {}
-=======
-                        // Logout confirmation modal 
-                        logout_confirm_modal = <Modal> {
-                            content: {
-                                logout_confirm_modal_inner = <LogoutConfirmModal> {}
->>>>>>> 0a7263ed
                             }
                         }
 
