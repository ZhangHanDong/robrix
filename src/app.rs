//! The top-level application content.
//!
//! See `handle_startup()` for the first code that runs on app startup.

// Ignore clippy warnings in `DeRon` macro derive bodies.
#![allow(clippy::question_mark)]

use std::collections::HashMap;
use makepad_widgets::{makepad_micro_serde::*, *};
use matrix_sdk::ruma::{OwnedRoomId, RoomId};
use crate::{
<<<<<<< HEAD
    home::{
        main_desktop_ui::MainDesktopUiAction,
        new_message_context_menu::NewMessageContextMenuWidgetRefExt,
        room_screen::MessageAction,
        rooms_list::RoomsListAction,
    },
    join_leave_room_modal::{
        JoinLeaveRoomModalAction,
        JoinLeaveRoomModalWidgetRefExt,
    },
    login::login_screen::LoginAction,
    persistent_state::{
        load_window_state,
        save_room_panel,
        save_window_state,
    },
    shared::callout_tooltip::{
        CalloutTooltipOptions,
        CalloutTooltipWidgetRefExt,
        TooltipAction,
    },
    sliding_sync::current_user_id,
    utils::{
        room_name_or_id,
        OwnedRoomIdRon,
    },
    verification::VerificationAction,
    verification_modal::{
        VerificationModalAction,
        VerificationModalWidgetRefExt,
    },
=======
    home::{main_desktop_ui::MainDesktopUiAction, new_message_context_menu::NewMessageContextMenuWidgetRefExt, room_screen::MessageAction, rooms_list::RoomsListAction}, join_leave_room_modal::{JoinLeaveRoomModalAction, JoinLeaveRoomModalWidgetRefExt}, login::login_screen::LoginAction, persistent_state::{load_window_state, save_app_state, save_window_state}, shared::callout_tooltip::{CalloutTooltipOptions, CalloutTooltipWidgetRefExt, TooltipAction}, sliding_sync::current_user_id, utils::{room_name_or_id, OwnedRoomIdRon}, verification::VerificationAction, verification_modal::{VerificationModalAction, VerificationModalWidgetRefExt}
>>>>>>> 5d5bc207
};
use serde::{self, Deserialize, Serialize};

live_design! {
    use link::theme::*;
    use link::shaders::*;
    use link::widgets::*;

    use crate::shared::styles::*;
    use crate::home::home_screen::HomeScreen;
    use crate::verification_modal::VerificationModal;
    use crate::join_leave_room_modal::JoinLeaveRoomModal;
    use crate::login::login_screen::LoginScreen;
    use crate::shared::popup_list::PopupList;
    use crate::home::new_message_context_menu::*;
    use crate::shared::callout_tooltip::CalloutTooltip;


    App = {{App}} {
        ui: <Root>{
            main_window = <Window> {
                window: {inner_size: vec2(1280, 800), title: "Robrix"},
                pass: {clear_color: #FFFFFF00}
                caption_bar = {
                    caption_label = {
                        label = {
                            margin: {left: 65},
                            align: {x: 0.5},
                            text: "Robrix",
                            draw_text: {color: (COLOR_TEXT)}
                        }
                    }
                    windows_buttons = {
                        // Note: these are the background colors of the buttons used in Windows:
                        // * idle: Clear, for all three buttons.
                        // * hover: #E9E9E9 for minimize and maximize, #E81123 for close.
                        // * down: either darker (on light mode) or lighter (on dark mode).
                        //
                        // However, the DesktopButton widget doesn't support drawing a background color yet,
                        // so these colors are the colors of the icon itself, not the background highlight.
                        // When it supports that, we will keep the icon color always black,
                        // and change the background color instead based on the above colors.
                        min   = { draw_bg: {color: #0, color_hover: #9, color_down: #3} }
                        max   = { draw_bg: {color: #0, color_hover: #9, color_down: #3} }
                        close = { draw_bg: {color: #0, color_hover: #E81123, color_down: #FF0015} }
                    }
                    draw_bg: {color: #F3F3F3},
                }
            

                body = {
                    padding: 0,

                    <View> {
                        width: Fill, height: Fill,
                        flow: Overlay,

                        home_screen_view = <View> {
                            visible: false
                            home_screen = <HomeScreen> {}
                        }
                        join_leave_modal = <Modal> {
                            content: {
                                join_leave_modal_inner = <JoinLeaveRoomModal> {}
                            }
                        }
                        login_screen_view = <View> {
                            visible: true
                            login_screen = <LoginScreen> {}
                        }
                        <PopupList> {}
                        
                        // Context menus should be shown in front of other UI elements,
                        // but behind the verification modal.
                        new_message_context_menu = <NewMessageContextMenu> { }

                        // We want the verification modal to always show up on top of
                        // all other elements when an incoming verification request is received.
                        verification_modal = <Modal> {
                            content: {
                                verification_modal_inner = <VerificationModal> {}
                            }
                        }

                        // Tooltips must be shown in front of all other UI elements,
                        // since they can be shown as a hover atop any other widget.
                        app_tooltip = <CalloutTooltip> {}
                    }
                } // end of body
            }
        }
    }
}

app_main!(App);

#[derive(Live)]
pub struct App {
    #[live]
    ui: WidgetRef,

    #[rust]
    app_state: AppState,
}

impl LiveRegister for App {
    fn live_register(cx: &mut Cx) {
        // Order matters here, as some widget definitions depend on others.
        // `makepad_widgets` must be registered first,
        // then `shared`` widgets (in which styles are defined),
        // then other modules widgets.
        makepad_widgets::live_design(cx);
        crate::shared::live_design(cx);
        crate::settings::live_design(cx);
        crate::room::live_design(cx);
        crate::join_leave_room_modal::live_design(cx);
        crate::verification_modal::live_design(cx);
        crate::home::live_design(cx);
        crate::profile::live_design(cx);
        crate::login::live_design(cx);
    }
}

impl LiveHook for App {
    fn after_update_from_doc(&mut self, cx: &mut Cx) {
        self.update_login_visibility(cx);
    }
}

impl MatchEvent for App {
    fn handle_startup(&mut self, cx: &mut Cx) {
        // Initialize the project directory here from the main UI thread
        // such that background threads/tasks will be able to can access it.
        let _app_data_dir = crate::app_data_dir();
        log!("App::handle_startup(): app_data_dir: {:?}", _app_data_dir);

        self.update_login_visibility(cx);

        log!("App::handle_startup(): starting matrix sdk loop");
        crate::sliding_sync::start_matrix_tokio().unwrap();
        if let Err(e) = load_window_state(self.ui.window(id!(main_window)), cx) {
            error!("Failed to load window state: {}", e);
        }
    }

    fn handle_actions(&mut self, cx: &mut Cx, actions: &Actions) {
        for action in actions {
            if let Some(LoginAction::LoginSuccess) = action.downcast_ref() {
                log!("Received LoginAction::LoginSuccess, hiding login view.");
                self.app_state.logged_in = true;
                self.update_login_visibility(cx);
                self.ui.redraw(cx);
                continue;
            }

            // Handle an action requesting to open the new message context menu.
            if let MessageAction::OpenMessageContextMenu { details, abs_pos } = action.as_widget_action().cast() {
                self.ui.callout_tooltip(id!(app_tooltip)).hide(cx);
                let new_message_context_menu = self.ui.new_message_context_menu(id!(new_message_context_menu));
                let expected_dimensions = new_message_context_menu.show(cx, details);
                // Ensure the context menu does not spill over the window's bounds.
                let rect = self.ui.window(id!(main_window)).area().rect(cx);
                let pos_x = min(abs_pos.x, rect.size.x - expected_dimensions.x);
                let pos_y = min(abs_pos.y, rect.size.y - expected_dimensions.y);
                new_message_context_menu.apply_over(cx, live! {
                    main_content = { margin: { left: (pos_x), top: (pos_y) } }
                });
                self.ui.redraw(cx);
                continue;
            }

<<<<<<< HEAD
            // Handle the dock UI being restored from persistent storage.
            if let Some(RoomsPanelRestoreAction::RestoreDockFromPersistentState(rooms_panel_state)) = action.downcast_ref() {
                self.app_state.saved_dock_state = rooms_panel_state.clone();
                cx.action(MainDesktopUiAction::LoadDockFromAppState);
            }

            // Handle when a user has selected a room in the RoomsList.
=======
            if let Some(AppStateAction::RestoreAppStateFromPersistentState(app_state)) = action.downcast_ref() {
                // Ignore the `logged_in` state that was stored persistently.
                let logged_in_actual = self.app_state.logged_in;
                self.app_state = app_state.clone();
                self.app_state.logged_in = logged_in_actual;
                cx.action(MainDesktopUiAction::LoadDockFromAppState);
            }

>>>>>>> 5d5bc207
            if let RoomsListAction::Selected(selected_room) = action.as_widget_action().cast() {
                // A room has been selected, update the app state and navigate to the main content view.
                let display_name = room_name_or_id(selected_room.room_name(), selected_room.room_id());
                self.app_state.selected_room = Some(selected_room);
                // Set the Stack Navigation header to show the name of the newly-selected room.
                self.ui
                    .label(id!(main_content_view.header.content.title_container.title))
                    .set_text(cx, &display_name);

                // Navigate to the main content view
                cx.widget_action(
                    self.ui.widget_uid(),
                    &Scope::default().path,
                    StackNavigationAction::NavigateTo(live_id!(main_content_view))
                );
                self.ui.redraw(cx);
                continue;
            }

            // Handle actions that instruct us to update the top-level app state.
            match action.as_widget_action().cast() {
                AppStateAction::RoomFocused(selected_room) => {
                    self.app_state.selected_room = Some(selected_room.clone());
                    continue;
                }
                AppStateAction::FocusNone => {
                    self.app_state.selected_room = None;
                    continue;
                }
                AppStateAction::UpgradedInviteToJoinedRoom(room_id) => {
                    if let Some(selected_room) = self.app_state.selected_room.as_mut() {
                        let did_upgrade = selected_room.upgrade_invite_to_joined(&room_id);
                        // Updating the AppState's selected room and issuing a redraw
                        // will cause the MainMobileUI to redraw the newly-joined room.
                        if did_upgrade {
                            self.ui.redraw(cx);
                        }
                    }
                    continue;
                }
                _ => {}
            }

            // Handle actions for showing or hiding the tooltip.
            match action.as_widget_action().cast() {
                TooltipAction::HoverIn {
                    widget_rect,
                    text,
                    text_color,
                    bg_color,
                } => {
                    // Don't show any tooltips if the message context menu is currently shown.
                    if self.ui.new_message_context_menu(id!(new_message_context_menu)).is_currently_shown(cx) {
                        self.ui.callout_tooltip(id!(app_tooltip)).hide(cx);
                    }
                    else {
                        self.ui.callout_tooltip(id!(app_tooltip)).show_with_options(
                            cx,
                            &text,
                            CalloutTooltipOptions {
                                widget_rect,
                                text_color,
                                bg_color,
                            },
                        );
                    }
                    continue;
                }
                TooltipAction::HoverOut => {
                    self.ui.callout_tooltip(id!(app_tooltip)).hide(cx);
                    continue;
                }
                _ => {}
            }

            // Handle actions needed to open/close the join/leave room modal.
            match action.downcast_ref() {
                Some(JoinLeaveRoomModalAction::Open(kind)) => {
                    self.ui.join_leave_room_modal(id!(join_leave_modal_inner)).set_kind(cx, kind.clone());
                    self.ui.modal(id!(join_leave_modal)).open(cx);
                    continue;
                }
                Some(JoinLeaveRoomModalAction::Close { was_internal, .. }) => {
                    if *was_internal {
                        self.ui.modal(id!(join_leave_modal)).close(cx);
                    }
                    continue;
                }
                _ => {}
            }

            // `VerificationAction`s come from a background thread, so they are NOT widget actions.
            // Therefore, we cannot use `as_widget_action().cast()` to match them.
            //
            // Note: other verification actions are handled by the verification modal itself.
            if let Some(VerificationAction::RequestReceived(state)) = action.downcast_ref() {
                self.ui.verification_modal(id!(verification_modal_inner))
                    .initialize_with_data(cx, state.clone());
                self.ui.modal(id!(verification_modal)).open(cx);
                continue;
            }
            if let Some(VerificationModalAction::Close) = action.downcast_ref() {
                self.ui.modal(id!(verification_modal)).close(cx);
                continue;
            }

            // // message source modal handling.
            // match action.as_widget_action().cast() {
            //     MessageAction::MessageSourceModalOpen { room_id: _, event_id: _, original_json: _ } => {
            //        // self.ui.message_source(id!(message_source_modal_inner)).initialize_with_data(room_id, event_id, original_json);
            //        // self.ui.modal(id!(message_source_modal)).open(cx);
            //     }
            //     MessageAction::MessageSourceModalClose => {
            //         self.ui.modal(id!(message_source_modal)).close(cx);
            //     }
            //     _ => {}
            // }
        }
    }
}

impl AppMain for App {
    fn handle_event(&mut self, cx: &mut Cx, event: &Event) {
        // if let Event::WindowGeomChange(geom) = event {
        //     log!("App::handle_event(): Window geometry changed: {:?}", geom);
        // }

        if let Event::Shutdown = event {
            let window_ref = self.ui.window(id!(main_window));
            if let Err(e) = save_window_state(window_ref, cx) {
                error!("Failed to save window state. Error details: {}", e);
            }
            if let Some(user_id) = current_user_id() {
                let app_state = self.app_state.clone();
                if let Err(e) = save_app_state(app_state, user_id) {
                    error!("Failed to save app state. Error details: {}", e);
                }
            }
        }
        
        // Forward events to the MatchEvent trait implementation.
        self.match_event(cx, event);
        let scope = &mut Scope::with_data(&mut self.app_state);
        self.ui.handle_event(cx, event, scope);

        /*
         * TODO: I'd like for this to work, but it doesn't behave as expected.
         *       The context menu fails to draw properly when a draw event is passed to it.
         *       Also, once we do get this to work, we should remove the
         *       Hit::FingerScroll event handler in the new_message_context_menu widget.
         *
        // We only forward "interactive hit" events to the underlying UI view
        // if none of the various overlay views are visible.
        // Currently, the only overlay view that captures interactive events is
        // the new message context menu.
        // We always forward "non-interactive hit" events to the inner UI view.
        // We check which overlay views are visible in the order of those views' z-ordering,
        // such that the top-most views get a chance to handle the event first.

        let new_message_context_menu = self.ui.new_message_context_menu(id!(new_message_context_menu));
        let is_interactive_hit = utils::is_interactive_hit_event(event);
        let is_pane_shown: bool;
        if new_message_context_menu.is_currently_shown(cx) {
            is_pane_shown = true;
            new_message_context_menu.handle_event(cx, event, scope);
        }
        else {
            is_pane_shown = false;
        }

        if !is_pane_shown || !is_interactive_hit {
            // Forward the event to the inner UI view.
            self.ui.handle_event(cx, event, scope);
        }
         *
         */
    }
}

impl App {
    fn update_login_visibility(&self, cx: &mut Cx) {
        let show_login = !self.app_state.logged_in;
        if !show_login {
            self.ui
                .modal(id!(login_screen_view.login_screen.login_status_modal))
                .close(cx);
        }
        self.ui.view(id!(login_screen_view)).set_visible(cx, show_login);
        self.ui.view(id!(home_screen_view)).set_visible(cx, !show_login);
    }
}

/// App-wide state that is stored persistently across multiple app runs
/// and shared/updated across various parts of the app.
#[derive(Clone, Default, Debug, DeRon, SerRon)]
pub struct AppState {
    /// The currently-selected room, which is highlighted (selected) in the RoomsList
    /// and considered "active" in the main rooms screen.
    pub selected_room: Option<SelectedRoom>,
    /// A saved "snapshot" of the dock's UI state.
    pub saved_dock_state: SavedDockState,
    /// Whether a user is currently logged in to Robrix or not.
    pub logged_in: bool,
}

/// A snapshot of the main dock: all state needed to restore the dock tabs/layout.
#[derive(Clone, Default, Debug, DeRon, SerRon)]
pub struct SavedDockState {
    /// All items contained in the dock, keyed by their LiveId.
    pub dock_items: HashMap<LiveId, DockItem>,
    /// The rooms that are currently open, keyed by the LiveId of their tab.
    pub open_rooms: HashMap<LiveId, SelectedRoom>,
    /// The order in which the rooms were opened, in chronological order
    /// from first opened (at the beginning) to last opened (at the end).
    pub room_order: Vec<SelectedRoom>,
}

/// Represents a room currently or previously selected by the user.
///
/// One `SelectedRoom` is considered equal to another if their `room_id`s are equal.
#[derive(Clone, Debug, SerRon, DeRon)]
pub enum SelectedRoom {
    JoinedRoom {
        room_id: OwnedRoomIdRon,
        room_name: Option<String>,
    },
    InvitedRoom {
        room_id: OwnedRoomIdRon,
        room_name: Option<String>,
    },
}

impl SelectedRoom {
    pub fn room_id(&self) -> &OwnedRoomId {
        match self {
            SelectedRoom::JoinedRoom { room_id, .. } => room_id,
            SelectedRoom::InvitedRoom { room_id, .. } => room_id,
        }
    }

    pub fn room_name(&self) -> Option<&String> {
        match self {
            SelectedRoom::JoinedRoom { room_name, .. } => room_name.as_ref(),
            SelectedRoom::InvitedRoom { room_name, .. } => room_name.as_ref(),
        }
    }

    /// Upgrades this room from an invite to a joined room
    /// if its `room_id` matches the given `room_id`.
    ///
    /// Returns `true` if the room was an `InvitedRoom` with the same `room_id`
    /// that was successfully upgraded to a `JoinedRoom`;
    /// otherwise, returns `false`.
    pub fn upgrade_invite_to_joined(&mut self, room_id: &RoomId) -> bool {
        match self {
            SelectedRoom::InvitedRoom { room_id: id, room_name } if id.0 == room_id => {
                let name = room_name.take();
                *self = SelectedRoom::JoinedRoom {
                    room_id: id.clone(),
                    room_name: name,
                };
                true
            }
            _ => false,
        }
    }
}
impl PartialEq for SelectedRoom {
    fn eq(&self, other: &Self) -> bool {
        self.room_id() == other.room_id()
    }
}
impl Eq for SelectedRoom {}

/// Actions sent to the top-level App in order to update / restore its [`AppState`].
#[derive(Clone, Debug, DefaultNone)]
pub enum AppStateAction {
    /// The given room was focused (selected).
    RoomFocused(SelectedRoom),
    /// Resets the focus to none, meaning that no room is selected.
    FocusNone,
    /// The given room has successfully been upgraded from being displayed
    /// as an InviteScreen to a RoomScreen.
    UpgradedInviteToJoinedRoom(OwnedRoomId),
    /// The app state was restored from persistent storage.
    RestoreAppStateFromPersistentState(AppState),
    /// The given room was successfully loaded from the homeserver
    /// and is now known to our client.
    ///
    /// The RoomScreen for this room can now fully display the room's timeline.
    RoomLoadedSuccessfully(OwnedRoomId),
    None,
}

#[derive(Default, Debug, Clone, PartialEq, Serialize, Deserialize)]
/// The state of the window geometry
pub struct WindowGeomState {
    /// A tuple containing the window's width and height.
    pub inner_size: (f64, f64),
    /// A tuple containing the window's x and y position.
    pub position: (f64, f64),
    /// Maximise fullscreen if true.
    pub is_fullscreen: bool,
}<|MERGE_RESOLUTION|>--- conflicted
+++ resolved
@@ -9,7 +9,6 @@
 use makepad_widgets::{makepad_micro_serde::*, *};
 use matrix_sdk::ruma::{OwnedRoomId, RoomId};
 use crate::{
-<<<<<<< HEAD
     home::{
         main_desktop_ui::MainDesktopUiAction,
         new_message_context_menu::NewMessageContextMenuWidgetRefExt,
@@ -23,7 +22,7 @@
     login::login_screen::LoginAction,
     persistent_state::{
         load_window_state,
-        save_room_panel,
+        save_app_state,
         save_window_state,
     },
     shared::callout_tooltip::{
@@ -41,9 +40,6 @@
         VerificationModalAction,
         VerificationModalWidgetRefExt,
     },
-=======
-    home::{main_desktop_ui::MainDesktopUiAction, new_message_context_menu::NewMessageContextMenuWidgetRefExt, room_screen::MessageAction, rooms_list::RoomsListAction}, join_leave_room_modal::{JoinLeaveRoomModalAction, JoinLeaveRoomModalWidgetRefExt}, login::login_screen::LoginAction, persistent_state::{load_window_state, save_app_state, save_window_state}, shared::callout_tooltip::{CalloutTooltipOptions, CalloutTooltipWidgetRefExt, TooltipAction}, sliding_sync::current_user_id, utils::{room_name_or_id, OwnedRoomIdRon}, verification::VerificationAction, verification_modal::{VerificationModalAction, VerificationModalWidgetRefExt}
->>>>>>> 5d5bc207
 };
 use serde::{self, Deserialize, Serialize};
 
@@ -215,15 +211,6 @@
                 continue;
             }
 
-<<<<<<< HEAD
-            // Handle the dock UI being restored from persistent storage.
-            if let Some(RoomsPanelRestoreAction::RestoreDockFromPersistentState(rooms_panel_state)) = action.downcast_ref() {
-                self.app_state.saved_dock_state = rooms_panel_state.clone();
-                cx.action(MainDesktopUiAction::LoadDockFromAppState);
-            }
-
-            // Handle when a user has selected a room in the RoomsList.
-=======
             if let Some(AppStateAction::RestoreAppStateFromPersistentState(app_state)) = action.downcast_ref() {
                 // Ignore the `logged_in` state that was stored persistently.
                 let logged_in_actual = self.app_state.logged_in;
@@ -232,7 +219,6 @@
                 cx.action(MainDesktopUiAction::LoadDockFromAppState);
             }
 
->>>>>>> 5d5bc207
             if let RoomsListAction::Selected(selected_room) = action.as_widget_action().cast() {
                 // A room has been selected, update the app state and navigate to the main content view.
                 let display_name = room_name_or_id(selected_room.room_name(), selected_room.room_id());
