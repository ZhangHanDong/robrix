--- conflicted
+++ resolved
@@ -9,41 +9,29 @@
 use makepad_widgets::{makepad_micro_serde::*, *};
 use matrix_sdk::ruma::{OwnedRoomId, RoomId};
 use crate::{
-<<<<<<< HEAD
-    home::{main_desktop_ui::MainDesktopUiAction, new_message_context_menu::NewMessageContextMenuWidgetRefExt, room_screen::{clean_timeline_states, MessageAction}, rooms_list::{RoomsListAction, clean_all_invited_rooms}}, join_leave_room_modal::{JoinLeaveRoomModalAction, JoinLeaveRoomModalWidgetRefExt}, login::{login_screen::LoginAction, logout_confirm_modal::{LogoutAction, LogoutConfirmModalAction, LogoutConfirmModalWidgetRefExt}}, persistent_state::{load_window_state, save_room_panel, save_window_state}, profile::user_profile_cache::clear_user_profile_caches, shared::callout_tooltip::{CalloutTooltipOptions, CalloutTooltipWidgetRefExt, TooltipAction}, sliding_sync::{current_user_id, leak_client, leak_request_sender, leak_runtime, leak_sync_service, LOGOUT_IN_PROGRESS}, utils::{room_name_or_id, OwnedRoomIdRon}, verification::VerificationAction, verification_modal::{VerificationModalAction, VerificationModalWidgetRefExt}
-=======
     home::{
         main_desktop_ui::MainDesktopUiAction,
         new_message_context_menu::NewMessageContextMenuWidgetRefExt,
-        room_screen::MessageAction,
-        rooms_list::RoomsListAction,
-    },
-    join_leave_room_modal::{
+        room_screen::{clean_timeline_states, MessageAction},
+        rooms_list::{clean_all_invited_rooms, RoomsListAction},
+    }, join_leave_room_modal::{
         JoinLeaveRoomModalAction,
         JoinLeaveRoomModalWidgetRefExt,
-    },
-    login::login_screen::LoginAction,
-    persistent_state::{
+    }, login::{login_screen::LoginAction, logout_confirm_modal::{LogoutAction, LogoutConfirmModalAction, LogoutConfirmModalWidgetRefExt}}, persistent_state::{
         load_window_state,
         save_app_state,
         save_window_state,
-    },
-    shared::callout_tooltip::{
+    }, profile::user_profile_cache::clear_user_profile_caches, shared::callout_tooltip::{
         CalloutTooltipOptions,
         CalloutTooltipWidgetRefExt,
         TooltipAction,
-    },
-    sliding_sync::current_user_id,
-    utils::{
+    }, sliding_sync::{current_user_id, leak_client, leak_request_sender, leak_runtime, leak_sync_service, LOGOUT_IN_PROGRESS}, utils::{
         room_name_or_id,
         OwnedRoomIdRon,
-    },
-    verification::VerificationAction,
-    verification_modal::{
+    }, verification::VerificationAction, verification_modal::{
         VerificationModalAction,
         VerificationModalWidgetRefExt,
-    },
->>>>>>> ca302802
+    }
 };
 use serde::{self, Deserialize, Serialize};
 
@@ -57,12 +45,8 @@
     use crate::verification_modal::VerificationModal;
     use crate::join_leave_room_modal::JoinLeaveRoomModal;
     use crate::login::login_screen::LoginScreen;
-<<<<<<< HEAD
     use crate::login::logout_confirm_modal::LogoutConfirmModal;
-    use crate::shared::popup_list::PopupList;
-=======
     use crate::shared::popup_list::*;
->>>>>>> ca302802
     use crate::home::new_message_context_menu::*;
     use crate::shared::callout_tooltip::CalloutTooltip;
 
@@ -133,18 +117,16 @@
                             }
                         }
 
-<<<<<<< HEAD
                     // Logout confirmation modal 
                     logout_confirm_modal = <Modal> {
                         content: {
                             logout_confirm_modal_inner = <LogoutConfirmModal> {}
                         }
                     }
-=======
+
                         // Tooltips must be shown in front of all other UI elements,
                         // since they can be shown as a hover atop any other widget.
                         app_tooltip = <CalloutTooltip> {}
->>>>>>> ca302802
                     }
                 } // end of body
             }
