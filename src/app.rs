use makepad_widgets::*;
use matrix_sdk::ruma::OwnedRoomId;

use crate::{
<<<<<<< HEAD
    home::{main_desktop_ui::RoomsPanelAction, room_screen::MessageAction, rooms_list::RoomsListAction}, login::login_screen::LoginAction, shared::{callout_tooltip::{CalloutTooltipOptions, CalloutTooltipWidgetRefExt, TooltipAction}, popup_list::PopupNotificationAction}, verification::VerificationAction, verification_modal::{VerificationModalAction, VerificationModalWidgetRefExt}
=======
    home::{main_desktop_ui::RoomsPanelAction, new_message_context_menu::NewMessageContextMenuWidgetRefExt, room_screen::MessageAction, rooms_list::RoomsListAction}, login::login_screen::LoginAction, shared::popup_list::PopupNotificationAction, verification::VerificationAction, verification_modal::{VerificationModalAction, VerificationModalWidgetRefExt}
>>>>>>> ed57f09a
};

live_design! {
    use link::theme::*;
    use link::shaders::*;
    use link::widgets::*;

    use crate::shared::styles::*;
    use crate::home::home_screen::HomeScreen;
    use crate::profile::my_profile_screen::MyProfileScreen;
    use crate::verification_modal::VerificationModal;
    use crate::login::login_screen::LoginScreen;
    use crate::shared::popup_list::PopupList;
<<<<<<< HEAD
    use crate::shared::color_tooltip::ColorTooltip;
    use crate::shared::callout_tooltip::CalloutTooltip;

    ICON_CHAT = dep("crate://self/resources/icons/chat.svg")
    ICON_CONTACTS = dep("crate://self/resources/icons/contacts.svg")
    ICON_DISCOVER = dep("crate://self/resources/icons/discover.svg")
    ICON_ME = dep("crate://self/resources/icons/me.svg")


=======
    use crate::home::new_message_context_menu::*;
    
>>>>>>> ed57f09a
    APP_TAB_COLOR = #344054
    APP_TAB_COLOR_HOVER = #636e82
    APP_TAB_COLOR_SELECTED = #091

    AppTab = <RadioButton> {
        width: Fit,
        height: Fill,
        flow: Down,
        align: {x: 0.5, y: 0.5},

        icon_walk: {width: 20, height: 20, margin: 0.0}
        label_walk: {margin: 0.0}

        draw_radio: {
            radio_type: Tab,

            // Draws a horizontal line under the tab when selected or hovered.
            fn pixel(self) -> vec4 {
                let sdf = Sdf2d::viewport(self.pos * self.rect_size);
                sdf.box(
                    20.0,
                    self.rect_size.y - 2.5,
                    self.rect_size.x - 40,
                    self.rect_size.y - 4,
                    0.5
                );
                sdf.fill(
                    mix(
                        mix(
                            #0000,
                            (APP_TAB_COLOR_HOVER),
                            self.hover
                        ),
                        (APP_TAB_COLOR_SELECTED),
                        self.selected
                    )
                );
                return sdf.result;
            }
        }

        draw_text: {
            color_unselected: (APP_TAB_COLOR)
            color_unselected_hover: (APP_TAB_COLOR_HOVER)
            color_selected: (APP_TAB_COLOR_SELECTED)

            fn get_color(self) -> vec4 {
                return mix(
                    mix(
                        self.color_unselected,
                        self.color_unselected_hover,
                        self.hover
                    ),
                    self.color_selected,
                    self.selected
                )
            }
        }

        draw_icon: {
            instance color_unselected: (APP_TAB_COLOR)
            instance color_unselected_hover: (APP_TAB_COLOR_HOVER)
            instance color_selected: (APP_TAB_COLOR_SELECTED)
            fn get_color(self) -> vec4 {
                return mix(
                    mix(
                        self.color_unselected,
                        self.color_unselected_hover,
                        self.hover
                    ),
                    self.color_selected,
                    self.selected
                )
            }
        }
    }

    App = {{App}} {
        ui: <Window> {
            window: {inner_size: vec2(1280, 800)},
            pass: {clear_color: #2A}

            body = {
                // A wrapper view for showing top-level app modals/dialogs/popups
                <View> {
                    width: Fill, height: Fill,
                    flow: Overlay,
                    home_screen_view = <View> {
                        visible: false
                        home_screen = <HomeScreen> {}
                    }
                    login_screen_view = <View> {
                        visible: true
                        login_screen = <LoginScreen> {}
                    }
                    app_tooltip = <CalloutTooltip> {}
                    popup = <PopupNotification> {
                        margin: {top: 45, right: 13},
                        content: {
                            <PopupList> {}
                        }
                    }

                    // Context menus should be shown above other UI elements,
                    // but beneath the verification modal.
                    new_message_context_menu = <NewMessageContextMenu> { }
                    
                    // message_source_modal = <Modal> {
                    //     content: {
                    //         message_source_modal_inner = <MessageSourceModal> {}
                    //     }
                    // }

                    // We want the verification modal to always show up on top of
                    // all other elements when an incoming verification request is received.
                    verification_modal = <Modal> {
                        content: {
                            verification_modal_inner = <VerificationModal> {}
                        }
                    }
                }
            } // end of body
        }
    }
}

app_main!(App);

#[derive(Live)]
pub struct App {
    #[live]
    ui: WidgetRef,

    #[rust]
    app_state: AppState,
}

impl LiveRegister for App {
    fn live_register(cx: &mut Cx) {
        // Order matters here, as some widget definitions depend on others.
        // `makepad_widgets` must be registered first,
        // then `shared`` widgets (in which styles are defined),
        // then other modules widgets.
        makepad_widgets::live_design(cx);
        crate::shared::live_design(cx);
        crate::verification_modal::live_design(cx);
        crate::home::live_design(cx);
        crate::profile::live_design(cx);
        crate::login::live_design(cx);
    }
}

impl LiveHook for App {
    fn after_update_from_doc(&mut self, cx: &mut Cx) {
        self.update_login_visibility(cx);
    }
}

impl MatchEvent for App {
    fn handle_startup(&mut self, cx: &mut Cx) {
        // Initialize the project directory here from the main UI thread
        // such that background threads/tasks will be able to can access it.
        let _app_data_dir = crate::app_data_dir();
        log!("App::handle_startup(): app_data_dir: {:?}", _app_data_dir);

        self.update_login_visibility(cx);

        log!("App::handle_startup(): starting matrix sdk loop");
        crate::sliding_sync::start_matrix_tokio().unwrap();
    }

    fn handle_actions(&mut self, cx: &mut Cx, actions: &Actions) {
        for action in actions {
            if let Some(LoginAction::LoginSuccess) = action.downcast_ref() {
                log!("Received LoginAction::LoginSuccess, hiding login view.");
                self.app_state.logged_in = true;
                self.update_login_visibility(cx);
                self.ui.redraw(cx);
            }

            // Handle an action requesting to open the new message context menu.
            if let MessageAction::OpenMessageContextMenu { details, abs_pos } = action.as_widget_action().cast() {
                let new_message_context_menu = self.ui.new_message_context_menu(id!(new_message_context_menu));
                let expected_dimensions = new_message_context_menu.show(cx, details);
                // Ensure the context menu does not spill over the window's bounds.
                let rect = self.ui.area().rect(cx);
                let pos_x = min(abs_pos.x, rect.size.x - expected_dimensions.x);
                let pos_y = min(abs_pos.y, rect.size.y - expected_dimensions.y);
                new_message_context_menu.apply_over(cx, live! {
                    main_content = { margin: { left: (pos_x), top: (pos_y) } }
                });
                self.ui.redraw(cx);
            }

            match action.downcast_ref() {
                Some(PopupNotificationAction::Open) => {
                    self.ui.popup_notification(id!(popup)).open(cx);
                }
                Some(PopupNotificationAction::Close) => {
                    self.ui.popup_notification(id!(popup)).close(cx);
                }
                _ => {}
            }

            match action.as_widget_action().cast() {
                // A room has been selected, update the app state and navigate to the main content view.
                RoomsListAction::Selected { room_id, room_index: _, room_name } => {
                    self.app_state.rooms_panel.selected_room = Some(SelectedRoom {
                        room_id: room_id.clone(),
                        room_name: room_name.clone(),
                    });

                    let widget_uid = self.ui.widget_uid();
                    // Navigate to the main content view
                    cx.widget_action(
                        widget_uid,
                        &Scope::default().path,
                        StackNavigationAction::NavigateTo(live_id!(main_content_view))
                    );
                    // Update the Stack Navigation header with the room name
                    self.ui.label(id!(main_content_view.header.content.title_container.title))
                        .set_text(cx, &room_name.unwrap_or_else(|| format!("Room ID {}", &room_id)));
                    self.ui.redraw(cx);
                }
                RoomsListAction::None => { }
            }

            match action.as_widget_action().cast() {
                RoomsPanelAction::RoomFocused(selected_room) => {
                    self.app_state.rooms_panel.selected_room = Some(selected_room.clone());
                }
                RoomsPanelAction::FocusNone => {
                    self.app_state.rooms_panel.selected_room = None;
                }
                RoomsPanelAction::None => { }
            }

            // `VerificationAction`s come from a background thread, so they are NOT widget actions.
            // Therefore, we cannot use `as_widget_action().cast()` to match them.
            //
            // Note: other verification actions are handled by the verification modal itself.
            if let Some(VerificationAction::RequestReceived(state)) = action.downcast_ref() {
                self.ui.verification_modal(id!(verification_modal_inner))
                    .initialize_with_data(cx, state.clone());
                self.ui.modal(id!(verification_modal)).open(cx);
            }
            if let VerificationModalAction::Close = action.as_widget_action().cast() {
                self.ui.modal(id!(verification_modal)).close(cx);
            }

<<<<<<< HEAD
            // message source modal handling.
            match action.as_widget_action().cast() {
                MessageAction::MessageSourceModalOpen { room_id: _, event_id: _, original_json: _ } => {
                   // self.ui.message_source(id!(message_source_modal_inner)).initialize_with_data(room_id, event_id, original_json);
                   // self.ui.modal(id!(message_source_modal)).open(cx);
                }
                MessageAction::MessageSourceModalClose => {
                    self.ui.modal(id!(message_source_modal)).close(cx);
                }
                _ => {}
            }

            match action.as_widget_action().cast() {
                TooltipAction::HoverIn {
                    widget_rect,
                    tooltip_width,
                    text, 
                    color
                } => {
                    let mut tooltip = self.ui.callout_tooltip(id!(app_tooltip));
                    tooltip.show_with_options(cx, &text, CalloutTooltipOptions {
                        widget_rect,
                        tooltip_width,
                        color
                    });
                }
                TooltipAction::HoverOut => {
                    let tooltip = self.ui.callout_tooltip(id!(app_tooltip));
                    tooltip.hide(cx);
                }
                _ => {}
            }
=======
            // // message source modal handling.
            // match action.as_widget_action().cast() {
            //     MessageAction::MessageSourceModalOpen { room_id: _, event_id: _, original_json: _ } => {
            //        // self.ui.message_source(id!(message_source_modal_inner)).initialize_with_data(room_id, event_id, original_json);
            //        // self.ui.modal(id!(message_source_modal)).open(cx);
            //     }
            //     MessageAction::MessageSourceModalClose => {
            //         self.ui.modal(id!(message_source_modal)).close(cx);
            //     }
            //     _ => {}
            // }
>>>>>>> ed57f09a
        }
    }

    /*
    fn handle_shutdown(&mut self, _cx: &mut Cx) {
        log!("App::handle_shutdown()");
    }
    fn handle_foreground(&mut self, _cx: &mut Cx) {
        log!("App::handle_foreground()");
    }
    fn handle_background(&mut self, _cx: &mut Cx) {
        log!("App::handle_background()");
    }
    fn handle_pause(&mut self, _cx: &mut Cx) {
        log!("App::handle_pause()");
    }
    fn handle_resume(&mut self, _cx: &mut Cx) {
        log!("App::handle_resume()");
    }
    fn handle_app_got_focus(&mut self, _cx: &mut Cx) {
        log!("App::handle_app_got_focus()");
    }
    fn handle_app_lost_focus(&mut self, _cx: &mut Cx) {
        log!("App::handle_app_lost_focus()");
    }
    */
}

impl AppMain for App {
    fn handle_event(&mut self, cx: &mut Cx, event: &Event) {
        if let Event::WindowGeomChange(window_geom_change_event) = event {
            self.app_state.window_geom = Some(window_geom_change_event.new_geom.clone());
        }
        // Forward events to the MatchEvent trait implementation.
        self.match_event(cx, event);
        let scope = &mut Scope::with_data(&mut self.app_state);
        self.ui.handle_event(cx, event, scope);
<<<<<<< HEAD
        
=======

        /*
         * TODO: I'd like for this to work, but it doesn't behave as expected.
         *       The context menu fails to draw properly when a draw event is passed to it.
         *       Also, once we do get this to work, we should remove the
         *       Hit::FingerScroll event handler in the new_message_context_menu widget.
         *
        // We only forward "interactive hit" events to the underlying UI view
        // if none of the various overlay views are visible.
        // Currently, the only overlay view that captures interactive events is
        // the new message context menu.
        // We always forward "non-interactive hit" events to the inner UI view.
        // We check which overlay views are visible in the order of those views' z-ordering,
        // such that the top-most views get a chance to handle the event first.

        let new_message_context_menu = self.ui.new_message_context_menu(id!(new_message_context_menu));
        let is_interactive_hit = utils::is_interactive_hit_event(event);
        let is_pane_shown: bool;
        if new_message_context_menu.is_currently_shown(cx) {
            is_pane_shown = true;
            new_message_context_menu.handle_event(cx, event, scope);
        }
        else {
            is_pane_shown = false;
        }

        if !is_pane_shown || !is_interactive_hit {
            // Forward the event to the inner UI view.
            self.ui.handle_event(cx, event, scope);
        }
         *
         */
>>>>>>> ed57f09a
    }
}

impl App {
    fn update_login_visibility(&self, cx: &mut Cx) {
        let show_login = !self.app_state.logged_in;
        if !show_login {
            self.ui
                .modal(id!(login_screen_view.login_screen.login_status_modal))
                .close(cx);
        }
        self.ui.view(id!(login_screen_view)).set_visible(cx, show_login);
        self.ui.view(id!(home_screen_view)).set_visible(cx, !show_login);
    }
}

#[derive(Default, Debug)]
pub struct AppState {
    pub rooms_panel: RoomsPanelState,
    pub logged_in: bool,
    /// The current window geometry.
    pub window_geom: Option<event::WindowGeom>,
}

#[derive(Default, Debug)]
pub struct RoomsPanelState {
    pub selected_room: Option<SelectedRoom>,
}

/// Represents a room currently or previously selected by the user.
///
/// One `SelectedRoom` is considered equal to another if their `room_id`s are equal.
#[derive(Clone, Debug)]
pub struct SelectedRoom {
    pub room_id: OwnedRoomId,
    pub room_name: Option<String>,
}
impl PartialEq for SelectedRoom {
    fn eq(&self, other: &Self) -> bool {
        self.room_id == other.room_id
    }
}
impl Eq for SelectedRoom {}
<|MERGE_RESOLUTION|>--- conflicted
+++ resolved
@@ -2,11 +2,7 @@
 use matrix_sdk::ruma::OwnedRoomId;
 
 use crate::{
-<<<<<<< HEAD
-    home::{main_desktop_ui::RoomsPanelAction, room_screen::MessageAction, rooms_list::RoomsListAction}, login::login_screen::LoginAction, shared::{callout_tooltip::{CalloutTooltipOptions, CalloutTooltipWidgetRefExt, TooltipAction}, popup_list::PopupNotificationAction}, verification::VerificationAction, verification_modal::{VerificationModalAction, VerificationModalWidgetRefExt}
-=======
-    home::{main_desktop_ui::RoomsPanelAction, new_message_context_menu::NewMessageContextMenuWidgetRefExt, room_screen::MessageAction, rooms_list::RoomsListAction}, login::login_screen::LoginAction, shared::popup_list::PopupNotificationAction, verification::VerificationAction, verification_modal::{VerificationModalAction, VerificationModalWidgetRefExt}
->>>>>>> ed57f09a
+    home::{main_desktop_ui::RoomsPanelAction, new_message_context_menu::NewMessageContextMenuWidgetRefExt, room_screen::MessageAction, rooms_list::RoomsListAction}, login::login_screen::LoginAction, shared::{callout_tooltip::{CalloutTooltipOptions, CalloutTooltipWidgetRefExt, TooltipAction}, popup_list::PopupNotificationAction}, verification::VerificationAction, verification_modal::{VerificationModalAction, VerificationModalWidgetRefExt}
 };
 
 live_design! {
@@ -20,8 +16,6 @@
     use crate::verification_modal::VerificationModal;
     use crate::login::login_screen::LoginScreen;
     use crate::shared::popup_list::PopupList;
-<<<<<<< HEAD
-    use crate::shared::color_tooltip::ColorTooltip;
     use crate::shared::callout_tooltip::CalloutTooltip;
 
     ICON_CHAT = dep("crate://self/resources/icons/chat.svg")
@@ -30,10 +24,6 @@
     ICON_ME = dep("crate://self/resources/icons/me.svg")
 
 
-=======
-    use crate::home::new_message_context_menu::*;
-    
->>>>>>> ed57f09a
     APP_TAB_COLOR = #344054
     APP_TAB_COLOR_HOVER = #636e82
     APP_TAB_COLOR_SELECTED = #091
@@ -270,33 +260,7 @@
                 }
                 RoomsPanelAction::None => { }
             }
-
-            // `VerificationAction`s come from a background thread, so they are NOT widget actions.
-            // Therefore, we cannot use `as_widget_action().cast()` to match them.
-            //
-            // Note: other verification actions are handled by the verification modal itself.
-            if let Some(VerificationAction::RequestReceived(state)) = action.downcast_ref() {
-                self.ui.verification_modal(id!(verification_modal_inner))
-                    .initialize_with_data(cx, state.clone());
-                self.ui.modal(id!(verification_modal)).open(cx);
-            }
-            if let VerificationModalAction::Close = action.as_widget_action().cast() {
-                self.ui.modal(id!(verification_modal)).close(cx);
-            }
-
-<<<<<<< HEAD
-            // message source modal handling.
-            match action.as_widget_action().cast() {
-                MessageAction::MessageSourceModalOpen { room_id: _, event_id: _, original_json: _ } => {
-                   // self.ui.message_source(id!(message_source_modal_inner)).initialize_with_data(room_id, event_id, original_json);
-                   // self.ui.modal(id!(message_source_modal)).open(cx);
-                }
-                MessageAction::MessageSourceModalClose => {
-                    self.ui.modal(id!(message_source_modal)).close(cx);
-                }
-                _ => {}
-            }
-
+            
             match action.as_widget_action().cast() {
                 TooltipAction::HoverIn {
                     widget_rect,
@@ -317,7 +281,19 @@
                 }
                 _ => {}
             }
-=======
+            // `VerificationAction`s come from a background thread, so they are NOT widget actions.
+            // Therefore, we cannot use `as_widget_action().cast()` to match them.
+            //
+            // Note: other verification actions are handled by the verification modal itself.
+            if let Some(VerificationAction::RequestReceived(state)) = action.downcast_ref() {
+                self.ui.verification_modal(id!(verification_modal_inner))
+                    .initialize_with_data(cx, state.clone());
+                self.ui.modal(id!(verification_modal)).open(cx);
+            }
+            if let VerificationModalAction::Close = action.as_widget_action().cast() {
+                self.ui.modal(id!(verification_modal)).close(cx);
+            }
+
             // // message source modal handling.
             // match action.as_widget_action().cast() {
             //     MessageAction::MessageSourceModalOpen { room_id: _, event_id: _, original_json: _ } => {
@@ -329,7 +305,6 @@
             //     }
             //     _ => {}
             // }
->>>>>>> ed57f09a
         }
     }
 
@@ -367,9 +342,6 @@
         self.match_event(cx, event);
         let scope = &mut Scope::with_data(&mut self.app_state);
         self.ui.handle_event(cx, event, scope);
-<<<<<<< HEAD
-        
-=======
 
         /*
          * TODO: I'd like for this to work, but it doesn't behave as expected.
@@ -402,7 +374,6 @@
         }
          *
          */
->>>>>>> ed57f09a
     }
 }
 
