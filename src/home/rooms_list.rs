--- conflicted
+++ resolved
@@ -4,11 +4,7 @@
 use matrix_sdk::{ruma::{events::tag::Tags, MilliSecondsSinceUnixEpoch, OwnedRoomAliasId, OwnedRoomId, OwnedUserId}, RoomState};
 use crate::{
     app::{AppState, SelectedRoom},
-<<<<<<< HEAD
-    room::{room_display_filter::{FilterableRoom, RoomDisplayFilter, RoomDisplayFilterBuilder, RoomFilterCriteria, SortFn}, RoomPreviewAvatar},
-=======
-    room::room_display_filter::{RoomDisplayFilter, RoomDisplayFilterBuilder, RoomFilterCriteria, SortFn},
->>>>>>> a28760ca
+    room::{room_display_filter::{RoomDisplayFilter, RoomDisplayFilterBuilder, RoomFilterCriteria, SortFn}, RoomPreviewAvatar},
     shared::{collapsible_header::{CollapsibleHeaderAction, CollapsibleHeaderWidgetRefExt, HeaderCategory},
     jump_to_bottom_button::UnreadMessageCount, room_filter_input_bar::RoomFilterAction},
     sliding_sync::{submit_async_request, MatrixRequest, PaginationDirection},
@@ -456,13 +452,7 @@
                     }
                 }
                 RoomsListUpdate::RemoveRoom { room_id, new_state: _ } => {
-<<<<<<< HEAD
-                    if let Some(_removed) = self.all_joined_rooms.remove(&room_id) {
-                        log!("Removed room {room_id} from the list of all joined rooms");
-                        self.displayed_joined_rooms.iter()
-                            .position(|r| r == &room_id)
-                            .map(|index| self.displayed_joined_rooms.remove(index));
-=======
+                    log!("Removed room {room_id} from the list of all joined rooms");
                     if let Some(removed) = self.all_joined_rooms.remove(&room_id) {
                         if removed.is_direct {
                             self.displayed_direct_rooms.iter()
@@ -473,7 +463,6 @@
                                 .position(|r| r == &room_id)
                                 .map(|index| self.displayed_regular_rooms.remove(index));
                         }
->>>>>>> a28760ca
                     }
                     else if let Some(_removed) = self.invited_rooms.borrow_mut().remove(&room_id) {
                         log!("Removed room {room_id} from the list of all invited rooms");
