use std::collections::HashMap;
use crossbeam_queue::SegQueue;
use makepad_widgets::*;
use matrix_sdk::{ruma::{events::tag::Tags, MilliSecondsSinceUnixEpoch, OwnedRoomAliasId, OwnedRoomId, OwnedUserId}, Room};
use crate::{
    app::AppState,
    room::room_display_filter::{FilterableRoom, RoomDisplayFilter, RoomDisplayFilterBuilder, RoomFilterCriteria, SortFn},
    shared::{collapsible_header::{CollapsibleHeaderAction, CollapsibleHeaderWidgetRefExt, HeaderCategory},
    jump_to_bottom_button::UnreadMessageCount},
    sliding_sync::{submit_async_request, MatrixRequest, PaginationDirection},
};

use super::{room_preview::RoomPreviewAction, rooms_sidebar::RoomsViewAction};

/// Whether to pre-paginate visible rooms at least once in order to
/// be able to display the latest message in the room preview,
/// and to have something to immediately show when a user first opens a room.
const PREPAGINATE_VISIBLE_ROOMS: bool = true;

live_design! {
    use link::theme::*;
    use link::shaders::*;
    use link::widgets::*;

    use crate::shared::search_bar::SearchBar;
    use crate::shared::styles::*;
    use crate::shared::helpers::*;
    use crate::shared::avatar::Avatar;
    use crate::shared::html_or_plaintext::HtmlOrPlaintext;
    use crate::shared::collapsible_header::*;
    use crate::home::room_preview::*;

    // An empty view that takes up no space in the portal list.
    Empty = <View> { }

    StatusLabel = <View> {
        width: Fill, height: Fit,
        align: { x: 0.5, y: 0.5 }
        padding: 15.0,

        label = <Label> {
            width: Fill,
            align: { x: 0.5, y: 0.5 }
            draw_text: {
                wrap: Word,
                color: (MESSAGE_TEXT_COLOR),
                text_style: <REGULAR_TEXT>{}
            }
            text: "Loading rooms..."
        }
    }

    pub RoomsList = {{RoomsList}} {
        width: Fill, height: Fill
        flow: Down
        cursor: Default,
        
        
        list = <PortalList> {
            keep_invisible: false,
            auto_tail: false,
            width: Fill, height: Fill
            flow: Down, spacing: 0.0
            
            collapsible_header = <CollapsibleHeader> {}
            room_preview = <RoomPreview> {}
            empty = <Empty> {}
            status_label = <StatusLabel> {}
            bottom_filler = <View> {
                width: Fill,
                height: 100.0,
            }
        }
    }
}


/// The possible updates that should be displayed by the single list of all rooms.
///
/// These updates are enqueued by the `enqueue_rooms_list_update` function
/// (which is called from background async tasks that receive updates from the matrix server),
/// and then dequeued by the `RoomsList` widget's `handle_event` function.
pub enum RoomsListUpdate {
    /// No rooms have been loaded yet.
    NotLoaded,
    /// Some rooms were loaded, and the server optionally told us
    /// the max number of rooms that will ever be loaded.
    LoadedRooms{ max_rooms: Option<u32> },
    /// Add a new room to the list of rooms the user has been invited to.
    /// This will be maintained and displayed separately from joined rooms.
    AddInvitedRoom(InvitedRoomInfo),
    /// Add a new room to the list of all rooms that the user has joined.
    AddJoinedRoom(JoinedRoomInfo),
    /// Clear all rooms in the list of all rooms.
    ClearRooms,
    /// Update the latest event content and timestamp for the given room.
    UpdateLatestEvent {
        room_id: OwnedRoomId,
        timestamp: MilliSecondsSinceUnixEpoch,
        /// The Html-formatted text preview of the latest message.
        latest_message_text: String,
    },
    /// Update the number of unread messages for the given room.
    UpdateNumUnreadMessages {
        room_id: OwnedRoomId,
        count: UnreadMessageCount,
        unread_mentions: u64,
    },
    /// Update the displayable name for the given room.
    UpdateRoomName {
        room_id: OwnedRoomId,
        new_room_name: String,
    },
    /// Update the avatar (image) for the given room.
    UpdateRoomAvatar {
        room_id: OwnedRoomId,
        avatar: RoomPreviewAvatar,
    },
    /// Remove the given room from the list of all rooms.
    RemoveRoom(OwnedRoomId),
    /// Update the tags for the given room.
    Tags {
        room_id: OwnedRoomId,
        new_tags: Tags,
    },
    /// Update the status label at the bottom of the list of all rooms.
    Status {
        status: String,
    },
}

static PENDING_ROOM_UPDATES: SegQueue<RoomsListUpdate> = SegQueue::new();

/// Enqueue a new room update for the list of all rooms
/// and signals the UI that a new update is available to be handled.
pub fn enqueue_rooms_list_update(update: RoomsListUpdate) {
    PENDING_ROOM_UPDATES.push(update);
    SignalToUI::set_ui_signal();
}


#[derive(Debug, Clone, DefaultNone)]
pub enum RoomsListAction {
    Selected {
        room_id: OwnedRoomId,
        room_name: Option<String>,
    },
    None,
}

#[derive(Debug)]
pub struct JoinedRoomInfo {
    /// The matrix ID of this room.
    pub room_id: OwnedRoomId,
    /// The displayable name of this room, if known.
    pub room_name: Option<String>,
    /// The number of unread messages in this room.
    pub num_unread_messages: u64,
    /// The number of unread mentions in this room.
    pub num_unread_mentions: u64,
    /// The canonical alias for this room, if any.
    pub canonical_alias: Option<OwnedRoomAliasId>,
    /// The alternative aliases for this room, if any.
    pub alt_aliases: Vec<OwnedRoomAliasId>,
    /// The tags associated with this room, if any.
    /// This includes things like is_favourite, is_low_priority,
    /// whether the room is a server notice room, etc.
    pub tags: Tags,
    /// The timestamp and Html text content of the latest message in this room.
    pub latest: Option<(MilliSecondsSinceUnixEpoch, String)>,
    /// The avatar for this room: either an array of bytes holding the avatar image
    /// or a string holding the first Unicode character of the room name.
    pub avatar: RoomPreviewAvatar,
    /// Whether this room has been paginated at least once.
    /// We pre-paginate visible rooms at least once in order to
    /// be able to display the latest message in the room preview,
    /// and to have something to immediately show when a user first opens a room.
    pub has_been_paginated: bool,
    /// Whether this room is currently selected in the UI.
    pub is_selected: bool,
}

/// A room that the user has been invited to.
pub struct InvitedRoomInfo {
    pub room: Room,
    /// The avatar for this room: either an array of bytes holding the avatar image
    /// or a string holding the first Unicode character of the room name.
    pub room_avatar: RoomPreviewAvatar,
    /// Info about the user who invited us to this room, if available.
    pub inviter_info: Option<InviterInfo>,
    /// The timestamp and Html text content of the latest message in this room.
    pub latest: Option<(MilliSecondsSinceUnixEpoch, String)>,
    /// Whether this room is currently selected in the UI.
    pub is_selected: bool,
}

/// Info about the user who invited us to a room.
pub struct InviterInfo {
    pub user_id: OwnedUserId,
    pub display_name: Option<String>,
    pub avatar: Option<Vec<u8>>,
}

#[derive(Debug)]
pub enum RoomPreviewAvatar {
    Text(String),
    Image(Vec<u8>),
}
impl Default for RoomPreviewAvatar {
    fn default() -> Self {
        RoomPreviewAvatar::Text(String::new())
    }
}


#[derive(Live, LiveHook, Widget)]
pub struct RoomsList {
    #[deref] view: View,

    /// The list of all rooms that the user has been invited to.
    #[rust] invited_rooms: HashMap<OwnedRoomId, InvitedRoomInfo>,

    /// The set of all joined rooms and their cached preview info.
    #[rust] all_joined_rooms: HashMap<OwnedRoomId, JoinedRoomInfo>,

    /// The currently-active filter function for the list of rooms.
    ///
    /// Note: for performance reasons, this does not get automatically applied
    /// when its value changes. Instead, you must manually invoke it on the set of `all_joined_rooms`
    /// in order to update the set of `displayed_rooms` accordingly.
    #[rust] display_filter: RoomDisplayFilter,

    /// The list of invited rooms currently displayed in the UI, in order from top to bottom.
    /// This is a strict subset of the rooms present in `all_invited_rooms`, and should be determined
    /// by applying the `display_filter` to the set of `all_invited_rooms`.
    #[rust] displayed_invited_rooms: Vec<OwnedRoomId>,
    #[rust(true)] is_invited_rooms_header_expanded: bool,

    /// The list of joined rooms currently displayed in the UI, in order from top to bottom.
    /// This is a strict subset of the rooms present in `all_joined_rooms`, and should be determined
    /// by applying the `display_filter` to the set of `all_joined_rooms`.
    #[rust] displayed_joined_rooms: Vec<OwnedRoomId>,
    #[rust(true)] is_joined_rooms_header_expanded: bool,

    /// The latest status message that should be displayed in the bottom status label.
    #[rust] status: String,
    /// The ID of the currently-selected room.
    #[rust] current_active_room: Option<OwnedRoomId>,
    /// The maximum number of rooms that will ever be loaded.
    #[rust] max_known_rooms: Option<u32>,
}

impl RoomsList {
    /// Handle all pending updates to the list of all rooms.
    fn handle_rooms_list_updates(&mut self, cx: &mut Cx, _event: &Event, _scope: &mut Scope) {
        let mut num_updates: usize = 0;
        while let Some(update) = PENDING_ROOM_UPDATES.pop() {
            num_updates += 1;
            match update {
                RoomsListUpdate::AddInvitedRoom(invited_room) => {
                    let room_id = invited_room.room.room_id().to_owned();
                    let should_display = (self.display_filter)(&invited_room);
                    let _replaced = self.invited_rooms.insert(room_id.clone(), invited_room);
                    if let Some(_old_room) = _replaced {
                        error!("BUG: Added invited room {room_id} that already existed");
                    } else {
                        if should_display {
                            self.displayed_invited_rooms.push(room_id);
                        }
                    }
                    self.update_status_rooms_count();
                }
                RoomsListUpdate::AddJoinedRoom(joined_room) => {
                    let room_id = joined_room.room_id.clone();
                    let should_display = (self.display_filter)(&joined_room);
                    let _replaced = self.all_joined_rooms.insert(room_id.clone(), joined_room);
                    if let Some(_old_room) = _replaced {
                        error!("BUG: Added joined room {room_id} that already existed");
                    } else {
                        if should_display {
                            self.displayed_joined_rooms.push(room_id);
                        }
                    }
                    self.update_status_rooms_count();
                }
                RoomsListUpdate::UpdateRoomAvatar { room_id, avatar } => {
                    if let Some(room) = self.all_joined_rooms.get_mut(&room_id) {
                        room.avatar = avatar;
                    } else {
                        error!("Error: couldn't find room {room_id} to update avatar");
                    }
                }
                RoomsListUpdate::UpdateLatestEvent { room_id, timestamp, latest_message_text } => {
                    if let Some(room) = self.all_joined_rooms.get_mut(&room_id) {
                        room.latest = Some((timestamp, latest_message_text));
                    } else {
                        error!("Error: couldn't find room {room_id} to update latest event");
                    }
                }
                RoomsListUpdate::UpdateNumUnreadMessages { room_id, count , unread_mentions} => {
                    if let Some(room) = self.all_joined_rooms.get_mut(&room_id) {
                        (room.num_unread_messages, room.num_unread_mentions) = match count {
                            UnreadMessageCount::Unknown => (0, 0),
                            UnreadMessageCount::Known(count) => (count, unread_mentions),
                        };
                    } else {
                        error!("Error: couldn't find room {} to update unread messages count", room_id);
                    }
                }
                RoomsListUpdate::UpdateRoomName { room_id, new_room_name } => {
                    if let Some(room) = self.all_joined_rooms.get_mut(&room_id) {
                        let was_displayed = (self.display_filter)(room);
                        room.room_name = Some(new_room_name);
                        let should_display = (self.display_filter)(room);
                        match (was_displayed, should_display) {
                            (true, true) | (false, false) => {
                                // No need to update the displayed rooms list.
                            }
                            (true, false) => {
                                // Room was displayed but should no longer be displayed.
                                self.displayed_joined_rooms.retain(|r| r != &room_id);
                            }
                            (false, true) => {
                                // Room was not displayed but should now be displayed.
                                self.displayed_joined_rooms.push(room_id);
                            }
                        }
                    } else {
                        error!("Error: couldn't find room {room_id} to update room name");
                    }
                }
                RoomsListUpdate::RemoveRoom(room_id) => {
                    self.all_joined_rooms
                        .remove(&room_id)
                        .and_then(|_removed|
                            self.displayed_joined_rooms.iter().position(|r| r == &room_id)
                        )
                        .map(|index_to_remove| {
                            // Remove the room from the list of displayed rooms.
                            self.displayed_joined_rooms.remove(index_to_remove);
                        })
                        .unwrap_or_else(|| {
                            error!("Error: couldn't find room {room_id} to remove room");
                        });

                    self.update_status_rooms_count();

                    // TODO: send an action to the RoomScreen to hide this room
                    //       if it is currently being displayed,
                    //       and also ensure that the room's TimelineUIState is preserved
                    //       and saved (if the room has not been left),
                    //       and also that it's MediaCache instance is put into a special state
                    //       where its internal update sender gets replaced upon next usage
                    //       (that is, upon the next time that same room is opened by the user).
                }
                RoomsListUpdate::ClearRooms => {
                    self.all_joined_rooms.clear();
                    self.displayed_joined_rooms.clear();
                    self.invited_rooms.clear();
                    self.displayed_invited_rooms.clear();
                    self.update_status_rooms_count();
                }
                RoomsListUpdate::NotLoaded => {
                    self.status = "Loading rooms (waiting for homeserver)...".to_string();
                }
                RoomsListUpdate::LoadedRooms { max_rooms } => {
                    self.max_known_rooms = max_rooms;
                    self.update_status_rooms_count();
                },
                RoomsListUpdate::Tags { room_id, new_tags } => {
                    if let Some(room) = self.all_joined_rooms.get_mut(&room_id) {
                        room.tags = new_tags;
                    } else {
                        error!("Error: couldn't find room {room_id} to update tags");
                    }
                }
                RoomsListUpdate::Status { status } => {
                    self.status = status;
                }
            }
        }
        if num_updates > 0 {
            log!("RoomsList: processed {} updates to the list of all rooms", num_updates);
            self.redraw(cx);
        }
    }

    /// Updates the status message to show how many rooms have been loaded.
    fn update_status_rooms_count(&mut self) {
        self.status = if let Some(max_rooms) = self.max_known_rooms {
            format!("Loaded {} of {} total rooms.", self.all_joined_rooms.len(), max_rooms)
        } else {
            format!("Loaded {} rooms.", self.all_joined_rooms.len())
        };
    }

    /// Updates the status message to show how many rooms are currently displayed
    /// that match the current search filter.
    fn update_status_matching_rooms(&mut self) {
        let total = self.displayed_invited_rooms.len() + self.displayed_joined_rooms.len();
        self.status = match total {
            0 => "No matching rooms found.".to_string(),
            1 => "Found 1 matching room.".to_string(),
            n => format!("Found {} matching rooms.", n),
        }
    }

<<<<<<< HEAD
/// Determines if all known rooms have been loaded.
///
/// Returns `true` if the number of rooms in `all_rooms` equals or exceeds
/// `max_known_rooms`, or `false` if `max_known_rooms` is `None`.

    fn all_known_rooms_loaded(&self) -> bool {
        self.max_known_rooms.map_or(false, |max_rooms| self.all_rooms.len() >= max_rooms as usize)
    }

    /// Returns `true` if the given `room_id` is already in the `all_rooms` list,
    /// and `false` if it is not.
    fn is_room_loaded(&self, room_id: &OwnedRoomId) -> bool {
        self.all_rooms.contains_key(room_id)
=======
    /// Returns true if the given room is contained in any of the displayed room sets,
    /// i.e., either the invited rooms or the joined rooms.
    fn is_room_displayable(&self, room: &OwnedRoomId) -> bool {
        self.displayed_invited_rooms.contains(room)
        || self.displayed_joined_rooms.contains(room)
    }

    /// Updates the lists of displayed rooms based on the current search filter
    /// and redraws the RoomsList.
    fn update_displayed_rooms(&mut self, cx: &mut Cx, keywords: &str) {
        let portal_list = self.view.portal_list(id!(list));
        if keywords.is_empty() {
            // Reset the displayed rooms list to show all rooms.
            self.display_filter = RoomDisplayFilter::default();
            self.displayed_joined_rooms = self.all_joined_rooms.keys().cloned().collect();
            self.displayed_invited_rooms = self.invited_rooms.keys().cloned().collect();
            self.update_status_rooms_count();
            portal_list.set_first_id_and_scroll(0, 0.0);
            self.redraw(cx);
            return;
        }

        // Create a new filter function based on the given keywords
        // and store it in this RoomsList such that we can apply it to newly-added rooms.
        let (filter, sort_fn) = RoomDisplayFilterBuilder::new()
            .set_keywords(keywords.to_owned())
            .set_filter_criteria(RoomFilterCriteria::All)
            .build();
        self.display_filter = filter;

        /// An inner function that generates a sorted, filtered list of rooms to display.
        fn generate_displayed_rooms<FR: FilterableRoom>(
            rooms_map: &HashMap<OwnedRoomId, FR>,
            display_filter: &RoomDisplayFilter,
            sort_fn: Option<&SortFn>,
        ) -> Vec<OwnedRoomId> {
            if let Some(sort_fn) = sort_fn {
                let mut filtered_rooms: Vec<_> = rooms_map
                    .iter()
                    .filter(|(_, room)| display_filter(*room))
                    .collect();
                filtered_rooms.sort_by(
                    |(_, room_a), (_, room_b)| sort_fn(*room_a, *room_b)
                );
                filtered_rooms
                    .into_iter()
                    .map(|(room_id, _)| room_id.clone())
                    .collect()
            } else {
                rooms_map
                    .iter()
                    .filter(|(_, room)| display_filter(*room))
                    .map(|(room_id, _)| room_id.clone())
                    .collect()
            }
        }

        // Update the displayed rooms list and redraw it.
        self.displayed_joined_rooms = generate_displayed_rooms(&self.all_joined_rooms, &self.display_filter, sort_fn.as_deref());
        self.displayed_invited_rooms = generate_displayed_rooms(&self.invited_rooms, &self.display_filter, sort_fn.as_deref());
        self.update_status_matching_rooms();
        portal_list.set_first_id_and_scroll(0, 0.0);
        self.redraw(cx);
>>>>>>> 8c1bc65d
    }
}

impl Widget for RoomsList {
    fn handle_event(&mut self, cx: &mut Cx, event: &Event, scope: &mut Scope) {
        // Process all pending updates to the list of all rooms, and then redraw it. 
        if matches!(event, Event::Signal) {
<<<<<<< HEAD
            let mut num_updates: usize = 0;
            while let Some(update) = PENDING_ROOM_UPDATES.pop() {
                num_updates += 1;
                match update {
                    RoomsListUpdate::AddRoom(room) => {
                        let room_id = room.room_id.clone();
                        let should_display = (self.display_filter)(&room);
                        let _replaced = self.all_rooms.insert(room_id.clone(), room);
                        if let Some(_old_room) = _replaced {
                            error!("BUG: Added room {room_id} that already existed");
                        } else {
                            if should_display {
                                self.displayed_rooms.push(room_id.clone());
                            }
                        }
                        self.update_status_rooms_count();
                        // Signal the UI to update the RoomScreen
                        SignalToUI::set_ui_signal();
                    }
                    RoomsListUpdate::UpdateRoomAvatar { room_id, avatar } => {
                        if let Some(room) = self.all_rooms.get_mut(&room_id) {
                            room.avatar = avatar;
                        } else {
                            error!("Error: couldn't find room {room_id} to update avatar");
                        }
                    }
                    RoomsListUpdate::UpdateLatestEvent { room_id, timestamp, latest_message_text } => {
                        if let Some(room) = self.all_rooms.get_mut(&room_id) {
                            room.latest = Some((timestamp, latest_message_text));
                        } else {
                            error!("Error: couldn't find room {room_id} to update latest event");
                        }
                    }
                    RoomsListUpdate::UpdateNumUnreadMessages { room_id, count , unread_mentions} => {
                        if let Some(room) = self.all_rooms.get_mut(&room_id) {
                            (room.num_unread_messages, room.num_unread_mentions) = match count {
                                UnreadMessageCount::Unknown => (0, 0),
                                UnreadMessageCount::Known(count) => (count, unread_mentions),
                            };
                        } else {
                            error!("Error: couldn't find room {} to update unread messages count", room_id);
                        }
                    }
                    RoomsListUpdate::UpdateRoomName { room_id, new_room_name } => {
                        if let Some(room) = self.all_rooms.get_mut(&room_id) {
                            let was_displayed = (self.display_filter)(room);
                            room.room_name = Some(new_room_name);
                            let should_display = (self.display_filter)(room);
                            match (was_displayed, should_display) {
                                (true, true) | (false, false) => {
                                    // No need to update the displayed rooms list.
                                }
                                (true, false) => {
                                    // Room was displayed but should no longer be displayed.
                                    self.displayed_rooms.retain(|r| r != &room_id);
                                }
                                (false, true) => {
                                    // Room was not displayed but should now be displayed.
                                    self.displayed_rooms.push(room_id);
                                }
                            }
                        } else {
                            error!("Error: couldn't find room {room_id} to update room name");
                        }
                    }
                    RoomsListUpdate::RemoveRoom(room_id) => {
                        self.all_rooms
                            .remove(&room_id)
                            .and_then(|_removed|
                                self.displayed_rooms.iter().position(|r| r == &room_id)
                            )
                            .map(|index_to_remove| {
                                // Remove the room from the list of displayed rooms.
                                self.displayed_rooms.remove(index_to_remove);
                            })
                            .unwrap_or_else(|| {
                                error!("Error: couldn't find room {room_id} to remove room");
                            });

                        self.update_status_rooms_count();

                        // TODO: send an action to the RoomScreen to hide this room
                        //       if it is currently being displayed,
                        //       and also ensure that the room's TimelineUIState is preserved
                        //       and saved (if the room has not been left),
                        //       and also that it's MediaCache instance is put into a special state
                        //       where its internal update sender gets replaced upon next usage
                        //       (that is, upon the next time that same room is opened by the user).
                    }
                    RoomsListUpdate::ClearRooms => {
                        self.all_rooms.clear();
                        self.displayed_rooms.clear();
                        self.update_status_rooms_count();
                    }
                    RoomsListUpdate::NotLoaded => {
                        self.status = "Loading rooms (waiting for homeserver)...".to_string();
                    }
                    RoomsListUpdate::LoadedRooms { max_rooms } => {
                        self.max_known_rooms = max_rooms;
                        self.update_status_rooms_count();
                    },
                    RoomsListUpdate::Tags { room_id, new_tags } => {
                        if let Some(room) = self.all_rooms.get_mut(&room_id) {
                            room.tags = new_tags;
                        } else {
                            error!("Error: couldn't find room {room_id} to update tags");
                        }
                    }
                    RoomsListUpdate::Status { status } => {
                        self.status = status;
                    }
                }
            }
            if num_updates > 0 {
                log!("RoomsList: processed {} updates to the list of all rooms", num_updates);
                self.redraw(cx);
            }
=======
            self.handle_rooms_list_updates(cx, event, scope);
>>>>>>> 8c1bc65d
        }

        // Now, handle any actions on this widget, e.g., a user selecting a room.
        // We use Scope `props` to pass down the current scrolling state of the PortalList.
        let props = RoomsListScopeProps {
            was_scrolling: self.view.portal_list(id!(list)).was_scrolling(),
        };
        let list_actions = cx.capture_actions(
            |cx| self.view.handle_event(cx, event, &mut Scope::with_props(&props))
        );
        for list_action in list_actions {
            if let RoomPreviewAction::Clicked(clicked_room_id) = list_action.as_widget_action().cast() {
                let Some(room_details) = self.all_joined_rooms.get(&clicked_room_id) else {
                    error!("BUG: couldn't get room details for room {clicked_room_id}");
                    continue;
                };

                self.current_active_room = Some(clicked_room_id.clone());
                cx.widget_action(
                    self.widget_uid(),
                    &scope.path,
                    RoomsListAction::Selected {
                        room_id: room_details.room_id.to_owned(),
                        room_name: room_details.room_name.clone(),
                    }
                );
                self.redraw(cx);
            }
            else if let CollapsibleHeaderAction::Toggled { category } = list_action.as_widget_action().cast() {
                match category {
                    HeaderCategory::Invites => {
                        self.is_invited_rooms_header_expanded = !self.is_invited_rooms_header_expanded;
                    }
                    HeaderCategory::JoinedRooms => {
                        self.is_joined_rooms_header_expanded = !self.is_joined_rooms_header_expanded;
                    }
                    _todo => todo!("Handle other header categories"),
                }
                self.redraw(cx);
            }
        }

        if let Event::Actions(actions) = event {
            for action in actions {
                if let RoomsViewAction::Search(search_text) = action.as_widget_action().cast() {
                    self.update_displayed_rooms(cx, &search_text);
                }
            }
        }
    }


    fn draw_walk(&mut self, cx: &mut Cx2d, scope: &mut Scope, walk: Walk) -> DrawStep {
        let app_state = scope.data.get_mut::<AppState>().unwrap();
        // Update the currently-selected room from the AppState data.
        self.current_active_room = app_state.rooms_panel.selected_room.as_ref()
            .map(|sel_room| sel_room.room_id.clone())
            .filter(|room_id| self.is_room_displayable(room_id));

        // Based on the various displayed room lists and is_expanded state of each room header,
        // calculate the indices in the PortalList where the headers and rooms should be drawn.
        let should_show_invited_rooms_header = !self.displayed_invited_rooms.is_empty();
        let should_show_joined_rooms_header = !self.displayed_joined_rooms.is_empty();

        let index_of_invited_rooms_header = should_show_invited_rooms_header.then_some(0);
        let index_of_first_invited_room = should_show_invited_rooms_header as usize;
        let index_after_invited_rooms = index_of_first_invited_room
            + if self.is_invited_rooms_header_expanded { self.displayed_invited_rooms.len() } else { 0 };
        let index_of_joined_rooms_header = should_show_joined_rooms_header.then_some(index_after_invited_rooms);
        let index_of_first_joined_room = index_after_invited_rooms + should_show_joined_rooms_header as usize;
        let index_after_joined_rooms = index_of_first_joined_room
            + if self.is_joined_rooms_header_expanded { self.displayed_joined_rooms.len() } else { 0 };
        let status_label_id = index_after_joined_rooms;
        let total_count = status_label_id + 1; // +1 for the status label

        let get_invited_room_id = |portal_list_index: usize| {
            let index = portal_list_index - index_of_first_invited_room;
            self.is_invited_rooms_header_expanded.then(||
                self.displayed_invited_rooms.get(index)
            )
            .flatten()
        };
        let get_joined_room_id = |portal_list_index: usize| {
            let index = portal_list_index - index_of_first_joined_room;
            self.is_joined_rooms_header_expanded.then(||
                self.displayed_joined_rooms.get(index)
            )
            .flatten()
        };

        // Start the actual drawing procedure.
        while let Some(widget_to_draw) = self.view.draw_walk(cx, scope, walk).step() {
            // We only care about drawing the portal list.
            let portal_list_ref = widget_to_draw.as_portal_list();
            let Some(mut list) = portal_list_ref.borrow_mut() else { continue };

            list.set_item_range(cx, 0, total_count);

            while let Some(portal_list_index) = list.next_visible_item(cx) {
                let mut scope = Scope::empty();

                if index_of_invited_rooms_header == Some(portal_list_index) {
                    let item = list.item(cx, portal_list_index, live_id!(collapsible_header));
                    item.as_collapsible_header().set_details(
                        cx,
                        self.is_invited_rooms_header_expanded,
                        HeaderCategory::Invites,
                        self.displayed_invited_rooms.len() as u64,
                    );
                    item.draw_all(cx, &mut scope);
                }
                else if let Some(invited_room_id) = get_invited_room_id(portal_list_index) {
                    if let Some(invited_room) = self.invited_rooms.get_mut(invited_room_id)  {
                        let item = list.item(cx, portal_list_index, live_id!(room_preview));
                        invited_room.is_selected = self.current_active_room.as_deref() == Some(invited_room_id);
                        // Pass the room info down to the RoomPreview widget via Scope.
                        scope = Scope::with_props(&*invited_room);
                        item.draw_all(cx, &mut scope);
                    } else {
                        list.item(cx, portal_list_index, live_id!(empty)).draw_all(cx, &mut scope);
                    }
                }
                else if index_of_joined_rooms_header == Some(portal_list_index) {
                    let item = list.item(cx, portal_list_index, live_id!(collapsible_header));
                    item.as_collapsible_header().set_details(
                        cx,
                        self.is_joined_rooms_header_expanded,
                        HeaderCategory::JoinedRooms,
                        0, // TODO: sum up all the unread mentions in all displayed joined rooms
                        // NOTE: this might be really slow, so we should maintain a running total of mentions in this struct
                    );
                    item.draw_all(cx, &mut scope);
                }
                else if let Some(joined_room_id) = get_joined_room_id(portal_list_index) {
                    if let Some(joined_room) = self.all_joined_rooms.get_mut(joined_room_id) {
                        let item = list.item(cx, portal_list_index, live_id!(room_preview));
                        joined_room.is_selected = self.current_active_room.as_ref() == Some(joined_room_id);

                        // Paginate the room if it hasn't been paginated yet.
                        if PREPAGINATE_VISIBLE_ROOMS && !joined_room.has_been_paginated {
                            joined_room.has_been_paginated = true;
                            submit_async_request(MatrixRequest::PaginateRoomTimeline {
                                room_id: joined_room.room_id.clone(),
                                num_events: 50,
                                direction: PaginationDirection::Backwards,
                            });
                        }
                        // Pass the room info down to the RoomPreview widget via Scope.
                        scope = Scope::with_props(&*joined_room);
                        item.draw_all(cx, &mut scope);
                    } else {
                        list.item(cx, portal_list_index, live_id!(empty)).draw_all(cx, &mut scope);
                    }
                }
                // Draw the status label as the bottom entry.
                else if portal_list_index == status_label_id {
                    let item = list.item(cx, portal_list_index, live_id!(status_label));
                    item.as_view().apply_over(cx, live!{
                        height: Fit,
                        label = { text: (&self.status) }
                    });
                    item.draw_all(cx, &mut scope);
                }
                // Draw a filler entry to take up space at the bottom of the portal list.
                else {
                    list.item(cx, portal_list_index, live_id!(bottom_filler))
                        .draw_all(cx, &mut scope);
                }
            }
        }

        DrawStep::done()
    }

}

<<<<<<< HEAD
impl WidgetMatchEvent for RoomsList {
    fn handle_actions(&mut self, cx: &mut Cx, actions: &Actions, _scope: &mut Scope) {
        for action in actions {
            if let RoomsViewAction::Search(keywords) = action.as_widget_action().cast() {
                let portal_list = self.view.portal_list(id!(list));
                if keywords.is_empty() {
                    // Reset the displayed rooms list to show all rooms.
                    self.display_filter = RoomDisplayFilter::default();
                    self.displayed_rooms = self.all_rooms.keys().cloned().collect();
                    self.update_status_rooms_count();
                    portal_list.set_first_id_and_scroll(0, 0.0);
                    self.redraw(cx);
                    return;
                }

                let (filter, sort_fn) = RoomDisplayFilterBuilder::new()
                    .set_keywords(keywords.clone())
                    .set_filter_criteria(RoomFilterCriteria::All)
                    .build();
                self.display_filter = filter;

                let new_displayed_rooms = if let Some(sort_fn) = sort_fn {
                    let mut filtered_rooms: Vec<_> = self.all_rooms
                        .iter()
                        .filter(|(_, room)| (self.display_filter)(room))
                        .collect();

                    filtered_rooms.sort_by(|(_, room_a), (_, room_b)| sort_fn(room_a, room_b));

                    filtered_rooms
                        .into_iter()
                        .map(|(room_id, _)| room_id.clone())
                        .collect()
                } else {
                    self.all_rooms
                        .iter()
                        .filter(|(_, room)| (self.display_filter)(room))
                        .map(|(room_id, _)| room_id.clone())
                        .collect()
                };

                // Update the displayed rooms list and redraw it.
                self.displayed_rooms = new_displayed_rooms;
                self.update_status_matching_rooms();
                portal_list.set_first_id_and_scroll(0, 0.0);
                self.redraw(cx);
            }
        }
    }
}

impl RoomsListRef {
    /// See [`RoomsList::all_known_rooms_loaded()`].
    pub fn all_known_rooms_loaded(
        &self,
    ) -> bool {
        let Some(inner) = self.borrow() else { return false };
        inner.all_known_rooms_loaded()
    }
    /// See [`RoomsList::is_room_loaded()`].
    pub fn is_room_loaded(&self, room_id: &OwnedRoomId) -> bool {
        let Some(inner) = self.borrow() else { return false };
        inner.is_room_loaded(room_id)
    }
}
=======
>>>>>>> 8c1bc65d
pub struct RoomsListScopeProps {
    /// Whether the RoomsList's inner PortalList was scrolling
    /// when the latest finger down event occurred.
    pub was_scrolling: bool,
}<|MERGE_RESOLUTION|>--- conflicted
+++ resolved
@@ -251,6 +251,14 @@
 }
 
 impl RoomsList {
+    /// Determines if all known rooms have been loaded.
+    ///
+    /// Returns `true` if the number of rooms in `all_rooms` equals or exceeds
+    /// `max_known_rooms`, or `false` if `max_known_rooms` is `None`.
+
+    fn all_known_rooms_loaded(&self) -> bool {
+        self.max_known_rooms.map_or(false, |max_rooms| self.all_rooms.len() >= max_rooms as usize)
+    }
     /// Handle all pending updates to the list of all rooms.
     fn handle_rooms_list_updates(&mut self, cx: &mut Cx, _event: &Event, _scope: &mut Scope) {
         let mut num_updates: usize = 0;
@@ -282,6 +290,8 @@
                         }
                     }
                     self.update_status_rooms_count();
+                    // Signal the UI to update the RoomScreen
+                    SignalToUI::set_ui_signal();
                 }
                 RoomsListUpdate::UpdateRoomAvatar { room_id, avatar } => {
                     if let Some(room) = self.all_joined_rooms.get_mut(&room_id) {
@@ -405,21 +415,6 @@
         }
     }
 
-<<<<<<< HEAD
-/// Determines if all known rooms have been loaded.
-///
-/// Returns `true` if the number of rooms in `all_rooms` equals or exceeds
-/// `max_known_rooms`, or `false` if `max_known_rooms` is `None`.
-
-    fn all_known_rooms_loaded(&self) -> bool {
-        self.max_known_rooms.map_or(false, |max_rooms| self.all_rooms.len() >= max_rooms as usize)
-    }
-
-    /// Returns `true` if the given `room_id` is already in the `all_rooms` list,
-    /// and `false` if it is not.
-    fn is_room_loaded(&self, room_id: &OwnedRoomId) -> bool {
-        self.all_rooms.contains_key(room_id)
-=======
     /// Returns true if the given room is contained in any of the displayed room sets,
     /// i.e., either the invited rooms or the joined rooms.
     fn is_room_displayable(&self, room: &OwnedRoomId) -> bool {
@@ -483,7 +478,6 @@
         self.update_status_matching_rooms();
         portal_list.set_first_id_and_scroll(0, 0.0);
         self.redraw(cx);
->>>>>>> 8c1bc65d
     }
 }
 
@@ -491,127 +485,7 @@
     fn handle_event(&mut self, cx: &mut Cx, event: &Event, scope: &mut Scope) {
         // Process all pending updates to the list of all rooms, and then redraw it. 
         if matches!(event, Event::Signal) {
-<<<<<<< HEAD
-            let mut num_updates: usize = 0;
-            while let Some(update) = PENDING_ROOM_UPDATES.pop() {
-                num_updates += 1;
-                match update {
-                    RoomsListUpdate::AddRoom(room) => {
-                        let room_id = room.room_id.clone();
-                        let should_display = (self.display_filter)(&room);
-                        let _replaced = self.all_rooms.insert(room_id.clone(), room);
-                        if let Some(_old_room) = _replaced {
-                            error!("BUG: Added room {room_id} that already existed");
-                        } else {
-                            if should_display {
-                                self.displayed_rooms.push(room_id.clone());
-                            }
-                        }
-                        self.update_status_rooms_count();
-                        // Signal the UI to update the RoomScreen
-                        SignalToUI::set_ui_signal();
-                    }
-                    RoomsListUpdate::UpdateRoomAvatar { room_id, avatar } => {
-                        if let Some(room) = self.all_rooms.get_mut(&room_id) {
-                            room.avatar = avatar;
-                        } else {
-                            error!("Error: couldn't find room {room_id} to update avatar");
-                        }
-                    }
-                    RoomsListUpdate::UpdateLatestEvent { room_id, timestamp, latest_message_text } => {
-                        if let Some(room) = self.all_rooms.get_mut(&room_id) {
-                            room.latest = Some((timestamp, latest_message_text));
-                        } else {
-                            error!("Error: couldn't find room {room_id} to update latest event");
-                        }
-                    }
-                    RoomsListUpdate::UpdateNumUnreadMessages { room_id, count , unread_mentions} => {
-                        if let Some(room) = self.all_rooms.get_mut(&room_id) {
-                            (room.num_unread_messages, room.num_unread_mentions) = match count {
-                                UnreadMessageCount::Unknown => (0, 0),
-                                UnreadMessageCount::Known(count) => (count, unread_mentions),
-                            };
-                        } else {
-                            error!("Error: couldn't find room {} to update unread messages count", room_id);
-                        }
-                    }
-                    RoomsListUpdate::UpdateRoomName { room_id, new_room_name } => {
-                        if let Some(room) = self.all_rooms.get_mut(&room_id) {
-                            let was_displayed = (self.display_filter)(room);
-                            room.room_name = Some(new_room_name);
-                            let should_display = (self.display_filter)(room);
-                            match (was_displayed, should_display) {
-                                (true, true) | (false, false) => {
-                                    // No need to update the displayed rooms list.
-                                }
-                                (true, false) => {
-                                    // Room was displayed but should no longer be displayed.
-                                    self.displayed_rooms.retain(|r| r != &room_id);
-                                }
-                                (false, true) => {
-                                    // Room was not displayed but should now be displayed.
-                                    self.displayed_rooms.push(room_id);
-                                }
-                            }
-                        } else {
-                            error!("Error: couldn't find room {room_id} to update room name");
-                        }
-                    }
-                    RoomsListUpdate::RemoveRoom(room_id) => {
-                        self.all_rooms
-                            .remove(&room_id)
-                            .and_then(|_removed|
-                                self.displayed_rooms.iter().position(|r| r == &room_id)
-                            )
-                            .map(|index_to_remove| {
-                                // Remove the room from the list of displayed rooms.
-                                self.displayed_rooms.remove(index_to_remove);
-                            })
-                            .unwrap_or_else(|| {
-                                error!("Error: couldn't find room {room_id} to remove room");
-                            });
-
-                        self.update_status_rooms_count();
-
-                        // TODO: send an action to the RoomScreen to hide this room
-                        //       if it is currently being displayed,
-                        //       and also ensure that the room's TimelineUIState is preserved
-                        //       and saved (if the room has not been left),
-                        //       and also that it's MediaCache instance is put into a special state
-                        //       where its internal update sender gets replaced upon next usage
-                        //       (that is, upon the next time that same room is opened by the user).
-                    }
-                    RoomsListUpdate::ClearRooms => {
-                        self.all_rooms.clear();
-                        self.displayed_rooms.clear();
-                        self.update_status_rooms_count();
-                    }
-                    RoomsListUpdate::NotLoaded => {
-                        self.status = "Loading rooms (waiting for homeserver)...".to_string();
-                    }
-                    RoomsListUpdate::LoadedRooms { max_rooms } => {
-                        self.max_known_rooms = max_rooms;
-                        self.update_status_rooms_count();
-                    },
-                    RoomsListUpdate::Tags { room_id, new_tags } => {
-                        if let Some(room) = self.all_rooms.get_mut(&room_id) {
-                            room.tags = new_tags;
-                        } else {
-                            error!("Error: couldn't find room {room_id} to update tags");
-                        }
-                    }
-                    RoomsListUpdate::Status { status } => {
-                        self.status = status;
-                    }
-                }
-            }
-            if num_updates > 0 {
-                log!("RoomsList: processed {} updates to the list of all rooms", num_updates);
-                self.redraw(cx);
-            }
-=======
             self.handle_rooms_list_updates(cx, event, scope);
->>>>>>> 8c1bc65d
         }
 
         // Now, handle any actions on this widget, e.g., a user selecting a room.
@@ -788,7 +662,6 @@
 
 }
 
-<<<<<<< HEAD
 impl WidgetMatchEvent for RoomsList {
     fn handle_actions(&mut self, cx: &mut Cx, actions: &Actions, _scope: &mut Scope) {
         for action in actions {
@@ -854,8 +727,6 @@
         inner.is_room_loaded(room_id)
     }
 }
-=======
->>>>>>> 8c1bc65d
 pub struct RoomsListScopeProps {
     /// Whether the RoomsList's inner PortalList was scrolling
     /// when the latest finger down event occurred.
