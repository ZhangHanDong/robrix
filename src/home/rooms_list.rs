--- conflicted
+++ resolved
@@ -355,26 +355,19 @@
                 }
                 RoomsListUpdate::AddJoinedRoom(joined_room) => {
                     let room_id = joined_room.room_id.clone();
-<<<<<<< HEAD
                     let is_direct = joined_room.is_direct;
-=======
                     let room_name = joined_room.room_name.clone();
->>>>>>> 42ff1a7b
                     let should_display = (self.display_filter)(&joined_room);
                     let _replaced = self.all_joined_rooms.insert(room_id.clone(), joined_room);
                     if let Some(_old_room) = _replaced {
                         error!("BUG: Added joined room {room_id} that already existed");
                     } else {
                         if should_display {
-<<<<<<< HEAD
                             if is_direct {
                                 self.displayed_direct_messages.push(room_id);
                             } else {
                                 self.displayed_rooms.push(room_id);
                             }
-=======
-                            self.displayed_joined_rooms.push(room_id.clone());
->>>>>>> 42ff1a7b
                         }
                     }
                     // If this room was added as a result of accepting an invite, we must:
@@ -431,13 +424,9 @@
                             }
                             (true, false) => {
                                 // Room was displayed but should no longer be displayed.
-<<<<<<< HEAD
-                                self.displayed_rooms.retain(|r| r != &room_id);
-=======
                                 self.displayed_joined_rooms.iter()
                                     .position(|r| r == &room_id)
                                     .map(|index| self.displayed_joined_rooms.remove(index));
->>>>>>> 42ff1a7b
                             }
                             (false, true) => {
                                 // Room was not displayed but should now be displayed.
@@ -448,21 +437,6 @@
                         error!("Error: couldn't find room {room_id} to update room name");
                     }
                 }
-<<<<<<< HEAD
-                RoomsListUpdate::RemoveRoom(room_id) => {
-                    self.all_joined_rooms
-                        .remove(&room_id)
-                        .and_then(|_removed|
-                            self.displayed_rooms.iter().position(|r| r == &room_id)
-                        )
-                        .map(|index_to_remove| {
-                            // Remove the room from the list of displayed rooms.
-                            self.displayed_rooms.remove(index_to_remove);
-                        })
-                        .unwrap_or_else(|| {
-                            error!("Error: couldn't find room {room_id} to remove room");
-                        });
-=======
                 RoomsListUpdate::RemoveRoom { room_id, new_state: _ } => {
                     if let Some(_removed) = self.all_joined_rooms.remove(&room_id) {
                         self.displayed_joined_rooms.iter()
@@ -477,7 +451,6 @@
                     else {
                         error!("Error: couldn't find room {room_id} to remove it.");
                     };
->>>>>>> 42ff1a7b
 
                     self.update_status_rooms_count();
 
@@ -491,13 +464,8 @@
                 }
                 RoomsListUpdate::ClearRooms => {
                     self.all_joined_rooms.clear();
-<<<<<<< HEAD
-                    self.displayed_rooms.clear();
-                    self.invited_rooms.clear();
-=======
                     self.displayed_joined_rooms.clear();
                     self.invited_rooms.borrow_mut().clear();
->>>>>>> 42ff1a7b
                     self.displayed_invited_rooms.clear();
                     self.update_status_rooms_count();
                 }
@@ -541,13 +509,8 @@
     /// Updates the status message to show how many rooms are currently displayed
     /// that match the current search filter.
     fn update_status_matching_rooms(&mut self) {
-<<<<<<< HEAD
-        let total = self.displayed_invited_rooms.len() + self.displayed_rooms.len();
-        self.status = match total {
-=======
         let num_rooms = self.displayed_invited_rooms.len() + self.displayed_joined_rooms.len();
         self.status = match num_rooms {
->>>>>>> 42ff1a7b
             0 => "No matching rooms found.".to_string(),
             1 => "Found 1 matching room.".to_string(),
             n => format!("Found {} matching rooms.", n),
@@ -568,7 +531,7 @@
         if keywords.is_empty() {
             // Reset the displayed rooms list to show all rooms.
             self.display_filter = RoomDisplayFilter::default();
-<<<<<<< HEAD
+
             self.displayed_invited_rooms = self.invited_rooms.keys().cloned().collect();
 
             self.displayed_rooms = self.all_joined_rooms.iter()
@@ -580,11 +543,6 @@
                 .filter(|(_id, info)|{info.is_direct})
                 .map(|(id, _info)| id.clone())
                 .collect();
-
-=======
-            self.displayed_joined_rooms = self.all_joined_rooms.keys().cloned().collect();
-            self.displayed_invited_rooms = self.invited_rooms.borrow().keys().cloned().collect();
->>>>>>> 42ff1a7b
             self.update_status_rooms_count();
             portal_list.set_first_id_and_scroll(0, 0.0);
             self.redraw(cx);
@@ -627,13 +585,9 @@
         }
 
         // Update the displayed rooms list and redraw it.
-<<<<<<< HEAD
         self.displayed_rooms = generate_displayed_rooms(&self.all_joined_rooms, &self.display_filter, sort_fn.as_deref());
         self.displayed_invited_rooms = generate_displayed_rooms(&self.invited_rooms, &self.display_filter, sort_fn.as_deref());
-=======
-        self.displayed_joined_rooms = generate_displayed_rooms(&self.all_joined_rooms, &self.display_filter, sort_fn.as_deref());
-        self.displayed_invited_rooms = generate_displayed_rooms(&self.invited_rooms.borrow(), &self.display_filter, sort_fn.as_deref());
->>>>>>> 42ff1a7b
+
         self.update_status_matching_rooms();
         portal_list.set_first_id_and_scroll(0, 0.0);
         self.redraw(cx);
