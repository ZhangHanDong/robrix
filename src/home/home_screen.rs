--- conflicted
+++ resolved
@@ -33,13 +33,10 @@
             <View> {
                 flow: Down
                 width: Fill, height: Fill
-<<<<<<< HEAD
-=======
 
                 <CachedWidget> {
                     <RoomFilterInputBar> {}
                 }
->>>>>>> 9c6fd898
                 <MainDesktopUI> {}
             }
         }
