--- conflicted
+++ resolved
@@ -25,21 +25,22 @@
 };
 
 use crate::{
-    avatar_cache::{self, AvatarCacheEntry}, event_preview::{text_preview_of_member_profile_change, text_preview_of_other_state, text_preview_of_redacted_message, text_preview_of_room_membership_change, text_preview_of_timeline_item}, media_cache::{MediaCache, MediaCacheEntry}, profile::{
+    avatar_cache::{self, AvatarCacheEntry},
+    event_preview::{text_preview_of_member_profile_change, text_preview_of_other_state, text_preview_of_redacted_message, text_preview_of_room_membership_change, text_preview_of_timeline_item},
+    media_cache::{MediaCache, MediaCacheEntry},
+    profile::{
         user_profile::{AvatarState, ShowUserProfileAction, UserProfile, UserProfileAndRoomId, UserProfilePaneInfo, UserProfileSlidingPaneRef, UserProfileSlidingPaneWidgetExt},
         user_profile_cache,
-    }, shared::{
+    },
+    shared::{
         avatar::{AvatarRef, AvatarWidgetRefExt},
         html_or_plaintext::{HtmlOrPlaintextRef, HtmlOrPlaintextWidgetRefExt},
-        text_or_image::{TextOrImageRef, TextOrImageWidgetRefExt},
-<<<<<<< HEAD
-    }, sliding_sync::{get_client, submit_async_request, take_timeline_update_receiver, MatrixRequest}, utils::{self, unix_time_millis_to_datetime, MediaFormatConst}, home::room_reaction_list::*
-=======
-        typing_animation::TypingAnimationWidgetExt,
+        text_or_image::{TextOrImageRef, TextOrImageWidgetRefExt}, typing_animation::TypingAnimationWidgetExt,
     },
-    sliding_sync::{get_client, submit_async_request, take_timeline_update_receiver, MatrixRequest}, utils::{self, unix_time_millis_to_datetime, MediaFormatConst}
->>>>>>> a4eff390
+    sliding_sync::{get_client, submit_async_request, take_timeline_update_receiver, MatrixRequest},
+    utils::{self, unix_time_millis_to_datetime, MediaFormatConst},
 };
+use crate::home::room_reaction_list::ReactionListWidgetRefExt;
 use rangemap::RangeSet;
 
 live_design! {
@@ -54,11 +55,8 @@
     import crate::shared::text_or_image::TextOrImage;
     import crate::shared::html_or_plaintext::*;
     import crate::profile::user_profile::UserProfileSlidingPane;
-<<<<<<< HEAD
     import crate::home::room_reaction_list::*;
-=======
     import crate::shared::typing_animation::TypingAnimation;
->>>>>>> a4eff390
 
     IMG_DEFAULT_AVATAR = dep("crate://self/resources/img/default_avatar.png")
     ICO_FAV = dep("crate://self/resources/icon_favorite.svg")
