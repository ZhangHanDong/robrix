--- conflicted
+++ resolved
@@ -1647,13 +1647,10 @@
                 media_cache: MediaCache::new(MediaFormatConst::File, Some(update_sender)),
                 replying_to: None,
                 saved_state: SavedState::default(),
-<<<<<<< HEAD
+                message_highlight_animation_state: MessageHighlightAnimationState::default(),
                 prev_first_index: None,
                 read_event_hashmap:HashMap::new(),
                 marked_fully_read_queue:HashMap::new(),
-=======
-                message_highlight_animation_state: MessageHighlightAnimationState::default(),
->>>>>>> bf820725
             };
             (new_tl_state, true)
         };
@@ -1897,24 +1894,6 @@
     /// The states relevant to the UI display of this timeline that are saved upon
     /// a `Hide` action and restored upon a `Show` action.
     saved_state: SavedState,
-<<<<<<< HEAD
-    /// To detect if scroll changes when it is not scrolled
-    prev_first_index:Option<usize>,
-    // Intermediate hashmap to track display time, last bool value: true indicates moved to queue
-    read_event_hashmap:HashMap<String,(OwnedRoomId,OwnedEventId,std::time::Instant,bool)>,
-    // Queue to send fully read receipt
-    marked_fully_read_queue:HashMap<String,(OwnedRoomId,OwnedEventId)>,
-=======
-
-    /// The state of the message highlight animation.
-    ///
-    /// We need to run the animation once the scrolling, triggered by the click of of a
-    /// a reply preview, ends. so we keep a small state for it.
-    /// By default, it starts in Off.
-    /// Once the scrolling is started, the state becomes Pending.
-    /// If the animation was trigged, the state goes back to Off.
-    message_highlight_animation_state: MessageHighlightAnimationState,
->>>>>>> bf820725
 }
 
 /// The item index, scroll position, and optional unique IDs of the first `N` events
