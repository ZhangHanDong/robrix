--- conflicted
+++ resolved
@@ -3278,8 +3278,6 @@
     widget_out.show_html(html);
 }
 
-<<<<<<< HEAD
-=======
 /// Draws the reactions beneath the given `message_item`.
 fn draw_reactions(
     _cx: &mut Cx2d,
@@ -3320,7 +3318,6 @@
     html_reaction_view.set_text(&label_text);
 }
 
->>>>>>> f495dec0
 /// A trait for abstracting over the different types of timeline events
 /// that can be displayed in a `SmallStateEvent` widget.
 trait SmallStateEventContent {
