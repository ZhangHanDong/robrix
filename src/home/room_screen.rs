//! A room screen is the UI page that displays a single Room's timeline of events/messages
//! along with a message input bar at the bottom.

use std::{borrow::Cow, collections::BTreeMap, ops::{DerefMut, Range}, sync::{Arc, Mutex}, time::SystemTime};

use bytesize::ByteSize;
use imbl::Vector;
use makepad_widgets::*;
use matrix_sdk::{
    ruma::{
        events::{receipt::Receipt, room::{
            message::{
                AudioMessageEventContent, CustomEventContent, EmoteMessageEventContent, FileMessageEventContent, FormattedBody, ImageMessageEventContent, KeyVerificationRequestEventContent, LocationMessageEventContent, MessageFormat, MessageType, NoticeMessageEventContent, RoomMessageEventContent, ServerNoticeMessageEventContent, TextMessageEventContent, VideoMessageEventContent
            }, ImageInfo, MediaSource
        }, sticker::StickerEventContent}, matrix_uri::MatrixId, uint, EventId, MatrixToUri, MatrixUri, MilliSecondsSinceUnixEpoch, OwnedEventId, OwnedRoomId
    },
    OwnedServerName,
};
use matrix_sdk_ui::timeline::{
    self, EventTimelineItem, InReplyToDetails, MemberProfileChange, ReactionsByKeyBySender, RepliedToInfo, RoomMembershipChange, TimelineDetails, TimelineItem, TimelineItemContent, TimelineItemKind, VirtualTimelineItem
};
use robius_location::Coordinates;

use crate::{
    avatar_cache, event_preview::{text_preview_of_member_profile_change, text_preview_of_other_state, text_preview_of_redacted_message, text_preview_of_room_membership_change, text_preview_of_timeline_item}, home::loading_modal::LoadingModalWidgetExt, location::{get_latest_location, init_location_subscriber, request_location_update, LocationAction, LocationRequest, LocationUpdate}, media_cache::{MediaCache, MediaCacheEntry}, profile::{
        user_profile::{AvatarState, ShowUserProfileAction, UserProfile, UserProfileAndRoomId, UserProfilePaneInfo, UserProfileSlidingPaneRef, UserProfileSlidingPaneWidgetExt},
        user_profile_cache,
    }, shared::{
<<<<<<< HEAD
        avatar::AvatarWidgetRefExt, html_or_plaintext::{HtmlOrPlaintextRef, HtmlOrPlaintextWidgetRefExt}, jump_to_bottom_button::JumpToBottomButtonWidgetExt, text_or_image::{TextOrImageRef, TextOrImageWidgetRefExt}, typing_animation::TypingAnimationWidgetExt
    }, sliding_sync::{self, get_client, submit_async_request, take_timeline_endpoints, BackwardsPaginateUntilEventRequest, MatrixRequest, PaginationDirection, TimelineRequestSender}, utils::{self, unix_time_millis_to_datetime, ImageFormat, MediaFormatConst}
=======
        avatar::{AvatarRef, AvatarWidgetRefExt}, html_or_plaintext::{HtmlOrPlaintextRef, HtmlOrPlaintextWidgetRefExt}, jump_to_bottom_button::{JumpToBottomButtonWidgetExt, UnreadMessageCount}, text_or_image::{TextOrImageRef, TextOrImageWidgetRefExt}, typing_animation::TypingAnimationWidgetExt
    }, sliding_sync::{self, get_client, submit_async_request, take_timeline_endpoints, BackwardsPaginateUntilEventRequest, MatrixRequest, PaginationDirection, TimelineRequestSender}, utils::{self, unix_time_millis_to_datetime, ImageFormat, MediaFormatConst}, 
    home::message_context_menu::MessageActionBarWidgetRefExt,
>>>>>>> 80cf4ca3
};
use crate::home::room_read_receipt::AvatarRowWidgetRefExt;
use rangemap::RangeSet;

<<<<<<< HEAD
use super::{loading_modal::{LoadingModalAction, LoadingModalState}, room_read_receipt::populate_read_receipts};
=======
use super::{loading_modal::{LoadingModalAction, LoadingModalState}, message_context_menu::MessageContextMenuWidgetRefExt};
>>>>>>> 80cf4ca3

const GEO_URI_SCHEME: &str = "geo:";

const MESSAGE_NOTICE_TEXT_COLOR: Vec3 = Vec3 { x: 0.5, y: 0.5, z: 0.5 };
const COLOR_DANGER_RED: Vec3 = Vec3 { x: 0.862, y: 0.0, z: 0.02 };


live_design! {
    use link::theme::*;
    use link::shaders::*;
    use link::widgets::*;

    use crate::shared::styles::*;
    use crate::shared::helpers::*;
    use crate::shared::search_bar::SearchBar;
    use crate::shared::avatar::Avatar;
    use crate::shared::text_or_image::TextOrImage;
    use crate::shared::html_or_plaintext::*;
<<<<<<< HEAD
    use crate::home::room_read_receipt::*;
=======
    use crate::shared::icon_button::*;
>>>>>>> 80cf4ca3
    use crate::profile::user_profile::UserProfileSlidingPane;
    use crate::shared::typing_animation::TypingAnimation;
    use crate::shared::icon_button::*;
    use crate::shared::jump_to_bottom_button::*;
    use crate::home::loading_modal::*;
    use crate::home::message_context_menu::*;

    IMG_DEFAULT_AVATAR = dep("crate://self/resources/img/default_avatar.png")
    ICO_FAV = dep("crate://self/resources/icon_favorite.svg")
    ICO_COMMENT = dep("crate://self/resources/icon_comment.svg")
    ICO_REPLY = dep("crate://self/resources/icons/reply.svg")
    ICO_SEND = dep("crate://self/resources/icon_send.svg")
    ICO_LIKES = dep("crate://self/resources/icon_likes.svg")
    ICO_USER = dep("crate://self/resources/icon_user.svg")
    ICO_ADD = dep("crate://self/resources/icon_add.svg")
    ICO_CLOSE = dep("crate://self/resources/icons/close.svg")

    ICO_LOCATION_PERSON = dep("crate://self/resources/icons/location-person.svg")

    COLOR_BG = #xfff8ee
    COLOR_OVERLAY_BG = #x000000d8
    COLOR_READ_MARKER = #xeb2733
    COLOR_PROFILE_CIRCLE = #xfff8ee
    TYPING_NOTICE_ANIMATION_DURATION = 0.3

    CAN_NOT_SEND_NOTICE = "You don't have permission to post to this room."

    FillerY = <View> {width: Fill}

    FillerX = <View> {height: Fill}

    Timestamp = <Label> {
        width: Fit, height: Fit
        padding: { bottom: 0.0, left: 0.0, right: 0.0 }
        draw_text: {
            text_style: <TIMESTAMP_TEXT_STYLE> {},
            color: (TIMESTAMP_TEXT_COLOR)
        }
        text: " "
    }

    REACTION_TEXT_COLOR = #4c00b0

    // The content of a reply preview, which shows a small preview
    // of a message that was replied to.
    //
    // This is used in both the `RepliedToMessage` and `ReplyPreview` views.
    ReplyPreviewContent = <View> {
        width: Fill
        height: Fit
        flow: Down
        padding: {left: 10.0, bottom: 5.0, top: 5.0}

        <View> {
            width: Fill
            height: Fit
            flow: Right
            margin: { bottom: 10.0, top: 0.0, right: 5.0 }
            align: {y: 0.5}

            reply_preview_avatar = <Avatar> {
                width: 19.,
                height: 19.,
                text_view = { text = { draw_text: {
                    text_style: { font_size: 6.0 }
                }}}
            }

            reply_preview_username = <Label> {
                width: Fill,
                margin: { left: 5.0 }
                draw_text: {
                    text_style: <USERNAME_TEXT_STYLE> { font_size: 10 },
                    color: (USERNAME_TEXT_COLOR)
                    wrap: Ellipsis,
                }
                text: "<Username not available>"
            }
        }

        reply_preview_body = <HtmlOrPlaintext> {
            html_view = { html = {
                font_size: (MESSAGE_REPLY_PREVIEW_FONT_SIZE)
                    draw_normal:      { text_style: { font_size: (MESSAGE_REPLY_PREVIEW_FONT_SIZE) } },
                    draw_italic:      { text_style: { font_size: (MESSAGE_REPLY_PREVIEW_FONT_SIZE) } },
                    draw_bold:        { text_style: { font_size: (MESSAGE_REPLY_PREVIEW_FONT_SIZE) } },
                    draw_bold_italic: { text_style: { font_size: (MESSAGE_REPLY_PREVIEW_FONT_SIZE) } },
                    draw_fixed:       { text_style: { font_size: (MESSAGE_REPLY_PREVIEW_FONT_SIZE) } },
                    // a = { draw_text:  { text_style: { font_size: (MESSAGE_REPLY_PREVIEW_FONT_SIZE) } } },
            } }
            plaintext_view = { pt_label = {
                draw_text: {
                    text_style: <MESSAGE_TEXT_STYLE> { font_size: (MESSAGE_REPLY_PREVIEW_FONT_SIZE) },
                }
            } }
        }
    }

    // A small inline preview of a message that was replied to by another message
    // within the room timeline.
    // That is, this view contains a preview of the earlier message
    // that is shown above the "in-reply-to" message.
    RepliedToMessage = <View> {
        visible: false
        width: Fill
        height: Fit
        flow: Down

        padding: {top: 0.0, right: 12.0, bottom: 0.0, left: 12.0}

        // A reply preview with a vertical bar drawn in the background.
        replied_to_message_content = <ReplyPreviewContent> {
            cursor: Hand
            show_bg: true
            draw_bg: {
                instance vertical_bar_color: (USERNAME_TEXT_COLOR)
                instance vertical_bar_width: 2.0
                instance radius: 0.0

                fn get_color(self) -> vec4 {
                    return self.color;
                }

                fn pixel(self) -> vec4 {
                    let sdf = Sdf2d::viewport(self.pos * self.rect_size);

                    sdf.box(
                        0.0,
                        0.0,
                        self.rect_size.x,
                        self.rect_size.y,
                        max(1.0, self.radius)
                    );
                    sdf.fill(self.get_color());

                    sdf.rect(
                        0.0,
                        0.0,
                        self.vertical_bar_width,
                        self.rect_size.y
                    );
                    sdf.fill(self.vertical_bar_color);

                    return sdf.result;
                }
            }
        }
    }

    // An optional view used to show reactions beneath a message.
    MessageAnnotations = <View> {
        visible: false,
        width: Fill,
        height: Fit,
        padding: {top: 5.0}

        html_content = <MessageHtml> {
            width: Fill,
            height: Fit,
            padding: { bottom: 5.0, top: 0.0 },
            font_size: 10.5,
            font_color: (REACTION_TEXT_COLOR),
            draw_normal:      { color: (REACTION_TEXT_COLOR) },
            draw_italic:      { color: (REACTION_TEXT_COLOR) },
            draw_bold:        { color: (REACTION_TEXT_COLOR) },
            draw_bold_italic: { color: (REACTION_TEXT_COLOR) },
            draw_fixed:       { color: (REACTION_TEXT_COLOR) },
            body: ""
        }
    }

    // An empty view that takes up no space in the portal list.
    Empty = <View> { }

    // The view used for each text-based message event in a room's timeline.
    Message = {{Message}} {
        width: Fill,
        height: Fit,
        margin: 0.0
        flow: Down,
        cursor: Default,
        padding: 0.0,
        spacing: 0.0

        show_bg: true
        draw_bg: {
            instance highlight: 0.0
            instance hover: 0.0
            color: #ffffff  // default color

            instance mentions_bar_color: #ffffff
            instance mentions_bar_width: 4.0

            fn pixel(self) -> vec4 {
                let base_color = mix(
                    self.color,
                    #fafafa,
                    self.hover
                );

                let with_highlight = mix(
                    base_color,
                    #c5d6fa,
                    self.highlight
                );

                let sdf = Sdf2d::viewport(self.pos * self.rect_size);

                // draw bg
                sdf.rect(0., 0., self.rect_size.x, self.rect_size.y);
                sdf.fill(with_highlight);

                // draw the left vertical line
                sdf.rect(0., 0., self.mentions_bar_width, self.rect_size.y);
                sdf.fill(self.mentions_bar_color);

                return sdf.result;
            }
        }

        animator: {
            highlight = {
                default: off
                off = {
                    redraw: true,
                    from: { all: Forward {duration: 2.0} }
                    ease: ExpDecay {d1: 0.80, d2: 0.97}
                    apply: { draw_bg: {highlight: 0.0} }
                }
                on = {
                    redraw: true,
                    from: { all: Forward {duration: 0.5} }
                    ease: ExpDecay {d1: 0.80, d2: 0.97}
                    apply: { draw_bg: {highlight: 1.0} }
                }
            }
            hover = {
                default: off
                off = {
                    redraw: true,
                    from: { all: Snap }
                    apply: { draw_bg: {hover: 0.0} }
                }
                on = {
                    redraw: true,
                    from: { all: Snap }
                    apply: { draw_bg: {hover: 1.0} }
                }
            }
        }

        // A preview of the earlier message that this message was in reply to.
        replied_to_message = <RepliedToMessage> {
            flow: Right
            margin: { bottom: 5.0, top: 10.0 }
            replied_to_message_content = {
                margin: { left: 29 }
            }
        }

        body = <View> {
            width: Fill,
            height: Fit
            flow: Right,
            padding: 10.0,

            profile = <View> {
                align: {x: 0.5, y: 0.0} // centered horizontally, top aligned
                width: 65.0,
                height: Fit,
                margin: {top: 4.5, right: 10}
                flow: Down,
                avatar = <Avatar> {
                    width: 50.,
                    height: 50.
                    // draw_bg: {
                    //     fn pixel(self) -> vec4 {
                    //         let sdf = Sdf2d::viewport(self.pos * self.rect_size);
                    //         let c = self.rect_size * 0.5;
                    //         sdf.circle(c.x, c.y, c.x - 2.)
                    //         sdf.fill_keep(self.get_color());
                    //         sdf.stroke((COLOR_PROFILE_CIRCLE), 1);
                    //         return sdf.result
                    //     }
                    // }
                }
                timestamp = <Timestamp> {
                    padding: { top: 3.0 }
                }
                datestamp = <Timestamp> {
                    padding: { top: 3.0 }
                }
            }
            content = <View> {
                width: Fill,
                height: Fit
                flow: Down,
                padding: 0.0

                username = <Label> {
                    width: Fill,
                    margin: {bottom: 9.0, top: 11.0, right: 10.0,}
                    draw_text: {
                        text_style: <USERNAME_TEXT_STYLE> {},
                        color: (USERNAME_TEXT_COLOR)
                        wrap: Ellipsis,
                    }
                    text: "<Username not available>"
                }
                message = <HtmlOrPlaintext> { }

                // <LineH> {
                //     margin: {top: 13.0, bottom: 5.0}
                // }

                message_annotations = <MessageAnnotations> {}
            }
<<<<<<< HEAD
            avatar_row = <AvatarRow> {
                margin: { right: 73 }
            }
            message_menu = <MessageMenu> {}
            // leave space for reply button (simulate a min width).
            // once the message menu is done with overlays this wont be necessary.
            <View> {
                width: 1,
                height: 1
            }
=======

>>>>>>> 80cf4ca3
        }
    }

    // The view used for a condensed message that came right after another message
    // from the same sender, and thus doesn't need to display the sender's profile again.
    CondensedMessage = <Message> {
        padding: { top: 2.0, bottom: 2.0 }
        replied_to_message = <RepliedToMessage> {
            replied_to_message_content = {
                margin: { left: 74, bottom: 5.0 }
            }
        }
        body = {
            padding: { top: 0, bottom: 2.5, left: 10.0, right: 10.0 },
            profile = <View> {
                align: {x: 0.5, y: 0.0} // centered horizontally, top aligned
                width: 65.0,
                height: Fit,
                flow: Down,
                timestamp = <Timestamp> {
                    margin: {top: 1.5}
                }
            }
            content = <View> {
                width: Fill,
                height: Fit,
                flow: Down,
                padding: { left: 10.0 }

                message = <HtmlOrPlaintext> { }
                message_annotations = <MessageAnnotations> {}
            }
            avatar_row = <AvatarRow> {}
        }
    }

    // The view used for each static image-based message event in a room's timeline.
    // This excludes stickers and other animated GIFs, video clips, audio clips, etc.
    ImageMessage = <Message> {
        body = {
            content = {
                padding: { left: 10.0 }
                message = <TextOrImage> { }
                message_annotations = <MessageAnnotations> {}
            }
            avatar_row = <AvatarRow> {}
        }
    }

    // The view used for a condensed image message that came right after another message
    // from the same sender, and thus doesn't need to display the sender's profile again.
    // This excludes stickers and other animated GIFs, video clips, audio clips, etc.
    CondensedImageMessage = <CondensedMessage> {
        body = {
            content = {
                message = <TextOrImage> { }
                message_annotations = <MessageAnnotations> {}
            }
            avatar_row = <AvatarRow> {}
        }
    }


    // The view used for each state event (non-messages) in a room's timeline.
    // The timestamp, profile picture, and text are all very small.
    SmallStateEvent = <View> {
        width: Fill,
        height: Fit,
        margin: 0.0
        cursor: Default
        flow: Right,
        padding: { top: 1.0, bottom: 1.0 }
        spacing: 0.0
        margin: { left: 2.5, top: 4.0, bottom: 4.0}

        body = <View> {
            width: Fill,
            height: Fit
            flow: Right,
            padding: { left: 7.0, top: 2.0, bottom: 2.0 }
            spacing: 5.0
            align: {y: 0.5}

            left_container = <View> {
                align: {x: 0.5, y: 0.5}
                width: 70.0,
                height: Fit

                timestamp = <Timestamp> {
                    draw_text: {
                        text_style: <TIMESTAMP_TEXT_STYLE> {},
                        color: (TIMESTAMP_TEXT_COLOR)
                    }
                }
            }

            avatar = <Avatar> {
                width: 19.,
                height: 19.,

                text_view = { text = { draw_text: {
                    text_style: <TITLE_TEXT>{ font_size: 7.0 }
                }}}
            }

            content = <Label> {
                width: Fill,
                height: Fit
                padding: { top: 0.0, bottom: 0.0, left: 0.0, right: 0.0 }
                draw_text: {
                    wrap: Word,
                    text_style: <SMALL_STATE_TEXT_STYLE> {},
                    color: (SMALL_STATE_TEXT_COLOR)
                }
                text: ""
            }
            avatar_row = <AvatarRow> {}
        }
    }


    // The view used for each day divider in a room's timeline.
    // The date text is centered between two horizontal lines.
    DayDivider = <View> {
        width: Fill,
        height: Fit,
        margin: {top: 7.0, bottom: 7.0}
        flow: Right,
        padding: {left: 7.0, right: 7.0},
        spacing: 0.0,
        align: {x: 0.5, y: 0.5} // center horizontally and vertically

        left_line = <LineH> {
            draw_bg: {color: (COLOR_DIVIDER_DARK)}
        }

        date = <Label> {
            padding: {left: 7.0, right: 7.0}
            draw_text: {
                text_style: <TEXT_SUB> {},
                color: (COLOR_DIVIDER_DARK)
            }
            text: "<date>"
        }

        right_line = <LineH> {
            draw_bg: {color: (COLOR_DIVIDER_DARK)}
        }
    }

    // The view used for the divider indicating where the user's last-viewed message is.
    // This is implemented as a DayDivider with a different color and a fixed text label.
    ReadMarker = <DayDivider> {
        left_line = {
            draw_bg: {color: (COLOR_READ_MARKER)}
        }

        date = {
            draw_text: {
                color: (COLOR_READ_MARKER)
            }
            text: "New Messages"
        }

        right_line = {
            draw_bg: {color: (COLOR_READ_MARKER)}
        }
    }


    // The top space is used to display a loading message while the room is being paginated.
    TopSpace = <View> {
        visible: false,
        width: Fill,
        height: Fit,
        align: {x: 0.5, y: 0}
        show_bg: true,
        draw_bg: {
            color: #xDAF5E5F0, // mostly opaque light green
        }

        label = <Label> {
            width: Fill,
            height: Fit,
            align: {x: 0.5, y: 0.5},
            padding: { top: 10.0, bottom: 7.0, left: 15.0, right: 15.0 }
            draw_text: {
                text_style: <MESSAGE_TEXT_STYLE> { font_size: 10 },
                color: (TIMESTAMP_TEXT_COLOR)
            }
            text: "Loading earlier messages..."
        }
    }

    Timeline = <View> {
        width: Fill,
        height: Fill,
        align: {x: 0.5, y: 0.0} // center horizontally, align to top vertically
        flow: Overlay,

        list = <PortalList> {
            height: Fill,
            width: Fill
            flow: Down

            auto_tail: true, // set to `true` to lock the view to the last item.

            // Below, we must place all of the possible templates (views) that can be used in the portal list.
            Message = <Message> {}
            CondensedMessage = <CondensedMessage> {}
            ImageMessage = <ImageMessage> {}
            CondensedImageMessage = <CondensedImageMessage> {}
            SmallStateEvent = <SmallStateEvent> {}
            Empty = <Empty> {}
            DayDivider = <DayDivider> {}
            ReadMarker = <ReadMarker> {}
        }

        // A jump to bottom button (with an unread message badge) that is shown
        // when the timeline is not at the bottom.
        jump_to_bottom = <JumpToBottomButton> { }
    }

    LocationPreview = {{LocationPreview}} {
        visible: false
        width: Fill
        height: Fit
        flow: Down
        padding: {left: 12.0, top: 12.0, bottom: 12.0, right: 10.0}
        spacing: 15

        show_bg: true,
        draw_bg: {
            color: #xF0F5FF,
        }

        <Label> {
            width: Fill,
            height: Fit,
            draw_text: {
                wrap: Word,
                color: (MESSAGE_TEXT_COLOR),
                text_style: <MESSAGE_TEXT_STYLE>{ font_size: 10.0 },
            }
            text: "Send your location to this room?"
        }

        location_label = <Label> {
            width: Fill,
            height: Fit,
            align: {x: 0.0, y: 0.5},
            padding: {left: 5.0}
            draw_text: {
                wrap: Word,
                color: (MESSAGE_TEXT_COLOR),
                text_style: <MESSAGE_TEXT_STYLE>{},
            }
            text: "Fetching current location..."
        }

        <View> {
            width: Fill, height: Fit
            flow: Right,
            align: {x: 0.0, y: 0.5}
            spacing: 15

            cancel_location_button = <RobrixIconButton> {
                padding: {left: 15, right: 15}
                draw_icon: {
                    svg_file: (ICON_BLOCK_USER)
                    color: (COLOR_DANGER_RED),
                }
                icon_walk: {width: 16, height: 16, margin: {left: -2, right: -1, top: -1} }

                draw_bg: {
                    border_color: (COLOR_DANGER_RED),
                    color: #fff0f0 // light red
                }
                text: "Cancel"
                draw_text:{
                    color: (COLOR_DANGER_RED),
                }
            }

            send_location_button = <RobrixIconButton> {
                // disabled by default; will be enabled upon receiving valid location update.
                enabled: false,
                padding: {left: 15, right: 15}
                draw_icon: {
                    svg_file: (ICO_SEND)
                    color: (COLOR_ACCEPT_GREEN),
                }
                icon_walk: {width: 16, height: 16, margin: {left: -2, right: -1} }

                draw_bg: {
                    border_color: (COLOR_ACCEPT_GREEN),
                    color: #f0fff0 // light green
                }
                text: "Yes"
                draw_text:{
                    color: (COLOR_ACCEPT_GREEN),
                }
            }
        }
    }

    pub RoomScreen = {{RoomScreen}} {
        width: Fill, height: Fill,
        cursor: Default,
        show_bg: true,
        draw_bg: {
            color: (COLOR_SECONDARY)
        }
        flow: Down, spacing: 0.0
        room_screen_wrapper = <View> {
            width: Fill, height: Fill,
            flow: Overlay,
            show_bg: true
            draw_bg: {
                color: (COLOR_PRIMARY_DARKER)
            }

            keyboard_view = <KeyboardView> {
                width: Fill, height: Fill,
                flow: Down,

                // First, display the timeline of all messages/events.
                timeline = <Timeline> {}

                // Below that, display an optional preview of the message that the user
                // is currently drafting a replied to.
                replying_preview = <View> {
                    visible: false
                    width: Fill
                    height: Fit
                    flow: Down
                    padding: 0.0

                    // Displays a "Replying to" label and a cancel button
                    // above the preview of the message being replied to.
                    <View> {
                        padding: {right: 12.0, left: 12.0}
                        width: Fill
                        height: Fit
                        flow: Right
                        align: {y: 0.5}

                        <Label> {
                            draw_text: {
                                text_style: <TEXT_SUB> {},
                                color: (COLOR_META)
                            }
                            text: "Replying to:"
                        }

                        filler = <View> {width: Fill, height: Fill}

                        // TODO: Fix style
                        cancel_reply_button = <IconButton> {
                            width: Fit,
                            height: Fit,

                            draw_icon: {
                                svg_file: (ICO_CLOSE),
                                fn get_color(self) -> vec4 {
                                   return (COLOR_META)
                                }
                            }
                            icon_walk: {width: 12, height: 12}
                        }
                    }

                    reply_preview_content = <ReplyPreviewContent> { }
                }

                // Below that, display a typing notice when other users in the room are typing.
                typing_notice = <View> {
                    visible: false
                    width: Fill
                    height: 30
                    flow: Right
                    padding: {left: 12.0, top: 8.0, bottom: 8.0, right: 10.0}
                    show_bg: true,
                    draw_bg: {
                        color: #e8f4ff,
                    }

                    typing_label = <Label> {
                        align: {x: 0.0, y: 0.5},
                        padding: {left: 5.0, right: 0.0}
                        draw_text: {
                            color: (TYPING_NOTICE_TEXT_COLOR),
                            text_style: <REGULAR_TEXT>{font_size: 9}
                        }
                        text: "Someone is typing"
                    }

                    typing_animation = <TypingAnimation> {
                        margin: {top: 1.1, left: -4 }
                        padding: 0.0,
                        draw_bg: {
                            color: (TYPING_NOTICE_TEXT_COLOR),
                        }
                    }
                }

                // Below that, display a preview of the current location that a user is about to send.
                location_preview = <LocationPreview> { }

                // Below that, display a view that holds the message input bar and send button.
                input_bar = <View> {
                    width: Fill, height: Fit
                    flow: Right,
                    align: {y: 0.5},
                    padding: 10.
                    show_bg: true,
                    draw_bg: {
                        color: (COLOR_PRIMARY)
                    }

                    location_button = <IconButton> {
                        draw_icon: {svg_file: (ICO_LOCATION_PERSON)},
                        icon_walk: {width: 22.0, height: Fit, margin: {left: 0, right: 5}},
                        text: "",
                    }

                    message_input = <RobrixTextInput> {
                        width: Fill, height: Fit,
                        margin: 0,
                        align: {y: 0.5}
                        empty_message: "Write a message (in Markdown) ..."
                    }

                    send_message_button = <IconButton> {
                        draw_icon: {svg_file: (ICO_SEND)},
                        icon_walk: {width: 18.0, height: Fit},
                    }
                }
                can_not_send_message_notice = <View> {
                    visible: false
                    show_bg: true
                    draw_bg: {
                        color: (COLOR_SECONDARY)
                    }
                    padding: {left: 75}
                    align: {y: 0.3}
                    width: Fill, height: 37.5

                    text = <Label> {
                        draw_text: {
                            color: (COLOR_TEXT)
                            text_style: <THEME_FONT_ITALIC>{font_size: 12.2}
                        }
                        text: (CAN_NOT_SEND_NOTICE)
                    }
                }
            }

            // The top space should be displayed on top of the timeline
            top_space = <TopSpace> { }

            // The user profile sliding pane should be displayed on top of other "static" subviews
            // (on top of all other views that are always visible).
            <View> {
                width: Fill,
                height: Fill,
                align: { x: 1.0 },
                flow: Right,

                user_profile_sliding_pane = <UserProfileSlidingPane> { }
            }

            // A pop-up modal that appears while the user must wait for something
            // in the room to finish loading, e.g., when loading an older replied-to message.
            loading_modal = <Modal> {
                content: {
                    loading_modal_inner = <LoadingModal> {}
                }
            }

            message_context_menu_modal = <Modal> {
                align: {x: 0.0, y: 0.0}
                bg_view: {
                    visible: false
                }
                content: {
                    height: Fit,
                    width: Fit,
                    show_bg: false,
                    align: {
                        x: 0.5,
                        y: 0.5
                    }

                    message_context_menu = <MessageContextMenu> {}
                }
            }

            message_action_bar_popup = <PopupNotification> {
                align: {x: 0.0, y: 0.0}
                content: {
                    height: Fit,
                    width: Fit,
                    show_bg: false,
                    align: {
                        x: 0.5,
                        y: 0.5
                    }

                    message_action_bar = <MessageActionBar> {}
                }
            }
        }
        
        room_screen_tooltip = <Tooltip> {
            content: <View> {
                flow: Overlay
                width: Fit
                height: Fit
    
                rounded_view = <RoundedView> {
                    width: Fit,
                    height: Fit,
    
                    padding: {left:10, top: 19, right: 10, bottom: 10},
    
                    draw_bg: {
                        color: #fff,
                        border_width: 1.0,
                        border_color: #D0D5DD,
                        radius: 2.
                    }
    
                    tooltip_label = <Label> {
                        width: Fit,
                        draw_text: {
                            text_style: <THEME_FONT_REGULAR>{font_size: 9},
                            text_wrap: Word,
                            color: #000
                        }
                    }
                }
            }
        }
        animator: {
            typing_notice_animator = {
                default: show,
                show = {
                    redraw: true,
                    from: { all: Forward { duration: (TYPING_NOTICE_ANIMATION_DURATION) } }
                    apply: { room_screen_wrapper = { keyboard_view = { typing_notice = { height: 30 } } } }
                }
                hide = {
                    redraw: true,
                    from: { all: Forward { duration: (TYPING_NOTICE_ANIMATION_DURATION) } }
                    apply: { room_screen_wrapper = { keyboard_view = { typing_notice = { height: 0 } } } }
                }
            }
        }
    }
}

/// The main widget that displays a single Matrix room.
#[derive(Live, LiveHook, Widget)]
pub struct RoomScreen {
    #[deref] view: View,
    #[animator] animator: Animator,

    /// The room ID of the currently-shown room.
    #[rust] room_id: Option<OwnedRoomId>,
    /// The display name of the currently-shown room.
    #[rust] room_name: String,
    /// The persistent UI-relevant states for the room that this widget is currently displaying.
    #[rust] tl_state: Option<TimelineUiState>,
}
impl Drop for RoomScreen {
    fn drop(&mut self) {
        // This ensures that the `TimelineUiState` instance owned by this room is *always* returned
        // back to to `TIMELINE_STATES`, which ensures that its UI state(s) are not lost
        // and that other RoomScreen instances can show this room in the future.
        // RoomScreen will be dropped whenever its widget instance is destroyed, e.g.,
        // when a Tab is closed or the app is resized to a different AdaptiveView layout.
        self.hide_timeline();
    }
}

impl Widget for RoomScreen {
    // Handle events and actions for the RoomScreen widget and its inner Timeline view.
    fn handle_event(&mut self, cx: &mut Cx, event: &Event, scope: &mut Scope) {
        let widget_uid = self.widget_uid();
        let portal_list = self.portal_list(id!(timeline.list));
        let pane = self.user_profile_sliding_pane(id!(user_profile_sliding_pane));

        // Currently, a Signal event is only used to tell this widget
        // that its timeline events have been updated in the background.
        if let Event::Signal = event {
            self.process_timeline_updates(cx, &portal_list);

            // Ideally we would do this elsewhere on the main thread, because it's not room-specific,
            // but it doesn't hurt to do it here.
            // TODO: move this up a layer to something higher in the UI tree,
            //       and wrap it in a `if let Event::Signal` conditional.
            user_profile_cache::process_user_profile_updates(cx);
            avatar_cache::process_avatar_updates(cx);
        }

        if let Event::Actions(actions) = event {
            let mut tooltip = self.tooltip(id!(room_screen_tooltip));
            portal_list.items_with_actions(actions).iter().for_each(| (_, wr) | {
                let seq = wr.avatar_row(id!(avatar_row));
                if let RoomScreenTooltipActions::HoverIn { tooltip_pos, tooltip_text, tooltip_width } = seq.hover_in(actions) {
                    tooltip.show_with_options(cx, tooltip_pos, &tooltip_text);
                    tooltip.apply_over(cx, live!(
                        content: {
                            rounded_view = {
                                tooltip_label = {
                                    width: (tooltip_width)
                                }
                            }
                        }
                    ));
                }
                if seq.hover_out(actions) {
                    tooltip.hide(cx);
                }
            });     
            for action in actions {
                // Handle actions on a message, e.g., clicking the reply button or clicking the reply preview.
                match action.as_widget_action().widget_uid_eq(widget_uid).cast() {
                    MessageAction::ViewSourceButtonClicked(item_id) => {
                        let Some(tl) = self.tl_state.as_mut() else {
                            continue;
                        };

                        let Some(event_tl_item) = tl.items
                            .get(item_id)
                            .and_then(|tl_item| tl_item.as_event().cloned())
                        else {
                            continue;
                        };

                        let Some(_message_event) = event_tl_item.content().as_message() else {
                            continue;
                        };

                        let original_json: Option<serde_json::Value> = event_tl_item
                            .original_json()
                            .and_then(|raw_event| serde_json::to_value(raw_event).ok());
                        let room_id = self.room_id.to_owned();
                        let event_id = event_tl_item.event_id().map(|e| e.to_owned());

                        cx.widget_action(
                            widget_uid,
                            &scope.path,
                            MessageAction::MessageSourceModalOpen { room_id, event_id, original_json },
                        );
                    }
                    MessageAction::MessageReplyButtonClicked(item_id) => {
                        let Some(tl) = self.tl_state.as_mut() else {
                            continue;
                        };

                        if let Some(event_tl_item) = tl.items
                            .get(item_id)
                            .and_then(|tl_item| tl_item.as_event().cloned())
                        {
                            if let Ok(replied_to_info) = event_tl_item.replied_to_info() {
                                self.show_replying_to(cx, (event_tl_item, replied_to_info));
                            }
                        }
                    }
                    MessageAction::ReplyPreviewClicked { reply_message_item_id, replied_to_event } => {
                        let loading_modal_inner = self.loading_modal(id!(loading_modal_inner));
                        let loading_modal = self.modal(id!(loading_modal));
                        let Some(tl) = self.tl_state.as_mut() else {
                            continue;
                        };
                        let tl_idx = reply_message_item_id;

                        /// The maximum number of items to search through when looking for the replied-to message.
                        /// This is a safety measure to prevent the main UI thread from getting stuck in a
                        /// long-running loop if the replied-to message is not found quickly.
                        const MAX_ITEMS_TO_SEARCH_THROUGH: usize = 50;

                        // Attempt to find the index of replied-to message in the timeline.
                        // Start from the current item's index (`tl_idx`)and search backwards,
                        // since we know the replied-to message must come before the current item.
                        let mut num_items_searched = 0;
                        let replied_to_msg_tl_index = tl.items
                            .focus()
                            .narrow(..tl_idx)
                            .into_iter()
                            .rev()
                            .take(MAX_ITEMS_TO_SEARCH_THROUGH)
                            .position(|i| {
                                num_items_searched += 1;
                                i.as_event()
                                    .and_then(|e| e.event_id())
                                    .is_some_and(|ev_id| ev_id == replied_to_event)
                            })
                            .map(|position| tl_idx.saturating_sub(position).saturating_sub(1));

                        if let Some(index) = replied_to_msg_tl_index {
                            // log!("The replied-to message {replied_to_event} was immediately found in room {}, scrolling to from index {reply_message_item_id} --> {index} (first ID {}).", tl.room_id, portal_list.first_id());
                            let speed = 50.0;
                            // Scroll to the message right *before* the replied-to message.
                            // FIXME: `smooth_scroll_to` should accept a "scroll offset" (first scroll) parameter too,
                            //       so that we can scroll to the replied-to message and have it
                            //       appear beneath the top of the viewport.
                            portal_list.smooth_scroll_to(cx, index.saturating_sub(1), speed, None);
                            // start highlight animation.
                            tl.message_highlight_animation_state = MessageHighlightAnimationState::Pending {
                                item_id: index
                            };
                        } else {
                            // log!("The replied-to message {replied_to_event} wasn't immediately available in room {}, searching for it in the background...", tl.room_id);
                            // Here, we set the state of the loading modal and display it to the user.
                            // The main logic will be handled in `process_timeline_updates()`, which is the only
                            // place where we can receive updates to the timeline from the background tasks.
                            loading_modal_inner.set_state(
                                cx,
                                LoadingModalState::BackwardsPaginateUntilEvent {
                                    target_event_id: replied_to_event.clone(),
                                    events_paginated: 0,
                                    request_sender: tl.request_sender.clone(),
                                },
                            );
                            loading_modal.open(cx);

                            tl.request_sender.send_if_modified(|requests| {
                                if let Some(existing) = requests.iter_mut().find(|r| r.room_id == tl.room_id) {
                                    warning!("Unexpected: room {} already had an existing timeline request in progress, event: {:?}", tl.room_id, existing.target_event_id);
                                    // We might as well re-use this existing request...
                                    existing.target_event_id = replied_to_event;
                                } else {
                                    requests.push(BackwardsPaginateUntilEventRequest {
                                        room_id: tl.room_id.clone(),
                                        target_event_id: replied_to_event,
                                        // avoid re-searching through items we already searched through.
                                        starting_index: tl_idx.saturating_sub(num_items_searched),
                                        current_tl_len: tl.items.len(),
                                    });
                                }
                                true
                            });

                            // Don't unconditionally start backwards pagination here, because we want to give the
                            // background `timeline_subscriber_handler` task a chance to process the request first
                            // and search our locally-known timeline history for the replied-to message.
                        }
                        self.redraw(cx);
                    }
                    _ => {}
                }

                // Handle the highlight animation.
                let Some(tl) = self.tl_state.as_mut() else { return };
                if let MessageHighlightAnimationState::Pending { item_id } = tl.message_highlight_animation_state {
                    if portal_list.smooth_scroll_reached(actions) {
                        cx.widget_action(
                            widget_uid,
                            &scope.path,
                            MessageAction::MessageHighlight(item_id),
                        );
                        tl.message_highlight_animation_state = MessageHighlightAnimationState::Off;
                        // Adjust the scrolled-to item's position to be slightly beneath the top of the viewport.
                        // portal_list.set_first_id_and_scroll(portal_list.first_id(), 15.0);
                    }
                }

                // Handle the action that requests to show the user profile sliding pane.
                if let ShowUserProfileAction::ShowUserProfile(profile_and_room_id) = action.as_widget_action().cast() {
                    // Only show the user profile in room that this avatar belongs to
                    if self.room_id.as_ref().is_some_and(|r| r == &profile_and_room_id.room_id) {
                        self.show_user_profile(
                            cx,
                            &pane,
                            UserProfilePaneInfo {
                                profile_and_room_id,
                                room_name: self.room_name.clone(),
                                room_member: None,
                            },
                        );
                    }
                }

                match action.as_widget_action().cast() {
                    MessageAction::ContextMenuClose => {
                        let message_context_menu_modal = self.modal(id!(message_context_menu_modal));
                        message_context_menu_modal.close(cx);
                    }
                    MessageAction::ContextMenuOpen { item_id, coords } => {
                        let message_context_menu_modal = self.modal(id!(message_context_menu_modal));
                        let message_context_menu = message_context_menu_modal.message_context_menu(id!(message_context_menu));

                        // the modal's (0, 0) point is this view, not the screen,so we need to compensate for that.
                        let coords = coords - self.view.area().rect(cx).pos;

                        message_context_menu_modal.apply_over(
                            cx,
                            live! {
                                content: { margin: { left: (coords.x), top: (coords.y) } }
                            },
                        );

                        if let Some(message_widget_uid) = action.as_widget_action().map(|a| a.widget_uid) {
                            message_context_menu.initialize_with_data(cx, widget_uid, message_widget_uid, item_id);
                            message_context_menu_modal.open(cx);
                        }
                    }
                    MessageAction::ActionBarClose => {
                        let message_action_bar_popup = self.popup_notification(id!(message_action_bar_popup));
                        let message_action_bar = message_action_bar_popup.message_action_bar(id!(message_action_bar));

                        // close only if the active message is requesting it to avoid double closes.
                        if let Some(message_widget_uid) = message_action_bar.message_widget_uid() {
                            if action.as_widget_action().widget_uid_eq(message_widget_uid).is_some() {
                                message_action_bar_popup.close(cx);
                            }
                        }
                    }
                    MessageAction::ActionBarOpen { item_id, message_rect } => {
                        let message_action_bar_popup = self.popup_notification(id!(message_action_bar_popup));
                        let message_action_bar = message_action_bar_popup.message_action_bar(id!(message_action_bar));

                        let margin_x = 50.;

                        let coords = dvec2(
                            (message_rect.pos.x + message_rect.size.x) - margin_x,
                            message_rect.pos.y,
                        );

                        message_action_bar_popup.apply_over(
                            cx,
                            live! {
                                content: { margin: { left: (coords.x), top: (coords.y) } }
                            },
                        );
                        
                        if let Some(message_widget_uid) = action.as_widget_action().map(|a| a.widget_uid) {
                            message_action_bar_popup.open(cx);
                            message_action_bar.initialize_with_data(cx, widget_uid, message_widget_uid, item_id);
                        }
                    }
                    _ => {}
                }
            }

            // close message action bar if scrolled.
            if portal_list.scrolled(actions) {
                let message_action_bar_popup = self.popup_notification(id!(message_action_bar_popup));
                message_action_bar_popup.close(cx);
            }

            // Set visibility of loading message banner based of pagination logic
            self.send_pagination_request_based_on_scroll_pos(cx, actions, &portal_list);
            // Handle sending any read receipts for the current logged-in user.
            self.send_user_read_receipts_based_on_scroll_pos(cx, actions, &portal_list);

            // Handle the cancel reply button being clicked.
            if self.button(id!(cancel_reply_button)).clicked(actions) {
                self.clear_replying_to();
                self.redraw(cx);
            }

            // Handle the add location button being clicked.
            if self.button(id!(location_button)).clicked(actions) {
                log!("Add location button clicked; requesting current location...");
                if let Err(_e) = init_location_subscriber(cx) {
                    error!("Failed to initialize location subscriber");
                }
                self.show_location_preview(cx);
            }

            // Handle the send location button being clicked.
            if self.button(id!(location_preview.send_location_button)).clicked(actions) {
                let location_preview = self.location_preview(id!(location_preview));
                if let Some((coords, _system_time_opt)) = location_preview.get_current_data() {
                    let geo_uri = format!("{}{},{}", GEO_URI_SCHEME, coords.latitude, coords.longitude);
                    let message = RoomMessageEventContent::new(
                        MessageType::Location(
                            LocationMessageEventContent::new(geo_uri.clone(), geo_uri)
                        )
                    );
                    submit_async_request(MatrixRequest::SendMessage {
                        room_id: self.room_id.clone().unwrap(),
                        message,
                        replied_to: self.tl_state.as_mut().and_then(
                            |tl| tl.replying_to.take().map(|(_, rep)| rep)
                        ),
                        // TODO: support attaching mentions, etc.
                    });

                    self.clear_replying_to();
                    location_preview.clear();
                    location_preview.redraw(cx);
                }
            }

            // Handle the send message button being clicked and enter key being pressed.
            let message_input = self.text_input(id!(message_input));
            let send_message_shortcut_pressed = message_input
                .key_down_unhandled(actions)
                .is_some_and(|ke| ke.key_code == KeyCode::ReturnKey && ke.modifiers.is_primary());
            if send_message_shortcut_pressed
                || self.button(id!(send_message_button)).clicked(actions)
            {
                let entered_text = message_input.text().trim().to_string();
                if !entered_text.is_empty() {
                    let room_id = self.room_id.clone().unwrap();
                    log!("Sending message to room {}: {:?}", room_id, entered_text);
                    let message = if let Some(html_text) = entered_text.strip_prefix("/html") {
                        RoomMessageEventContent::text_html(html_text, html_text)
                    } else if let Some(plain_text) = entered_text.strip_prefix("/plain") {
                        RoomMessageEventContent::text_plain(plain_text)
                    } else {
                        RoomMessageEventContent::text_markdown(entered_text)
                    };
                    submit_async_request(MatrixRequest::SendMessage {
                        room_id,
                        message,
                        replied_to: self.tl_state.as_mut().and_then(
                            |tl| tl.replying_to.take().map(|(_, rep)| rep)
                        ),
                        // TODO: support attaching mentions, etc.
                    });

                    self.clear_replying_to();
                    message_input.set_text_and_redraw(cx, "");
                }
            }

            // Handle the jump to bottom button: update its visibility, and handle clicks.
            self.jump_to_bottom_button(id!(jump_to_bottom)).update_from_actions(
                cx,
                &portal_list,
                actions,
            );

            // Handle a typing action on the message input box.
            if let Some(new_text) = message_input.changed(actions) {
                submit_async_request(MatrixRequest::SendTypingNotice {
                    room_id: self.room_id.clone().unwrap(),
                    typing: !new_text.is_empty(),
                });
            }
        }

        if self.animator_handle_event(cx, event).must_redraw() {
            self.redraw(cx);
        }

        // Only forward visibility-related events (touch/tap/scroll) to the inner timeline view
        // if the user profile sliding pane is not visible.
        if event.requires_visibility() && pane.is_currently_shown(cx) {
            // Forward the event to the user profile sliding pane,
            // preventing the underlying timeline view from receiving it.
            pane.handle_event(cx, event, scope);
        }
        else {
            // Forward the event to the inner timeline view, but capture any actions it produces
            // such that we can handle the ones relevant to only THIS RoomScreen widget right here and now,
            // ensuring they are not mistakenly handled by other RoomScreen widget instances.
            let mut actions_generated_within_this_room_screen = cx.capture_actions(|cx|
                self.view.handle_event(cx, event, scope)
            );
            // Here, we handle and remove any general actions that are relevant to only this RoomScreen.
            // Removing the handled actions ensures they are not mistakenly handled by other RoomScreen widget instances.
            actions_generated_within_this_room_screen.retain(|action| {
                if self.handle_link_clicked(cx, action, &pane) {
                    return false;
                }

                if let LoadingModalAction::Close = action.as_widget_action().cast() {
                    self.modal(id!(loading_modal)).close(cx);
                    return false;
                }

                // Keep all unhandled actions so we can add them back to the global action list below.
                true
            });
            // Add back any unhandled actions to the global action list.
            cx.extend_actions(actions_generated_within_this_room_screen);
        }
    }

    fn draw_walk(&mut self, cx: &mut Cx2d, scope: &mut Scope, walk: Walk) -> DrawStep {
        let room_screen_widget_uid = self.widget_uid();
        while let Some(subview) = self.view.draw_walk(cx, scope, walk).step() {
            // We only care about drawing the portal list.
            let portal_list_ref = subview.as_portal_list();
            let Some(mut list_ref) = portal_list_ref.borrow_mut() else {
                error!("!!! RoomScreen::draw_walk(): BUG: expected a PortalList widget, but got something else");
                continue;
            };
            let Some(tl_state) = self.tl_state.as_mut() else {
                return DrawStep::done();
            };
            let room_id = &tl_state.room_id;
            let tl_items = &tl_state.items;

            // Set the portal list's range based on the number of timeline items.
            let last_item_id = tl_items.len();

            let list = list_ref.deref_mut();
            list.set_item_range(cx, 0, last_item_id);

            while let Some(item_id) = list.next_visible_item(cx) {
                let item = {
                    let tl_idx = item_id;
                    let Some(timeline_item) = tl_items.get(tl_idx) else {
                        // This shouldn't happen (unless the timeline gets corrupted or some other weird error),
                        // but we can always safely fill the item with an empty widget that takes up no space.
                        list.item(cx, item_id, live_id!(Empty));
                        continue;
                    };

                    // Determine whether this item's content and profile have been drawn since the last update.
                    // Pass this state to each of the `populate_*` functions so they can attempt to re-use
                    // an item in the timeline's portallist that was previously populated, if one exists.
                    let item_drawn_status = ItemDrawnStatus {
                        content_drawn: tl_state.content_drawn_since_last_update.contains(&tl_idx),
                        profile_drawn: tl_state.profile_drawn_since_last_update.contains(&tl_idx),
                    };
                    let (item, item_new_draw_status) = match timeline_item.kind() {
                        TimelineItemKind::Event(event_tl_item) => match event_tl_item.content() {
                            TimelineItemContent::Message(message) => {
                                let prev_event = tl_idx.checked_sub(1).and_then(|i| tl_items.get(i));
                                populate_message_view(
                                    cx,
                                    list,
                                    item_id,
                                    room_id,
                                    event_tl_item,
                                    MessageOrSticker::Message(message),
                                    prev_event,
                                    &mut tl_state.media_cache,
                                    item_drawn_status,
                                    room_screen_widget_uid,
                                )
                            }
                            TimelineItemContent::Sticker(sticker) => {
                                let prev_event = tl_idx.checked_sub(1).and_then(|i| tl_items.get(i));
                                populate_message_view(
                                    cx,
                                    list,
                                    item_id,
                                    room_id,
                                    event_tl_item,
                                    MessageOrSticker::Sticker(sticker.content()),
                                    prev_event,
                                    &mut tl_state.media_cache,
                                    item_drawn_status,
                                    room_screen_widget_uid,
                                )
                            }
                            TimelineItemContent::RedactedMessage => populate_small_state_event(
                                cx,
                                list,
                                item_id,
                                room_id,
                                event_tl_item,
                                &RedactedMessageEventMarker,
                                item_drawn_status,
                            ),
                            TimelineItemContent::MembershipChange(membership_change) => populate_small_state_event(
                                cx,
                                list,
                                item_id,
                                room_id,
                                event_tl_item,
                                membership_change,
                                item_drawn_status,
                            ),
                            TimelineItemContent::ProfileChange(profile_change) => populate_small_state_event(
                                cx,
                                list,
                                item_id,
                                room_id,
                                event_tl_item,
                                profile_change,
                                item_drawn_status,
                            ),
                            TimelineItemContent::OtherState(other) => populate_small_state_event(
                                cx,
                                list,
                                item_id,
                                room_id,
                                event_tl_item,
                                other,
                                item_drawn_status,
                            ),
                            unhandled => {
                                let item = list.item(cx, item_id, live_id!(SmallStateEvent));
                                item.label(id!(content)).set_text(&format!("[Unsupported] {:?}", unhandled));
                                (item, ItemDrawnStatus::both_drawn())
                            }
                        }
                        TimelineItemKind::Virtual(VirtualTimelineItem::DayDivider(millis)) => {
                            let item = list.item(cx, item_id, live_id!(DayDivider));
                            let text = unix_time_millis_to_datetime(millis)
                                // format the time as a shortened date (Sat, Sept 5, 2021)
                                .map(|dt| format!("{}", dt.date_naive().format("%a %b %-d, %Y")))
                                .unwrap_or_else(|| format!("{:?}", millis));
                            item.label(id!(date)).set_text(&text);
                            (item, ItemDrawnStatus::both_drawn())
                        }
                        TimelineItemKind::Virtual(VirtualTimelineItem::ReadMarker) => {
                            let item = list.item(cx, item_id, live_id!(ReadMarker));
                            (item, ItemDrawnStatus::both_drawn())
                        }
                    };

                    // Now that we've drawn the item, add its index to the set of drawn items.
                    if item_new_draw_status.content_drawn {
                        tl_state.content_drawn_since_last_update.insert(tl_idx .. tl_idx + 1);
                    }
                    if item_new_draw_status.profile_drawn {
                        tl_state.profile_drawn_since_last_update.insert(tl_idx .. tl_idx + 1);
                    }
                    item
                };
                item.draw_all(cx, &mut Scope::empty());
            }
        }

        DrawStep::done()
    }
}

impl RoomScreen {
    /// Processes all pending background updates to the currently-shown timeline.
    ///
    /// Redraws this RoomScreen view if any updates were applied.
    fn process_timeline_updates(&mut self, cx: &mut Cx, portal_list: &PortalListRef) {
        let top_space = self.view(id!(top_space));
        let jump_to_bottom = self.jump_to_bottom_button(id!(jump_to_bottom));
        let curr_first_id = portal_list.first_id();
        let Some(tl) = self.tl_state.as_mut() else { return };

        let mut done_loading = false;
        let mut should_continue_backwards_pagination = false;
        let mut num_updates = 0;
        let mut typing_users = Vec::new();

        while let Ok(update) = tl.update_receiver.try_recv() {
            num_updates += 1;
            match update {
                TimelineUpdate::FirstUpdate { initial_items } => {
                    tl.content_drawn_since_last_update.clear();
                    tl.profile_drawn_since_last_update.clear();
                    tl.fully_paginated = false;
                    // Set the portal list to the very bottom of the timeline.
                    portal_list.set_first_id_and_scroll(initial_items.len().saturating_sub(1), 0.0);
                    portal_list.set_tail_range(true);
                    jump_to_bottom.update_visibility(true);

                    tl.items = initial_items;
                    done_loading = true;
                }
                TimelineUpdate::NewItems { new_items, changed_indices, is_append, clear_cache } => {
                    if new_items.is_empty() {
                        if !tl.items.is_empty() {
                            log!("Timeline::handle_event(): timeline (had {} items) was cleared for room {}", tl.items.len(), tl.room_id);
                        }

                        // If the bottom of the timeline (the last event) is visible, then we should
                        // set the timeline to live mode.
                        // If the bottom of the timeline is *not* visible, then we should
                        // set the timeline to Focused mode.

                        // TODO: Save the event IDs of the top 3 items before we apply this update,
                        //       which indicates this timeline is in the process of being restored,
                        //       such that we can jump back to that position later after applying this update.

                        // TODO: here we need to re-build the timeline via TimelineBuilder
                        //       and set the TimelineFocus to one of the above-saved event IDs.

                        // TODO: the docs for `TimelineBuilder::with_focus()` claim that the timeline's focus mode
                        //       can be changed after creation, but I do not see any methods to actually do that.
                        //       <https://matrix-org.github.io/matrix-rust-sdk/matrix_sdk_ui/timeline/struct.TimelineBuilder.html#method.with_focus>
                        //
                        //       As such, we probably need to create a new async request enum variant
                        //       that tells the background async task to build a new timeline
                        //       (either in live mode or focused mode around one or more events)
                        //       and then replaces the existing timeline in ALL_ROOMS_INFO with the new one.
                    }

                    // Maybe todo?: we can often avoid the following loops that iterate over the `items` list
                    //       by only doing that if `clear_cache` is true, or if `changed_indices` range includes
                    //       any index that comes before (is less than) the above `curr_first_id`.

                    if new_items.len() == tl.items.len() {
                        // log!("Timeline::handle_event(): no jump necessary for updated timeline of same length: {}", items.len());
                    }
                    else if curr_first_id > new_items.len() {
                        log!("Timeline::handle_event(): jumping to bottom: curr_first_id {} is out of bounds for {} new items", curr_first_id, new_items.len());
                        portal_list.set_first_id_and_scroll(new_items.len().saturating_sub(1), 0.0);
                        portal_list.set_tail_range(true);
                        jump_to_bottom.update_visibility(true);
                    }
                    else if let Some((curr_item_idx, new_item_idx, new_item_scroll, _event_id)) =
                        find_new_item_matching_current_item(cx, portal_list, curr_first_id, &tl.items, &new_items)
                    {
                        if curr_item_idx != new_item_idx {
                            log!("Timeline::handle_event(): jumping view from event index {curr_item_idx} to new index {new_item_idx}, scroll {new_item_scroll}, event ID {_event_id}");
                            portal_list.set_first_id_and_scroll(new_item_idx, new_item_scroll);
                            tl.prev_first_index = Some(new_item_idx);
                            // Set scrolled_past_read_marker false when we jump to a new event
                            tl.scrolled_past_read_marker = false;
                        }
                    }
                    //
                    // TODO: after an (un)ignore user event, all timelines are cleared. Handle that here.
                    //
                    else {
                        warning!("!!! Couldn't find new event with matching ID for ANY event currently visible in the portal list");
                    }

                    // If new items were appended to the end of the timeline, show an unread messages badge on the jump to bottom button.
                    if is_append && !portal_list.is_at_end() {
                        if let Some(room_id) = &self.room_id {
                            // Immediately show the unread badge with no count while we fetch the actual count in the background.
                            jump_to_bottom.show_unread_message_badge(cx, UnreadMessageCount::Unknown);
                            submit_async_request(MatrixRequest::GetNumberUnreadMessages{ room_id: room_id.clone() });
                        }
                    }
                    
                    if clear_cache {
                        tl.content_drawn_since_last_update.clear();
                        tl.profile_drawn_since_last_update.clear();
                        tl.fully_paginated = false;

                        // If this RoomScreen is showing the loading modal and has an ongoing backwards pagination request,
                        // then we should update the status message in that loading modal
                        // and then continue paginating backwards until we find the target event.
                        // Note that we do this here because `clear_cache` will always be true if backwards pagination occurred.
                        let loading_modal_inner = self.view.loading_modal(id!(loading_modal_inner));
                        let mut loading_modal_state = loading_modal_inner.take_state();
                        if let LoadingModalState::BackwardsPaginateUntilEvent {
                            ref mut events_paginated, target_event_id, ..
                        } = &mut loading_modal_state {
                            *events_paginated += new_items.len().saturating_sub(tl.items.len());
                            log!("While finding target event {target_event_id}, loaded {events_paginated} messages...");
                            // Here, we assume that we have not yet found the target event,
                            // so we need to continue paginating backwards.
                            // If the target event has already been found, it will be handled
                            // in the `TargetEventFound` match arm below, which will set
                            // `should_continue_backwards_pagination` to `false`.
                            // So either way, it's okay to set this to `true` here.
                            should_continue_backwards_pagination = true;
                        }
                        loading_modal_inner.set_state(cx, loading_modal_state);
                    } else {
                        tl.content_drawn_since_last_update.remove(changed_indices.clone());
                        tl.profile_drawn_since_last_update.remove(changed_indices.clone());
                        // log!("Timeline::handle_event(): changed_indices: {changed_indices:?}, items len: {}\ncontent drawn: {:#?}\nprofile drawn: {:#?}", items.len(), tl.content_drawn_since_last_update, tl.profile_drawn_since_last_update);
                    }
                    tl.items = new_items;
                    done_loading = true;
                }
                TimelineUpdate::NewUnreadMessagesCount(unread_messages_count) => {
                    jump_to_bottom.show_unread_message_badge(cx, unread_messages_count);
                }
                TimelineUpdate::TargetEventFound { target_event_id, index } => {
                    // log!("Target event found in room {}: {target_event_id}, index: {index}", tl.room_id);
                    tl.request_sender.send_if_modified(|requests| {
                        requests.retain(|r| r.room_id != tl.room_id);
                        // no need to notify/wake-up all receivers for a completed request
                        false
                    });

                    // sanity check: ensure the target event is in the timeline at the given `index`.
                    let item = tl.items.get(index);
                    let is_valid = item.is_some_and(|item|
                        item.as_event()
                            .is_some_and(|ev| ev.event_id() == Some(&target_event_id))
                    );
                    let loading_modal_inner = self.view.loading_modal(id!(loading_modal_inner));

                    // log!("TargetEventFound: is_valid? {is_valid}. room {}, event {target_event_id}, index {index} of {}\n  --> item: {item:?}", tl.room_id, tl.items.len());
                    if is_valid {
                        // We successfully found the target event, so we can close the loading modal,
                        // reset the loading modal state to `None`, and stop issuing backwards pagination requests.
                        loading_modal_inner.set_status(cx, "Successfully found replied-to message!");
                        loading_modal_inner.set_state(cx, LoadingModalState::None);
                        self.view.modal(id!(loading_modal)).close(cx);

                        // NOTE: this code was copied from the `ReplyPreviewClicked` action handler;
                        //       we should deduplicate them at some point.
                        let speed = 50.0;
                        // Scroll to the message right above the replied-to message.
                        // FIXME: `smooth_scroll_to` should accept a scroll offset parameter too,
                        //       so that we can scroll to the replied-to message and have it
                        //       appear beneath the top of the viewport.
                        portal_list.smooth_scroll_to(cx, index.saturating_sub(1), speed, None);
                        // start highlight animation.
                        tl.message_highlight_animation_state = MessageHighlightAnimationState::Pending {
                            item_id: index
                        };
                    }
                    else {
                        // Here, the target event was not found in the current timeline,
                        // or we found it previously but it is no longer in the timeline (or has moved),
                        // which means we encountered an error and are unable to jump to the target event.
                        error!("Target event index {index} of {} is out of bounds for room {}", tl.items.len(), tl.room_id);
                        // Show this error in the loading modal, which should already be open.
                        loading_modal_inner.set_state(cx, LoadingModalState::Error(
                            String::from("Unable to find replied-to message; it may have been deleted.")
                        ));
                    }

                    should_continue_backwards_pagination = false;

                    // redraw now before any other items get added to the timeline list.
                    self.view.redraw(cx);
                }
                TimelineUpdate::PaginationRunning(direction) => {
                    if direction == PaginationDirection::Backwards {
                        top_space.set_visible(true);
                        done_loading = false;
                    } else {
                        error!("Unexpected PaginationRunning update in the Forwards direction");
                    }
                }
                TimelineUpdate::PaginationError { error, direction } => {
                    error!("Pagination error ({direction}) in room {}: {error:?}", tl.room_id);
                    done_loading = true;
                }
                TimelineUpdate::PaginationIdle { fully_paginated, direction } => {
                    if direction == PaginationDirection::Backwards {
                        // Don't set `done_loading` to `true`` here, because we want to keep the top space visible
                        // (with the "loading" message) until the corresponding `NewItems` update is received.
                        tl.fully_paginated = fully_paginated;
                        if fully_paginated {
                            done_loading = true;
                        }
                    } else {
                        error!("Unexpected PaginationIdle update in the Forwards direction");
                    }
                }
                TimelineUpdate::EventDetailsFetched {event_id, result } => {
                    if let Err(_e) = result {
                        error!("Failed to fetch details fetched for event {event_id} in room {}. Error: {_e:?}", tl.room_id);
                    }
                    // Here, to be most efficient, we could redraw only the updated event,
                    // but for now we just fall through and let the final `redraw()` call re-draw the whole timeline view.
                }
                TimelineUpdate::RoomMembersFetched => {
                    // log!("Timeline::handle_event(): room members fetched for room {}", tl.room_id);
                    // Here, to be most efficient, we could redraw only the user avatars and names in the timeline,
                    // but for now we just fall through and let the final `redraw()` call re-draw the whole timeline view.
                }
                TimelineUpdate::MediaFetched => {
                    log!("Timeline::handle_event(): media fetched for room {}", tl.room_id);
                    // Here, to be most efficient, we could redraw only the media items in the timeline,
                    // but for now we just fall through and let the final `redraw()` call re-draw the whole timeline view.
                }

                TimelineUpdate::TypingUsers { users } => {
                    // This update loop should be kept tight & fast, so all we do here is
                    // save the list of typing users for future use after the loop exits.
                    // Then, we "process" it later (by turning it into a string) after the
                    // update loop has completed, which avoids unnecessary expensive work
                    // if the list of typing users gets updated many times in a row.
                    typing_users = users;
                }

                TimelineUpdate::CanUserSendMessage(can_user_send_message) => {
                    let input_bar = self.view.view(id!(input_bar));
                    let can_not_send_message_notice = self.view.view(id!(can_not_send_message_notice));

                    input_bar.set_visible(can_user_send_message);
                    can_not_send_message_notice.set_visible(!can_user_send_message);
                }
                TimelineUpdate::OwnUserReadReceipt(receipt) => {
                    tl.latest_own_user_receipt = Some(receipt);
                }
            }
        }

        if should_continue_backwards_pagination {
            submit_async_request(MatrixRequest::PaginateRoomTimeline {
                room_id: tl.room_id.clone(),
                num_events: 50,
                direction: PaginationDirection::Backwards,
            });
        }

        if done_loading {
            top_space.set_visible(false);
        }

        if !typing_users.is_empty() {
            let typing_notice_text = match typing_users.as_slice() {
                [] => String::new(),
                [user] => format!("{user} is typing "),
                [user1, user2] => format!("{user1} and {user2} are typing "),
                [user1, user2, others @ ..] => {
                    if others.len() > 1 {
                        format!("{user1}, {user2}, and {} are typing ", &others[0])
                    } else {
                        format!(
                            "{user1}, {user2}, and {} others are typing ",
                            others.len()
                        )
                    }
                }
            };
            // Set the typing notice text and make its view visible.
            self.view.label(id!(typing_label)).set_text(&typing_notice_text);
            self.view.view(id!(typing_notice)).set_visible(true);
            // Animate in the typing notice view (sliding it up from the bottom).
            self.animator_play(cx, id!(typing_notice_animator.show));
            // Start the typing notice text animation of bouncing dots.
            let typing_animation = self.view.typing_animation(id!(typing_animation));
            typing_animation.animate(cx);
        } else {
            // Animate out the typing notice view (sliding it out towards the bottom).
            self.animator_play(cx, id!(typing_notice_animator.hide));
            let typing_animation = self.view.typing_animation(id!(typing_animation));
            typing_animation.stop_animation();
        }

        if num_updates > 0 {
            // log!("Applied {} timeline updates for room {}, redrawing with {} items...", num_updates, tl.room_id, tl.items.len());
            self.redraw(cx);
        }
    }


    /// Handles a link being clicked in any child widgets of this RoomScreen.
    ///
    /// Returns `true` if the given `action` was indeed an `HtmlLinkAction::Clicked` action.
    fn handle_link_clicked(
        &mut self,
        cx: &mut Cx,
        action: &Action,
        pane: &UserProfileSlidingPaneRef,
    ) -> bool {
        if let HtmlLinkAction::Clicked { url, .. } = action.as_widget_action().cast() {
            // A closure that handles both MatrixToUri and MatrixUri links.
            let mut handle_uri = |id: &MatrixId, _via: &[OwnedServerName]| -> bool {
                match id {
                    MatrixId::Room(room_id) => {
                        if self.room_id.as_ref() == Some(room_id) {
                            return true;
                        }
                        if let Some(_known_room) = get_client().and_then(|c| c.get_room(room_id)) {
                            log!("TODO: jump to known room {}", room_id);
                        } else {
                            log!("TODO: fetch and display room preview for room {}", room_id);
                        }
                        true
                    }
                    MatrixId::RoomAlias(room_alias) => {
                        log!("TODO: open room alias {}", room_alias);
                        // TODO: open a room loading screen that shows a spinner
                        //       while our background async task calls Client::resolve_room_alias()
                        //       and then either jumps to the room if known, or fetches and displays
                        //       a room preview for that room.
                        true
                    }
                    MatrixId::User(user_id) => {
                        log!("Opening matrix.to user link for {}", user_id);

                        // There is no synchronous way to get the user's full profile info
                        // including the details of their room membership,
                        // so we fill in with the details we *do* know currently,
                        // show the UserProfileSlidingPane, and then after that,
                        // the UserProfileSlidingPane itself will fire off
                        // an async request to get the rest of the details.
                        self.show_user_profile(
                            cx,
                            pane,
                            UserProfilePaneInfo {
                                profile_and_room_id: UserProfileAndRoomId {
                                    user_profile: UserProfile {
                                        user_id: user_id.to_owned(),
                                        username: None,
                                        avatar_state: AvatarState::Unknown,
                                    },
                                    room_id: self.room_id.clone().unwrap(),
                                },
                                room_name: self.room_name.clone(),
                                // TODO: use the extra `via` parameters
                                room_member: None,
                            },
                        );
                        true
                    }
                    MatrixId::Event(room_id, event_id) => {
                        log!("TODO: open event {} in room {}", event_id, room_id);
                        // TODO: this requires the same first step as the `MatrixId::Room` case above,
                        //       but then we need to call Room::event_with_context() to get the event
                        //       and its context (surrounding events ?).
                        true
                    }
                    _ => false,
                }
            };

            let mut link_was_handled = false;
            if let Ok(matrix_to_uri) = MatrixToUri::parse(&url) {
                link_was_handled |= handle_uri(matrix_to_uri.id(), matrix_to_uri.via());
            }
            if let Ok(matrix_uri) = MatrixUri::parse(&url) {
                link_was_handled |= handle_uri(matrix_uri.id(), matrix_uri.via());
            }

            if !link_was_handled {
                log!("Opening URL \"{}\"", url);
                if let Err(e) = robius_open::Uri::new(&url).open() {
                    error!("Failed to open URL {:?}. Error: {:?}", url, e);
                }
            }
            true
        } else {
            false
        }
    }

    /// Shows the user profile sliding pane with the given avatar info.
    fn show_user_profile(
        &mut self,
        cx: &mut Cx,
        pane: &UserProfileSlidingPaneRef,
        info: UserProfilePaneInfo,
    ) {
        pane.set_info(cx, info);
        pane.show(cx);
        // Not sure if this redraw is necessary
        self.redraw(cx);
    }

    /// Shows a preview of the given event that the user is currently replying to
    /// above the message input bar.
    fn show_replying_to(
        &mut self,
        cx: &mut Cx,
        replying_to: (EventTimelineItem, RepliedToInfo),
    ) {
        let replying_preview_view = self.view(id!(replying_preview));
        let (replying_preview_username, _) = replying_preview_view.avatar(id!(reply_preview_content.reply_preview_avatar)).set_avatar_and_get_username(
            cx,
            self.room_id.as_ref().unwrap(),
            replying_to.0.sender(),
            Some(replying_to.0.sender_profile()),
            replying_to.0.event_id(),
        );

        replying_preview_view
            .label(id!(reply_preview_content.reply_preview_username))
            .set_text(replying_preview_username.as_str());

        populate_preview_of_timeline_item(
            &replying_preview_view.html_or_plaintext(id!(reply_preview_content.reply_preview_body)),
            replying_to.0.content(),
            &replying_preview_username,
        );

        self.view(id!(replying_preview)).set_visible(true);
        if let Some(tl) = self.tl_state.as_mut() {
            tl.replying_to = Some(replying_to);
        }

        // After the user clicks the reply button next to a message,
        // and we get to this point where the replying-to preview is shown,
        // we should automatically focus the keyboard on the message input box
        // so that the user can immediately start typing their reply
        // without having to manually click on the message input box.
        self.text_input(id!(message_input)).set_key_focus(cx);
        self.redraw(cx);
    }

    /// Clears (and makes invisible) the preview of the message
    /// that the user is currently replying to.
    fn clear_replying_to(&mut self) {
        self.view(id!(replying_preview)).set_visible(false);
        if let Some(tl) = self.tl_state.as_mut() {
            tl.replying_to = None;
        }
    }

    fn show_location_preview(&mut self, cx: &mut Cx) {
        self.location_preview(id!(location_preview)).show();
        self.redraw(cx);
    }

    /// Invoke this when this timeline is being shown,
    /// e.g., when the user navigates to this timeline.
    fn show_timeline(&mut self, cx: &mut Cx) {
        let room_id = self.room_id.clone()
            .expect("BUG: Timeline::show_timeline(): no room_id was set.");
        // just an optional sanity check
        assert!(self.tl_state.is_none(),
            "BUG: tried to show_timeline() into a timeline with existing state. \
            Did you forget to save the timeline state back to the global map of states?",
        );

        // Send request as `MatrixRequest` to check post permission.
        submit_async_request(MatrixRequest::CheckCanUserSendMessage { room_id: room_id.clone() });

        let (mut tl_state, first_time_showing_room) = if let Some(existing) = TIMELINE_STATES.lock().unwrap().remove(&room_id) {
            (existing, false)
        } else {
            let (update_sender, update_receiver, request_sender) = take_timeline_endpoints(&room_id)
                .expect("BUG: couldn't get timeline state for first-viewed room.");
            let new_tl_state = TimelineUiState {
                room_id: room_id.clone(),
                // We assume timelines being viewed for the first time haven't been fully paginated.
                fully_paginated: false,
                items: Vector::new(),
                content_drawn_since_last_update: RangeSet::new(),
                profile_drawn_since_last_update: RangeSet::new(),
                update_receiver,
                request_sender,
                media_cache: MediaCache::new(MediaFormatConst::File, Some(update_sender)),
                replying_to: None,
                saved_state: SavedState::default(),
                message_highlight_animation_state: MessageHighlightAnimationState::default(),
                last_scrolled_index: usize::MAX,
                prev_first_index: None,
                scrolled_past_read_marker: false,
                latest_own_user_receipt: None,
            };
            (new_tl_state, true)
        };

        // Subscribe to typing notices, but hide the typing notice view initially.
        self.view(id!(typing_notice)).set_visible(false);
        submit_async_request(
            MatrixRequest::SubscribeToTypingNotices {
                room_id: room_id.clone(),
                subscribe: true,
            }
        );

        submit_async_request(MatrixRequest::SubscribeToOwnUserReadReceiptsChanged { room_id: room_id.clone(), subscribe: true });
        // Kick off a back pagination request for this room. This is "urgent",
        // because we want to show the user some messages as soon as possible
        // when they first open the room, and there might not be any messages yet.
        if first_time_showing_room && !tl_state.fully_paginated {
            log!("Sending a first-time backwards pagination request for room {}", room_id);
            submit_async_request(MatrixRequest::PaginateRoomTimeline {
                room_id: room_id.clone(),
                num_events: 50,
                direction: PaginationDirection::Backwards,
            });

            // Even though we specify that room member profiles should be lazy-loaded,
            // the matrix server still doesn't consistently send them to our client properly.
            // So we kick off a request to fetch the room members here upon first viewing the room.
            submit_async_request(MatrixRequest::FetchRoomMembers { room_id });
        }

        // Now, restore the visual state of this timeline from its previously-saved state.
        self.restore_state(cx, &mut tl_state);

        // As the final step, store the tl_state for this room into this RoomScreen widget,
        // such that it can be accessed in future event/draw handlers.
        self.tl_state = Some(tl_state);

        // Now that we have restored the TimelineUiState into this RoomScreen widget,
        // we can proceed to processing pending background updates, and if any were processed,
        // the timeline will also be redrawn.
        if first_time_showing_room {
            let portal_list = self.portal_list(id!(list));
            self.process_timeline_updates(cx, &portal_list);
        }

        self.redraw(cx);
    }

    /// Invoke this when this RoomScreen/timeline is being hidden or no longer being shown.
    fn hide_timeline(&mut self) {
        let Some(room_id) = self.room_id.clone() else { return };

        self.save_state();

        // When closing a room view, we do the following with non-persistent states:
        // * Unsubscribe from typing notices, since we don't care about them
        //   when a given room isn't visible.
        // * Clear the location preview. We don't save this to the TimelineUiState
        //   because the location might change by the next time the user opens this same room.
        self.location_preview(id!(location_preview)).clear();
        submit_async_request(MatrixRequest::SubscribeToTypingNotices {
            room_id,
            subscribe: false,
        });
    }

    /// Removes the current room's visual UI state from this widget
    /// and saves it to the map of `TIMELINE_STATES` such that it can be restored later.
    ///
    /// Note: after calling this function, the widget's `tl_state` will be `None`.
    fn save_state(&mut self) {
        let Some(mut tl) = self.tl_state.take() else {
            error!("Timeline::save_state(): skipping due to missing state, room {:?}", self.room_id);
            return;
        };

        let portal_list = self.portal_list(id!(list));
        let first_index = portal_list.first_id();
        let message_input_box = self.text_input(id!(message_input));
        let state = SavedState {
            first_index_and_scroll: Some((first_index, portal_list.scroll_position())),
            message_input_state: message_input_box.save_state(),
            replying_to: tl.replying_to.clone(),
        };
        tl.saved_state = state;
        // Store this Timeline's `TimelineUiState` in the global map of states.
        TIMELINE_STATES.lock().unwrap().insert(tl.room_id.clone(), tl);
    }

    /// Restores the previously-saved visual UI state of this room.
    ///
    /// Note: this accepts a direct reference to the timeline's UI state,
    /// so this function must not try to re-obtain it by accessing `self.tl_state`.
    fn restore_state(&mut self, cx: &mut Cx, tl_state: &mut TimelineUiState) {
        let SavedState {
            first_index_and_scroll,
            message_input_state,
            replying_to,
        } = &mut tl_state.saved_state;
        if let Some((first_index, scroll_from_first_id)) = first_index_and_scroll {
            self.portal_list(id!(timeline.list))
                .set_first_id_and_scroll(*first_index, *scroll_from_first_id);
        } else {
            // If the first index is not set, then the timeline has not yet been scrolled by the user,
            // so we set the portal list to "tail" (track) the bottom of the list.
            self.portal_list(id!(timeline.list)).set_tail_range(true);
        }

        let saved_message_input_state = std::mem::take(message_input_state);
        self.text_input(id!(message_input))
            .restore_state(saved_message_input_state);
        if let Some(replying_to_event) = replying_to.take() {
            self.show_replying_to(cx, replying_to_event);
        } else {
            self.clear_replying_to();
        }
    }

    /// Sets this `RoomScreen` widget to display the timeline for the given room.
    pub fn set_displayed_room(
        &mut self,
        cx: &mut Cx,
        room_id: OwnedRoomId,
        room_name: String,
    ) {
        // If the room is already being displayed, then do nothing.
        if let Some(current_room_id) = &self.room_id {
            if current_room_id.eq(&room_id) {
                return;
            }
        }

        self.hide_timeline();
        let loading_modal = self.modal(id!(loading_modal));
        if loading_modal.is_open() {
            // this will also reset the state of the inner loading modal
            loading_modal.close(cx);
        }
        self.room_name = room_name;
        self.room_id = Some(room_id);
        self.show_timeline(cx);
    }

    /// Sends read receipts based on the current scroll position of the timeline.
    fn send_user_read_receipts_based_on_scroll_pos(
        &mut self,
        _cx: &mut Cx,
        actions: &ActionsBuf,
        portal_list: &PortalListRef,
    ) {
        //stopped scrolling
        if portal_list.scrolled(actions) {
            return;
        }
        let first_index = portal_list.first_id();
        let Some(tl_state) = self.tl_state.as_mut() else { return };

        if let Some(ref mut index) = tl_state.prev_first_index {
            // to detect change of scroll when scroll ends
            if *index != first_index {
                if first_index >= *index {
                    // Get event_id and timestamp for the last visible event
                    let Some((last_event_id, last_timestamp)) = tl_state
                        .items
                        .get(first_index + portal_list.visible_items())
                        .and_then(|f| f.as_event())
                        .and_then(|f| f.event_id().map(|e| (e, f.timestamp())))
                    else {
                        *index = first_index;
                        return;
                    };
                    submit_async_request(MatrixRequest::ReadReceipt {
                        room_id: tl_state.room_id.clone(),
                        event_id: last_event_id.to_owned(),
                    });
                    if tl_state.scrolled_past_read_marker {
                        submit_async_request(MatrixRequest::FullyReadReceipt {
                            room_id: tl_state.room_id.clone(),
                            event_id: last_event_id.to_owned(),
                        });
                    } else {
                        if let Some(own_user_receipt_timestamp) = &tl_state.latest_own_user_receipt.clone()
                        .and_then(|receipt| receipt.ts) {
                            let Some((_first_event_id, first_timestamp)) = tl_state
                                .items
                                .get(first_index)
                                .and_then(|f| f.as_event())
                                .and_then(|f| f.event_id().map(|e| (e, f.timestamp())))
                                else {
                                    *index = first_index;
                                    return;
                                };
                            if own_user_receipt_timestamp >= &first_timestamp
                                && own_user_receipt_timestamp <= &last_timestamp
                            {
                                tl_state.scrolled_past_read_marker = true;
                                submit_async_request(MatrixRequest::FullyReadReceipt {
                                    room_id: tl_state.room_id.clone(),
                                    event_id: last_event_id.to_owned(),
                                });
                            }
                            
                        }
                    }
                }
                *index = first_index;
            }
        } else {
            tl_state.prev_first_index = Some(first_index);
        }
    }

    /// Sends a backwards pagination request if the user is scrolling up
    /// and is approaching the top of the timeline.
    fn send_pagination_request_based_on_scroll_pos(
        &mut self,
        _cx: &mut Cx,
        actions: &ActionsBuf,
        portal_list: &PortalListRef,
    ) {
        let Some(tl) = self.tl_state.as_mut() else { return };
        if tl.fully_paginated { return };
        if !portal_list.scrolled(actions) { return };

        let first_index = portal_list.first_id();
        if first_index == 0 && tl.last_scrolled_index > 0 {
            log!("Scrolled up from item {} --> 0, sending back pagination request for room {}",
                tl.last_scrolled_index, tl.room_id,
            );
            submit_async_request(MatrixRequest::PaginateRoomTimeline {
                room_id: tl.room_id.clone(),
                num_events: 50,
                direction: PaginationDirection::Backwards,
            });
        }
        tl.last_scrolled_index = first_index;
    }
}

impl RoomScreenRef {
    /// See [`RoomScreen::set_displayed_room()`].
    pub fn set_displayed_room(
        &self,
        cx: &mut Cx,
        room_id: OwnedRoomId,
        room_name: String,
    ) {
        let Some(mut inner) = self.borrow_mut() else { return };
        inner.set_displayed_room(cx, room_id, room_name);
    }
}

/// Actions for the room screen's tooltip 
#[derive(Clone, Debug, DefaultNone)]
pub enum RoomScreenTooltipActions {
    /// The mouse is hovering over the ??? (see below)
    HoverIn {
        tooltip_pos: DVec2,
        tooltip_text: String,
        tooltip_width: f64,
    },
    HoverOut,
    None,
}

/// A message that is sent from a background async task to a room's timeline view
/// for the purpose of update the Timeline UI contents or metadata.
pub enum TimelineUpdate {
    /// The very first update a given room's timeline receives.
    FirstUpdate {
        /// The initial list of timeline items (events) for a room.
        initial_items: Vector<Arc<TimelineItem>>,
    },
    /// The content of a room's timeline was updated in the background.
    NewItems {
        /// The entire list of timeline items (events) for a room.
        new_items: Vector<Arc<TimelineItem>>,
        /// The range of indices in the `items` list that have been changed in this update
        /// and thus must be removed from any caches of drawn items in the timeline.
        /// Any items outside of this range are assumed to be unchanged and need not be redrawn.
        changed_indices: Range<usize>,
        /// An optimization that informs the UI whether the changes to the timeline
        /// resulted in new items being *appended to the end* of the timeline.
        is_append: bool,
        /// Whether to clear the entire cache of drawn items in the timeline.
        /// This supersedes `index_of_first_change` and is used when the entire timeline is being redrawn.
        clear_cache: bool,
    },
    /// The updated number of unread messages in the room.
    NewUnreadMessagesCount(UnreadMessageCount),
    /// The target event ID was found at the given `index` in the timeline items vector.
    ///
    /// This means that the RoomScreen widget can scroll the timeline up to this event,
    /// and the background `timeline_subscriber_handler` async task can stop looking for this event.
    TargetEventFound {
        target_event_id: OwnedEventId,
        index: usize,
    },
    /// A notice that the background task doing pagination for this room is currently running
    /// a pagination request in the given direction, and is waiting for that request to complete.
    PaginationRunning(PaginationDirection),
    /// An error occurred while paginating the timeline for this room.
    PaginationError {
        error: timeline::Error,
        direction: PaginationDirection,
    },
    /// A notice that the background task doing pagination for this room has become idle,
    /// meaning that it has completed its recent pagination request(s).
    PaginationIdle {
        /// If `true`, the start of the timeline has been reached, meaning that
        /// there is no need to send further pagination requests.
        fully_paginated: bool,
        direction: PaginationDirection,
    },
    /// A notice that event details have been fetched from the server,
    /// including a `result` that indicates whether the request was successful.
    EventDetailsFetched {
        event_id: OwnedEventId,
        result: Result<(), matrix_sdk_ui::timeline::Error>,
    },
    /// A notice that the room's members have been fetched from the server,
    /// though the success or failure of the request is not yet known until the client
    /// requests the member info via a timeline event's `sender_profile()` method.
    RoomMembersFetched,
    /// A notice that one or more requested media items (images, videos, etc.)
    /// that should be displayed in this timeline have now been fetched and are available.
    MediaFetched,
    /// A notice that one or more members of a this room are currently typing.
    TypingUsers {
        /// The list of users (their displayable name) who are currently typing in this room.
        users: Vec<String>,
    },
    /// An update containing whether the user is permitted to send messages in this room.
    CanUserSendMessage(bool),
    /// An update to the currently logged-in user's own read receipt for this room.
    OwnUserReadReceipt(Receipt),
}

/// The global set of all timeline states, one entry per room.
static TIMELINE_STATES: Mutex<BTreeMap<OwnedRoomId, TimelineUiState>> = Mutex::new(BTreeMap::new());

/// The UI-side state of a single room's timeline, which is only accessed/updated by the UI thread.
///
/// This struct should only include states that need to be persisted for a given room
/// across multiple `Hide`/`Show` cycles of that room's timeline within a RoomScreen.
/// If a state is more temporary and shouldn't be persisted when the timeline is hidden,
/// then it should be stored in the RoomScreen widget itself, not in this struct.
struct TimelineUiState {
    /// The ID of the room that this timeline is for.
    room_id: OwnedRoomId,

    /// Whether this room's timeline has been fully paginated, which means
    /// that the oldest (first) event in the timeline is locally synced and available.
    /// When `true`, further backwards pagination requests will not be sent.
    ///
    /// This must be reset to `false` whenever the timeline is fully cleared.
    fully_paginated: bool,

    /// The list of items (events) in this room's timeline that our client currently knows about.
    items: Vector<Arc<TimelineItem>>,

    /// The range of items (indices in the above `items` list) whose event **contents** have been drawn
    /// since the last update and thus do not need to be re-populated on future draw events.
    ///
    /// This range is partially cleared on each background update (see below) to ensure that
    /// items modified during the update are properly redrawn. Thus, it is a conservative
    /// "cache tracker" that may not include all items that have already been drawn,
    /// but that's okay because big updates that clear out large parts of the rangeset
    /// only occur during back pagination, which is both rare and slow in and of itself.
    /// During typical usage, new events are appended to the end of the timeline,
    /// meaning that the range of already-drawn items doesn't need to be cleared.
    ///
    /// Upon a background update, only item indices greater than or equal to the
    /// `index_of_first_change` are removed from this set.
    content_drawn_since_last_update: RangeSet<usize>,

    /// Same as `content_drawn_since_last_update`, but for the event **profiles** (avatar, username).
    profile_drawn_since_last_update: RangeSet<usize>,

    /// The channel receiver for timeline updates for this room.
    ///
    /// Here we use a synchronous (non-async) channel because the receiver runs
    /// in a sync context and the sender runs in an async context,
    /// which is okay because a sender on an unbounded channel never needs to block.
    update_receiver: crossbeam_channel::Receiver<TimelineUpdate>,

    /// The sender for timeline requests from a RoomScreen showing this room
    /// to the background async task that handles this room's timeline updates.
    request_sender: TimelineRequestSender,

    /// The cache of media items (images, videos, etc.) that appear in this timeline.
    ///
    /// Currently this excludes avatars, as those are shared across multiple rooms.
    media_cache: MediaCache,

    /// Info about the event currently being replied to, if any.
    replying_to: Option<(EventTimelineItem, RepliedToInfo)>,

    /// The states relevant to the UI display of this timeline that are saved upon
    /// a `Hide` action and restored upon a `Show` action.
    saved_state: SavedState,

    /// The state of the message highlight animation.
    ///
    /// We need to run the animation once the scrolling, triggered by the click of of a
    /// a reply preview, ends. so we keep a small state for it.
    /// By default, it starts in Off.
    /// Once the scrolling is started, the state becomes Pending.
    /// If the animation was triggered, the state goes back to Off.
    message_highlight_animation_state: MessageHighlightAnimationState,

    /// The index of the timeline item that was most recently scrolled up past it.
    /// This is used to detect when the user has scrolled up past the second visible item (index 1)
    /// upwards to the first visible item (index 0), which is the top of the timeline,
    /// at which point we submit a backwards pagination request to fetch more events.
    last_scrolled_index: usize,

    /// The index of the first item shown in the timeline's PortalList from *before* the last "jump".
    ///
    /// This index is saved before the timeline undergoes any jumps, e.g.,
    /// receiving new items, major scroll changes, or other timeline view jumps.
    prev_first_index: Option<usize>,

    /// Whether the user has scrolled past their latest read marker.
    ///
    /// This is used to determine whether we should send a fully-read receipt
    /// after the user scrolls past their "read marker", i.e., their latest fully-read receipt.
    /// Its value is determined by comparing the fully-read event's timestamp with the
    /// first and last timestamp of displayed events in the timeline.
    /// When scrolling down, if the value is true, we send a fully-read receipt
    /// for the last visible event in the timeline.
    ///
    /// When new message come in, this value is reset to `false`.
    scrolled_past_read_marker: bool,
    latest_own_user_receipt: Option<Receipt>,
}

#[derive(Default, Debug)]
enum MessageHighlightAnimationState {
    Pending { item_id: usize },
    #[default]
    Off,
}

/// States that are necessary to save in order to maintain a consistent UI display for a timeline.
///
/// These are saved when navigating away from a timeline (upon `Hide`)
/// and restored when navigating back to a timeline (upon `Show`).
#[derive(Default, Debug)]
struct SavedState {
    /// The index of the first item in the timeline's PortalList that is currently visible,
    /// and the scroll offset from the top of the list's viewport to the beginning of that item.
    /// If this is `None`, then the timeline has not yet been scrolled by the user
    /// and the portal list will be set to "tail" (track) the bottom of the list.
    first_index_and_scroll: Option<(usize, f64)>,

    /// The content of the message input box.
    message_input_state: TextInputState,
    /// The event that the user is currently replying to, if any.
    replying_to: Option<(EventTimelineItem, RepliedToInfo)>,
}

/// Returns info about the item in the list of `new_items` that matches the event ID
/// of a visible item in the given `curr_items` list.
///
/// This info includes a tuple of:
/// 1. the index of the item in the current items list,
/// 2. the index of the item in the new items list,
/// 3. the positional "scroll" offset of the corresponding current item in the portal list,
/// 4. the unique event ID of the item.
fn find_new_item_matching_current_item(
    cx: &mut Cx,
    portal_list: &PortalListRef,
    starting_at_curr_idx: usize,
    curr_items: &Vector<Arc<TimelineItem>>,
    new_items: &Vector<Arc<TimelineItem>>,
) -> Option<(usize, usize, f64, OwnedEventId)> {
    let mut curr_item_focus = curr_items.focus();
    let mut idx_curr = starting_at_curr_idx;
    let mut curr_items_with_ids: Vec<(usize, OwnedEventId)> = Vec::with_capacity(
        portal_list.visible_items()
    );

    // Find all items with real event IDs that are currently visible in the portal list.
    // TODO: if this is slow, we could limit it to 3-5 events at the most.
    if curr_items_with_ids.len() <= portal_list.visible_items() {
        while let Some(curr_item) = curr_item_focus.get(idx_curr) {
            if let Some(event_id) = curr_item.as_event().and_then(|ev| ev.event_id()) {
                curr_items_with_ids.push((idx_curr, event_id.to_owned()));
            }
            if curr_items_with_ids.len() >= portal_list.visible_items() {
                break;
            }
            idx_curr += 1;
        }
    }

    // Find a new item that has the same real event ID as any of the current items.
    for (idx_new, new_item) in new_items.iter().enumerate() {
        let Some(event_id) = new_item.as_event().and_then(|ev| ev.event_id()) else {
            continue;
        };
        if let Some((idx_curr, _)) = curr_items_with_ids
            .iter()
            .find(|(_, ev_id)| ev_id == event_id)
        {
            // Not all items in the portal list are guaranteed to have a position offset,
            // some may be zeroed-out, so we need to account for that possibility by only
            // using events that have a real non-zero area
            if let Some(pos_offset) = portal_list.position_of_item(cx, *idx_curr) {
                log!("Found matching event ID {event_id} at index {idx_new} in new items list, corresponding to current item index {idx_curr} at pos offset {pos_offset}");
                return Some((*idx_curr, idx_new, pos_offset, event_id.to_owned()));
            }
        }
    }

    None
}

#[derive(Debug, Default, Clone, Copy, PartialEq, Eq)]
struct ItemDrawnStatus {
    /// Whether the profile info (avatar and displayable username) were drawn for this item.
    profile_drawn: bool,
    /// Whether the content of the item was drawn (e.g., the message text, image, video, sticker, etc).
    content_drawn: bool,
}
impl ItemDrawnStatus {
    /// Returns a new `ItemDrawnStatus` with both `profile_drawn` and `content_drawn` set to `false`.
    const fn new() -> Self {
        Self {
            profile_drawn: false,
            content_drawn: false,
        }
    }
    /// Returns a new `ItemDrawnStatus` with both `profile_drawn` and `content_drawn` set to `true`.
    const fn both_drawn() -> Self {
        Self {
            profile_drawn: true,
            content_drawn: true,
        }
    }
}

/// Abstracts over a message or sticker that can be displayed in a timeline.
pub enum MessageOrSticker<'e> {
    Message(&'e timeline::Message),
    Sticker(&'e StickerEventContent),
}
impl MessageOrSticker<'_> {
    /// Returns the type of this message or sticker.
    pub fn get_type(&self) -> MessageOrStickerType {
        match self {
            Self::Message(msg) => match msg.msgtype() {
                MessageType::Audio(audio) => MessageOrStickerType::Audio(audio),
                MessageType::Emote(emote) => MessageOrStickerType::Emote(emote),
                MessageType::File(file) => MessageOrStickerType::File(file),
                MessageType::Image(image) => MessageOrStickerType::Image(image),
                MessageType::Location(location) => MessageOrStickerType::Location(location),
                MessageType::Notice(notice) => MessageOrStickerType::Notice(notice),
                MessageType::ServerNotice(server_notice) => MessageOrStickerType::ServerNotice(server_notice),
                MessageType::Text(text) => MessageOrStickerType::Text(text),
                MessageType::Video(video) => MessageOrStickerType::Video(video),
                MessageType::VerificationRequest(verification_request) => MessageOrStickerType::VerificationRequest(verification_request),
                MessageType::_Custom(custom) => MessageOrStickerType::_Custom(custom),
                _ => MessageOrStickerType::Unknown,
            },
            Self::Sticker(sticker) => MessageOrStickerType::Sticker(sticker),
        }
    }

    /// Returns the body of this message or sticker, which is a text representation of its content.
    pub fn body(&self) -> &str {
        match self {
            Self::Message(msg) => msg.body(),
            Self::Sticker(sticker) => sticker.body.as_str(),
        }
    }
    /// Returns the event that this message is replying to, if any.
    ///
    /// Returns `None` for stickers.
    pub fn in_reply_to(&self) -> Option<&InReplyToDetails> {
        match self {
            Self::Message(msg) => msg.in_reply_to(),
            _ => None,
        }
    }
}

/// Abstracts over the different types of messages or stickers that can be displayed in a timeline.
pub enum MessageOrStickerType<'e> {
    /// An audio message.
    Audio(&'e AudioMessageEventContent),
    /// An emote message.
    Emote(&'e EmoteMessageEventContent),
    /// A file message.
    File(&'e FileMessageEventContent),
    /// An image message.
    Image(&'e ImageMessageEventContent),
    /// A location message.
    Location(&'e LocationMessageEventContent),
    /// A notice message.
    Notice(&'e NoticeMessageEventContent),
    /// A server notice message.
    ServerNotice(&'e ServerNoticeMessageEventContent),
    /// A text message.
    Text(&'e TextMessageEventContent),
    /// A video message.
    Video(&'e VideoMessageEventContent),
    /// A request to initiate a key verification.
    VerificationRequest(&'e KeyVerificationRequestEventContent),
    /// A custom message.
    _Custom(&'e CustomEventContent),
    /// A sticker message.
    Sticker(&'e StickerEventContent),
    Unknown,
}
impl MessageOrStickerType<'_> {
    /// Returns details of the image for this message or sticker, if it contains one.
    pub fn get_image_info(&self) -> Option<(Option<ImageInfo>, MediaSource)> {
        match self {
            Self::Image(image) => Some((
                image.info.clone().map(|info| *info),
                image.source.clone(),
            )),
            Self::Sticker(sticker) => Some((
                Some(sticker.info.clone()),
                sticker.source.clone().into(),
            )),
            _ => None,
        }
    }

    pub fn as_str(&self) -> &'static str {
        match self {
            Self::Audio(_) => "Audio",
            Self::Emote(_) => "Emote",
            Self::File(_) => "File",
            Self::Image(_) => "Image",
            Self::Location(_) => "Location",
            Self::Notice(_) => "Notice",
            Self::ServerNotice(_) => "ServerNotice",
            Self::Text(_) => "Text",
            Self::Video(_) => "Video",
            Self::VerificationRequest(_) => "VerificationRequest",
            Self::_Custom(_) => "Custom",
            Self::Sticker(_) => "Sticker",
            Self::Unknown => "Unknown",
        }
    }
}


/// Creates, populates, and adds a Message liveview widget to the given `PortalList`
/// with the given `item_id`.
///
/// The content of the returned `Message` widget is populated with data from a message
/// or sticker and its containing `EventTimelineItem`.
fn populate_message_view(
    cx: &mut Cx2d,
    list: &mut PortalList,
    item_id: usize,
    room_id: &OwnedRoomId,
    event_tl_item: &EventTimelineItem,
    message: MessageOrSticker,
    prev_event: Option<&Arc<TimelineItem>>,
    media_cache: &mut MediaCache,
    item_drawn_status: ItemDrawnStatus,
    room_screen_widget_uid: WidgetUid
) -> (WidgetRef, ItemDrawnStatus) {
    let mut new_drawn_status = item_drawn_status;
    let ts_millis = event_tl_item.timestamp();

    let mut is_notice = false; // whether this message is a Notice
    let mut is_server_notice = false; // whether this message is a Server Notice

    // Determine whether we can use a more compact UI view that hides the user's profile info
    // if the previous message (including stickers) was sent by the same user within 10 minutes.
    let use_compact_view = match prev_event.map(|p| p.kind()) {
        Some(TimelineItemKind::Event(prev_event_tl_item)) => match prev_event_tl_item.content() {
            TimelineItemContent::Message(_) | TimelineItemContent::Sticker(_) => {
                let prev_msg_sender = prev_event_tl_item.sender();
                prev_msg_sender == event_tl_item.sender()
                    && ts_millis.0
                        .checked_sub(prev_event_tl_item.timestamp().0)
                        .is_some_and(|d| d < uint!(600000)) // 10 mins in millis
            }
            _ => false,
        },
        _ => false,
    };

    // Sometimes we need to call this up-front, so we save the result in this variable
    // to avoid having to call it twice.
    let mut set_username_and_get_avatar_retval = None;
    let (item, used_cached_item) = match message.get_type() {
        MessageOrStickerType::Text(TextMessageEventContent { body, formatted, .. }) => {
            let template = if use_compact_view {
                live_id!(CondensedMessage)
            } else {
                live_id!(Message)
            };
            let (item, existed) = list.item_with_existed(cx, item_id, template);
            populate_read_receipts(&item, cx, room_id, event_tl_item);
            if existed && item_drawn_status.content_drawn {
                (item, true)
            } else {
                populate_text_message_content(
                    &item.html_or_plaintext(id!(content.message)),
                    body,
                    formatted.as_ref(),
                );
                new_drawn_status.content_drawn = true;
                (item, false)
            }
        }
        // A notice message is just a message sent by an automated bot,
        // so we treat it just like a message but use a different font color.
        MessageOrStickerType::Notice(NoticeMessageEventContent { body, formatted, .. }) => {
            is_notice = true;
            let template = if use_compact_view {
                live_id!(CondensedMessage)
            } else {
                live_id!(Message)
            };
            let (item, existed) = list.item_with_existed(cx, item_id, template);
            populate_read_receipts(&item, cx, room_id, event_tl_item);
            if existed && item_drawn_status.content_drawn {
                (item, true)
            } else {
                let html_or_plaintext_ref = item.html_or_plaintext(id!(content.message));
                html_or_plaintext_ref.apply_over(cx, live!(
                    html_view = {
                        html = {
                            font_color: (MESSAGE_NOTICE_TEXT_COLOR),
                            draw_normal:      { color: (MESSAGE_NOTICE_TEXT_COLOR), }
                            draw_italic:      { color: (MESSAGE_NOTICE_TEXT_COLOR), }
                            draw_bold:        { color: (MESSAGE_NOTICE_TEXT_COLOR), }
                            draw_bold_italic: { color: (MESSAGE_NOTICE_TEXT_COLOR), }
                        }
                    }
                ));
                populate_text_message_content(
                    &html_or_plaintext_ref,
                    body,
                    formatted.as_ref(),
                );
                new_drawn_status.content_drawn = true;
                (item, false)
            }
        }
        MessageOrStickerType::ServerNotice(sn) => {
            is_server_notice = true;
            let (item, existed) = list.item_with_existed(cx, item_id, live_id!(Message));
            populate_read_receipts(&item, cx, room_id, event_tl_item);

            if existed && item_drawn_status.content_drawn {
                (item, true)
            } else {
                let html_or_plaintext_ref = item.html_or_plaintext(id!(content.message));
                html_or_plaintext_ref.apply_over(cx, live!(
                    html_view = {
                        html = {
                            font_color: (COLOR_DANGER_RED),
                            draw_normal:      { color: (COLOR_DANGER_RED), }
                            draw_italic:      { color: (COLOR_DANGER_RED), }
                            draw_bold:        { color: (COLOR_DANGER_RED), }
                            draw_bold_italic: { color: (COLOR_DANGER_RED), }
                        }
                    }
                ));
                let formatted = format!(
                    "<b>Server notice:</b> {}\n\n<i>Notice type:</i>: {}{}{}",
                    sn.body,
                    sn.server_notice_type.as_str(),
                    sn.limit_type.as_ref()
                        .map(|l| format!("\n<i>Limit type:</i> {}", l.as_str()))
                        .unwrap_or_default(),
                    sn.admin_contact.as_ref()
                        .map(|c| format!("\n<i>Admin contact:</i> {}", c))
                        .unwrap_or_default(),
                );
                populate_text_message_content(
                    &html_or_plaintext_ref,
                    &sn.body,
                    Some(&FormattedBody {
                        format: MessageFormat::Html,
                        body: formatted,
                    }),
                );
                new_drawn_status.content_drawn = true;
                (item, false)
            }
        }
        // An emote is just like a message but is prepended with the user's name
        // to indicate that it's an "action" that the user is performing.
        MessageOrStickerType::Emote(EmoteMessageEventContent { body, formatted, .. }) => {
            let template = if use_compact_view {
                live_id!(CondensedMessage)
            } else {
                live_id!(Message)
            };
            let (item, existed) = list.item_with_existed(cx, item_id, template);
            populate_read_receipts(&item, cx, room_id, event_tl_item);
            if existed && item_drawn_status.content_drawn {
                (item, true)
            } else {
                // Draw the profile up front here because we need the username for the emote body.
                let (username, profile_drawn) = item.avatar(id!(profile.avatar)).set_avatar_and_get_username(
                    cx,
                    room_id,
                    event_tl_item.sender(),
                    Some(event_tl_item.sender_profile()),
                    event_tl_item.event_id(),
                );

                // Prepend a "* <username> " to the emote body, as suggested by the Matrix spec.
                let (body, formatted) = if let Some(fb) = formatted.as_ref() {
                    (
                        Cow::from(&fb.body),
                        Some(FormattedBody {
                            format: fb.format.clone(),
                            body: format!("* {} {}", &username, &fb.body),
                        })
                    )
                } else {
                    (Cow::from(format!("* {} {}", &username, body)), None)
                };
                populate_text_message_content(
                    &item.html_or_plaintext(id!(content.message)),
                    &body,
                    formatted.as_ref(),
                );
                set_username_and_get_avatar_retval = Some((username, profile_drawn));
                new_drawn_status.content_drawn = true;
                (item, false)
            }
        }
        // Handle images and sticker messages that are static images.
        mtype @ MessageOrStickerType::Image(_) | mtype @ MessageOrStickerType::Sticker(_) => {
            let template = if use_compact_view {
                live_id!(CondensedImageMessage)
            } else {
                live_id!(ImageMessage)
            };
            let (item, existed) = list.item_with_existed(cx, item_id, template);
            populate_read_receipts(&item, cx, room_id, event_tl_item);

            if existed && item_drawn_status.content_drawn {
                (item, true)
            } else {
                let image_info = mtype.get_image_info();
                let is_image_fully_drawn = populate_image_message_content(
                    cx,
                    &item.text_or_image(id!(content.message)),
                    image_info,
                    message.body(),
                    media_cache,
                );
                new_drawn_status.content_drawn = is_image_fully_drawn;
                (item, false)
            }
        }
        MessageOrStickerType::Location(location) => {
            let template = if use_compact_view {
                live_id!(CondensedMessage)
            } else {
                live_id!(Message)
            };
            let (item, existed) = list.item_with_existed(cx, item_id, template);
            populate_read_receipts(&item, cx, room_id, event_tl_item);
            if existed && item_drawn_status.content_drawn {
                (item, true)
            } else {
                let is_location_fully_drawn = populate_location_message_content(
                    &item.html_or_plaintext(id!(content.message)),
                    location,
                );
                new_drawn_status.content_drawn = is_location_fully_drawn;
                (item, false)
            }
        }
        MessageOrStickerType::File(file_content) => {
            let template = if use_compact_view {
                live_id!(CondensedMessage)
            } else {
                live_id!(Message)
            };
            let (item, existed) = list.item_with_existed(cx, item_id, template);
            populate_read_receipts(&item, cx, room_id, event_tl_item);
            if existed && item_drawn_status.content_drawn {
                (item, true)
            } else {
                new_drawn_status.content_drawn = populate_file_message_content(
                    &item.html_or_plaintext(id!(content.message)),
                    file_content,
                );
                (item, false)
            }
        }
        MessageOrStickerType::Audio(audio) => {
            let template = if use_compact_view {
                live_id!(CondensedMessage)
            } else {
                live_id!(Message)
            };
            let (item, existed) = list.item_with_existed(cx, item_id, template);
            populate_read_receipts(&item, cx, room_id, event_tl_item);
            if existed && item_drawn_status.content_drawn {
                (item, true)
            } else {
                new_drawn_status.content_drawn = populate_audio_message_content(
                    &item.html_or_plaintext(id!(content.message)),
                    audio,
                );
                (item, false)
            }
        }
        MessageOrStickerType::Video(video) => {
            let template = if use_compact_view {
                live_id!(CondensedMessage)
            } else {
                live_id!(Message)
            };
            let (item, existed) = list.item_with_existed(cx, item_id, template);
            populate_read_receipts(&item, cx, room_id, event_tl_item);
            if existed && item_drawn_status.content_drawn {
                (item, true)
            } else {
                new_drawn_status.content_drawn = populate_video_message_content(
                    &item.html_or_plaintext(id!(content.message)),
                    video,
                );
                (item, false)
            }
        }
        MessageOrStickerType::VerificationRequest(verification) => {
            let template = live_id!(Message);
            let (item, existed) = list.item_with_existed(cx, item_id, template);
            populate_read_receipts(&item, cx, room_id, event_tl_item);
            if existed && item_drawn_status.content_drawn {
                (item, true)
            } else {
                // Use `FormattedBody` to hold our custom summary of this verification request.
                let formatted = FormattedBody {
                    format: MessageFormat::Html,
                    body: format!(
                        "<i>Sent a <b>verification request</b> to {}.<br>(Supported methods: {})</i>",
                        verification.to,
                        verification.methods
                            .iter()
                            .map(|m| m.as_str())
                            .collect::<Vec<_>>()
                            .join(", "),
                    ),
                };

                populate_text_message_content(
                    &item.html_or_plaintext(id!(content.message)),
                    &verification.body,
                    Some(&formatted),
                );
                new_drawn_status.content_drawn = true;
                (item, false)
            }
        }
        other => {
            let (item, existed) = list.item_with_existed(cx, item_id, live_id!(Message));
            populate_read_receipts(&item, cx, room_id, event_tl_item);
            if existed && item_drawn_status.content_drawn {
                (item, true)
            } else {
                let kind = other.as_str();
                item.label(id!(content.message))
                    .set_text(&format!("[Unsupported ({kind})] {}", message.body()));
                new_drawn_status.content_drawn = true;
                (item, false)
            }
        }
    };

    let mut replied_to_event_id = None;

    // If we didn't use a cached item, we need to draw all other message content: the reply preview and reactions.
    if !used_cached_item {
        draw_reactions(cx, &item, event_tl_item.reactions(), item_id);
        let (is_reply_fully_drawn, replied_to_ev_id) = draw_replied_to_message(
            cx,
            &item.view(id!(replied_to_message)),
            room_id,
            message.in_reply_to(),
            event_tl_item.event_id(),
        );
        replied_to_event_id = replied_to_ev_id;
        // The content is only considered to be fully drawn if the logic above marked it as such
        // *and* if the reply preview was also fully drawn.
        new_drawn_status.content_drawn &= is_reply_fully_drawn;
    }

    // If `used_cached_item` is false, we should always redraw the profile, even if profile_drawn is true.
    let skip_draw_profile =
        use_compact_view || (used_cached_item && item_drawn_status.profile_drawn);
    if skip_draw_profile {
        // log!("\t --> populate_message_view(): SKIPPING profile draw for item_id: {item_id}");
        new_drawn_status.profile_drawn = true;
    } else {
        // log!("\t --> populate_message_view(): DRAWING  profile draw for item_id: {item_id}");
        let username_label = item.label(id!(content.username));

        if !is_server_notice { // the normal case
            let (username, profile_drawn) = set_username_and_get_avatar_retval.unwrap_or_else(||
                item.avatar(id!(profile.avatar)).set_avatar_and_get_username(
                    cx,
                    room_id,
                    event_tl_item.sender(),
                    Some(event_tl_item.sender_profile()),
                    event_tl_item.event_id(),
                )
            );
            if is_notice {
                username_label.apply_over(cx, live!(
                    draw_text: {
                        color: (MESSAGE_NOTICE_TEXT_COLOR),
                    }
                ));
            }
            username_label.set_text(&username);
            new_drawn_status.profile_drawn = profile_drawn;
        }
        else {
            // Server notices are drawn with a red color avatar background and username.
            let avatar = item.avatar(id!(profile.avatar));
            avatar.show_text(None, "⚠");
            avatar.apply_over(cx, live!(
                text_view = {
                    draw_bg: { background_color: (COLOR_DANGER_RED), }
                }
            ));
            username_label.set_text("Server notice");
            username_label.apply_over(cx, live!(
                draw_text: {
                    color: (COLOR_DANGER_RED),
                }
            ));
            new_drawn_status.profile_drawn = true;
        }
    }

    // If we've previously drawn the item content, skip all other steps.
    if used_cached_item && item_drawn_status.content_drawn && item_drawn_status.profile_drawn {
        return (item, new_drawn_status);
    }

    // Set the Message widget's metadata for reply-handling purposes.
    item.as_message().set_data(
        event_tl_item.can_be_replied_to(),
        item_id,
        replied_to_event_id,
        room_screen_widget_uid,
        match message {
            MessageOrSticker::Message(msg) => does_message_mention_current_user(msg),
            MessageOrSticker::Sticker(_) => false, // Stickers can't mention users.
        }
    );

    // Set the timestamp.
    if let Some(dt) = unix_time_millis_to_datetime(&ts_millis) {
        // format as AM/PM 12-hour time
        item.label(id!(profile.timestamp))
            .set_text(&format!("{}", dt.time().format("%l:%M %P")));
        if !use_compact_view {
            item.label(id!(profile.datestamp))
                .set_text(&format!("{}", dt.date_naive()));
        }
    } else {
        item.label(id!(profile.timestamp))
            .set_text(&format!("{}", ts_millis.get()));
    }

    (item, new_drawn_status)
}


/// Returns `true` if the given message mentions the current user or is a room mention.
fn does_message_mention_current_user(
    message: &timeline::Message,
) -> bool {
    let Some(current_user_id) = sliding_sync::current_user_id() else {
        return false;
    };

    // This covers both direct mentions ("@user"), @room mentions, and a replied-to message.
    message.mentions().is_some_and(|mentions|
        mentions.room || mentions.user_ids.contains(&current_user_id)
    )
}

/// Draws the Html or plaintext body of the given Text or Notice message into the `message_content_widget`.
fn populate_text_message_content(
    message_content_widget: &HtmlOrPlaintextRef,
    body: &str,
    formatted_body: Option<&FormattedBody>,
) {
    // The message was HTML-formatted rich text.
    if let Some(fb) = formatted_body.as_ref()
        .and_then(|fb| (fb.format == MessageFormat::Html).then_some(fb))
    {
        message_content_widget.show_html(
            utils::linkify(
                utils::trim_start_html_whitespace(&fb.body),
                true,
            )
        );
    }
    // The message was non-HTML plaintext.
    else {
        match utils::linkify(body, false) {
            Cow::Owned(linkified_html) => message_content_widget.show_html(&linkified_html),
            Cow::Borrowed(plaintext) => message_content_widget.show_plaintext(plaintext),
        }
    }
}

/// Draws the given image message's content into the `message_content_widget`.
///
/// Returns whether the image message content was fully drawn.
fn populate_image_message_content(
    cx: &mut Cx2d,
    text_or_image_ref: &TextOrImageRef,
    image_info_source: Option<(Option<ImageInfo>, MediaSource)>,
    body: &str,
    media_cache: &mut MediaCache,
) -> bool {
    // We don't use thumbnails, as their resolution is too low to be visually useful.
    // We also don't trust the provided mimetype, as it can be incorrect.
    let (mimetype, _width, _height) = image_info_source.as_ref()
        .and_then(|(info, _)| info.as_ref()
            .map(|info| (info.mimetype.as_deref(), info.width, info.height))
        )
        .unwrap_or_default();

    // If we have a known mimetype and it's not an image (e.g., an animated)
    // then show a message about it being unsupported.
    if let Some(mime) = mimetype.as_ref() {
        if ImageFormat::from_mimetype(mime).is_none() {
            text_or_image_ref.show_text(format!(
                "{body}\n\nImages/Stickers of type {mime:?} are not yet supported.",
            ));
            return true;
        }
    }

    match image_info_source.map(|(_, source)| source) {
        Some(MediaSource::Plain(mxc_uri)) => {
            // now that we've obtained the image URI and its metadata, try to fetch the image.
            match media_cache.try_get_media_or_fetch(mxc_uri.clone(), None) {
                MediaCacheEntry::Loaded(data) => {
                    let show_image_result = text_or_image_ref.show_image(|img| {
                        utils::load_png_or_jpg(&img, cx, &data)
                            .map(|()| img.size_in_pixels(cx).unwrap())
                    });
                    if let Err(e) = show_image_result {
                        let err_str = format!("{body}\n\nFailed to display image: {e:?}");
                        error!("{err_str}");
                        text_or_image_ref.show_text(&err_str);
                    }

                    // We're done drawing the image message content, so mark it as fully drawn.
                    true
                }
                MediaCacheEntry::Requested => {
                    text_or_image_ref.show_text(format!("{body}\n\nFetching image from {:?}", mxc_uri));
                    // Do not consider this image as being fully drawn, as we're still fetching it.
                    false
                }
                MediaCacheEntry::Failed => {
                    text_or_image_ref
                        .show_text(format!("{body}\n\nFailed to fetch image from {:?}", mxc_uri));
                    // For now, we consider this as being "complete". In the future, we could support
                    // retrying to fetch the image on a user click/tap.
                    true
                }
            }
        }
        Some(MediaSource::Encrypted(encrypted)) => {
            text_or_image_ref.show_text(format!(
                "{body}\n\n[TODO] fetch encrypted image at {:?}",
                encrypted.url
            ));
            // We consider this as "fully drawn" since we don't yet support encryption.
            true
        }
        None => {
            text_or_image_ref.show_text("{body}\n\nImage message had no source URL.");
            true
        }

    }
}


/// Draws a file message's content into the given `message_content_widget`.
///
/// Returns whether the file message content was fully drawn.
fn populate_file_message_content(
    message_content_widget: &HtmlOrPlaintextRef,
    file_content: &FileMessageEventContent,
) -> bool {
    // Display the file name, human-readable size, caption, and a button to download it.
    let filename = file_content.filename();
    let size = file_content
        .info
        .as_ref()
        .and_then(|info| info.size)
        .map(|bytes| format!("  ({})", ByteSize::b(bytes.into())))
        .unwrap_or_default();
    let caption = file_content.formatted_caption()
        .map(|fb| format!("<br><i>{}</i>", fb.body))
        .or_else(|| file_content.caption().map(|c| format!("<br><i>{c}</i>")))
        .unwrap_or_default();

    // TODO: add a button to download the file

    message_content_widget.show_html(format!(
        "<b>{filename}</b>{size}{caption}<br> → <i>File download not yet supported.</i>"
    ));
    true
}

/// Draws an audio message's content into the given `message_content_widget`.
///
/// Returns whether the audio message content was fully drawn.
fn populate_audio_message_content(
    message_content_widget: &HtmlOrPlaintextRef,
    audio: &AudioMessageEventContent,
) -> bool {
    // Display the file name, human-readable size, caption, and a button to download it.
    let filename = audio.filename();
    let (duration, mime, size) = audio
        .info
        .as_ref()
        .map(|info| (
            info.duration
                .map(|d| format!("  {:.2} sec,", d.as_secs_f64()))
                .unwrap_or_default(),
            info.mimetype
                .as_ref()
                .map(|m| format!("  {m},"))
                .unwrap_or_default(),
            info.size
                .map(|bytes| format!("  ({}),", ByteSize::b(bytes.into())))
                .unwrap_or_default(),
        ))
        .unwrap_or_default();
    let caption = audio.formatted_caption()
        .map(|fb| format!("<br><i>{}</i>", fb.body))
        .or_else(|| audio.caption().map(|c| format!("<br><i>{c}</i>")))
        .unwrap_or_default();

    // TODO: add an audio to play the audio file

    message_content_widget.show_html(format!(
        "Audio: <b>{filename}</b>{mime}{duration}{size}{caption}<br> → <i>Audio playback not yet supported.</i>"
    ));
    true
}


/// Draws a video message's content into the given `message_content_widget`.
///
/// Returns whether the video message content was fully drawn.
fn populate_video_message_content(
    message_content_widget: &HtmlOrPlaintextRef,
    video: &VideoMessageEventContent,
) -> bool {
    // Display the file name, human-readable size, caption, and a button to download it.
    let filename = video.filename();
    let (duration, mime, size, dimensions) = video
        .info
        .as_ref()
        .map(|info| (
            info.duration
                .map(|d| format!("  {:.2} sec,", d.as_secs_f64()))
                .unwrap_or_default(),
            info.mimetype
                .as_ref()
                .map(|m| format!("  {m},"))
                .unwrap_or_default(),
            info.size
                .map(|bytes| format!("  ({}),", ByteSize::b(bytes.into())))
                .unwrap_or_default(),
            info.width.and_then(|width|
                info.height.map(|height| format!("  {width}x{height},"))
            ).unwrap_or_default(),
        ))
        .unwrap_or_default();
    let caption = video.formatted_caption()
        .map(|fb| format!("<br><i>{}</i>", fb.body))
        .or_else(|| video.caption().map(|c| format!("<br><i>{c}</i>")))
        .unwrap_or_default();

    // TODO: add an video to play the video file

    message_content_widget.show_html(format!(
        "Video: <b>{filename}</b>{mime}{duration}{size}{dimensions}{caption}<br> → <i>Video playback not yet supported.</i>"
    ));
    true
}



/// Draws the given location message's content into the `message_content_widget`.
///
/// Returns whether the location message content was fully drawn.
fn populate_location_message_content(
    message_content_widget: &HtmlOrPlaintextRef,
    location: &LocationMessageEventContent,
) -> bool {
    let coords = location.geo_uri
        .get(GEO_URI_SCHEME.len() ..)
        .and_then(|s| {
            let mut iter = s.split(',');
            if let (Some(lat), Some(long)) = (iter.next(), iter.next()) {
                Some((lat, long))
            } else {
                None
            }
        });
    if let Some((lat, long)) = coords {
        let short_lat = lat.find('.').and_then(|dot| lat.get(..dot + 7)).unwrap_or(lat);
        let short_long = long.find('.').and_then(|dot| long.get(..dot + 7)).unwrap_or(long);
        let html_body = format!(
            "Location: <a href=\"{}\">{short_lat},{short_long}</a><br>\
            <p><a href=\"https://www.openstreetmap.org/?mlat={lat}&amp;mlon={long}#map=15/{lat}/{long}\">Open in OpenStreetMap</a></p>\
            <p><a href=\"https://www.google.com/maps/search/?api=1&amp;query={lat},{long}\">Open in Google Maps</a></p>\
            <p><a href=\"https://maps.apple.com/?ll={lat},{long}&amp;q={lat},{long}\">Open in Apple Maps</a></p>",
            location.geo_uri,
        );
        message_content_widget.show_html(html_body);
    } else {
        message_content_widget.show_html(
            format!("<i>[Location invalid]</i> {}", location.body)
        );
    }

    // Currently we do not fetch location thumbnail previews, so we consider this as fully drawn.
    // In the future, when we do support this, we'll return false until the thumbnail is fetched,
    // at which point we can return true.
    true
}

/// Draws a ReplyPreview above a message if it was in-reply to another message.
///
/// If the given `in_reply_to` details are `None`,
/// this function will mark the ReplyPreview as non-visible and consider it fully drawn.
///
/// Returns whether the in-reply-to information was available and fully drawn,
/// i.e., whether it can be considered as cached and not needing to be redrawn later.
fn draw_replied_to_message(
    cx: &mut Cx2d,
    replied_to_message_view: &ViewRef,
    room_id: &OwnedRoomId,
    in_reply_to: Option<&InReplyToDetails>,
    message_event_id: Option<&EventId>,
) -> (bool, Option<OwnedEventId>) {
    let fully_drawn: bool;
    let show_reply: bool;
    let mut replied_to_event_id = None;

    if let Some(in_reply_to_details) = in_reply_to {
        replied_to_event_id = Some(in_reply_to_details.event_id.to_owned());
        show_reply = true;

        match &in_reply_to_details.event {
            TimelineDetails::Ready(replied_to_event) => {
                let (in_reply_to_username, is_avatar_fully_drawn) = 
                    replied_to_message_view
                        .avatar(id!(replied_to_message_content.reply_preview_avatar))
                        .set_avatar_and_get_username(
                            cx,
                            room_id,
                            replied_to_event.sender(),
                            Some(replied_to_event.sender_profile()),
                            Some(in_reply_to_details.event_id.as_ref()),
                        );

                fully_drawn = is_avatar_fully_drawn;

                replied_to_message_view
                    .label(id!(replied_to_message_content.reply_preview_username))
                    .set_text(in_reply_to_username.as_str());
                let msg_body = replied_to_message_view.html_or_plaintext(id!(reply_preview_body));
                populate_preview_of_timeline_item(
                    &msg_body,
                    replied_to_event.content(),
                    &in_reply_to_username,
                );
            }
            TimelineDetails::Error(_e) => {
                fully_drawn = true;
                replied_to_message_view
                    .label(id!(replied_to_message_content.reply_preview_username))
                    .set_text("[Error fetching username]");
                replied_to_message_view
                    .avatar(id!(replied_to_message_content.reply_preview_avatar))
                    .show_text(None, "?");
                replied_to_message_view
                    .html_or_plaintext(id!(replied_to_message_content.reply_preview_body))
                    .show_plaintext("[Error fetching replied-to event]");
            }
            status @ TimelineDetails::Pending | status @ TimelineDetails::Unavailable => {
                // We don't have the replied-to message yet, so we can't fully draw the preview.
                fully_drawn = false;
                replied_to_message_view
                    .label(id!(replied_to_message_content.reply_preview_username))
                    .set_text("[Loading username...]");
                replied_to_message_view
                    .avatar(id!(replied_to_message_content.reply_preview_avatar))
                    .show_text(None, "?");
                replied_to_message_view
                    .html_or_plaintext(id!(replied_to_message_content.reply_preview_body))
                    .show_plaintext("[Loading replied-to message...]");

                // Confusingly, we need to fetch the details of the `message` (the event that is the reply),
                // not the details of the original event that this `message` is replying to.
                if matches!(status, TimelineDetails::Unavailable) {
                    if let Some(event_id) = message_event_id {
                        submit_async_request(MatrixRequest::FetchDetailsForEvent {
                            room_id: room_id.to_owned(),
                            event_id: event_id.to_owned(),
                        });
                    }
                }
            }
        }
    } else {
        // This message was not in reply to another message, so we don't need to show a reply.
        show_reply = false;
        fully_drawn = true;
    }

    replied_to_message_view.set_visible(show_reply);
    (fully_drawn, replied_to_event_id)
}

fn populate_preview_of_timeline_item(
    widget_out: &HtmlOrPlaintextRef,
    timeline_item_content: &TimelineItemContent,
    sender_username: &str,
) {
    if let TimelineItemContent::Message(m) = timeline_item_content {
        match m.msgtype() {
            MessageType::Text(TextMessageEventContent { body, formatted, .. })
            | MessageType::Notice(NoticeMessageEventContent { body, formatted, .. }) => {
                return populate_text_message_content(widget_out, body, formatted.as_ref());
            }
            _ => { } // fall through to the general case for all timeline items below.
        }
    }
    let html = text_preview_of_timeline_item(timeline_item_content, sender_username)
        .format_with(sender_username);
    widget_out.show_html(html);
}

/// Draws the reactions beneath the given `message_item`.
fn draw_reactions(
    _cx: &mut Cx2d,
    message_item: &WidgetRef,
    reactions: &ReactionsByKeyBySender,
    id: usize,
) {
    const DRAW_ITEM_ID_REACTION: bool = false;
    if reactions.is_empty() && !DRAW_ITEM_ID_REACTION {
        return;
    }

    // The message annotations view is invisible by default, so we must set it to visible
    // now that we know there are reactions to show.
    message_item
        .view(id!(content.message_annotations))
        .set_visible(true);

    let mut label_text = String::new();
    for (reaction_raw, reaction_senders) in reactions.iter() {
        // Just take the first char of the emoji, which ignores any variant selectors.
        let reaction_first_char = reaction_raw.chars().next().map(|c| c.to_string());
        let reaction_str = reaction_first_char.as_deref().unwrap_or(reaction_raw);
        let text_to_display = emojis::get(reaction_str)
            .and_then(|e| e.shortcode())
            .unwrap_or(reaction_raw);
        let count = reaction_senders.len();
        // log!("Found reaction {:?} with count {}", text_to_display, count);
        label_text = format!("{label_text}<i>:{}:</i> <b>{}</b> ", text_to_display, count);
    }

    // Debugging: draw the item ID as a reaction
    if DRAW_ITEM_ID_REACTION {
        label_text = format!("{label_text}<i>ID: {}</i>", id);
    }

    let html_reaction_view = message_item.html(id!(message_annotations.html_content));
    html_reaction_view.set_text(&label_text);
}

/// A trait for abstracting over the different types of timeline events
/// that can be displayed in a `SmallStateEvent` widget.
trait SmallStateEventContent {
    /// Populates the *content* (not the profile) of the given `item` with data from
    /// the given `event_tl_item` and `self` (the specific type of event content).
    ///
    /// ## Arguments
    /// * `item`: a `SmallStateEvent` widget that has already been added to
    ///    the given `PortalList` at the given `item_id`.
    ///    This function may either modify that item or completely replace it
    ///    with a different widget if needed.
    /// * `item_drawn_status`: the old (prior) drawn status of the item.
    /// * `new_drawn_status`: the new drawn status of the item, which may have already
    ///    been updated to reflect the item's profile having been drawn right before this function.
    ///
    /// ## Return
    /// Returns a tuple of the drawn `item` and its `new_drawn_status`.
    fn populate_item_content(
        &self,
        cx: &mut Cx,
        list: &mut PortalList,
        item_id: usize,
        item: WidgetRef,
        event_tl_item: &EventTimelineItem,
        username: &str,
        item_drawn_status: ItemDrawnStatus,
        new_drawn_status: ItemDrawnStatus,
    ) -> (WidgetRef, ItemDrawnStatus);
}

/// An empty marker struct used for populating redacted messages.
struct RedactedMessageEventMarker;

impl SmallStateEventContent for RedactedMessageEventMarker {
    fn populate_item_content(
        &self,
        _cx: &mut Cx,
        _list: &mut PortalList,
        _item_id: usize,
        item: WidgetRef,
        event_tl_item: &EventTimelineItem,
        original_sender: &str,
        _item_drawn_status: ItemDrawnStatus,
        mut new_drawn_status: ItemDrawnStatus,
    ) -> (WidgetRef, ItemDrawnStatus) {
        item.label(id!(content)).set_text(
            &text_preview_of_redacted_message(event_tl_item, original_sender)
                .format_with(original_sender),
        );
        new_drawn_status.content_drawn = true;
        (item, new_drawn_status)
    }
}

impl SmallStateEventContent for timeline::OtherState {
    fn populate_item_content(
        &self,
        cx: &mut Cx,
        list: &mut PortalList,
        item_id: usize,
        item: WidgetRef,
        _event_tl_item: &EventTimelineItem,
        username: &str,
        _item_drawn_status: ItemDrawnStatus,
        mut new_drawn_status: ItemDrawnStatus,
    ) -> (WidgetRef, ItemDrawnStatus) {
        let item = if let Some(text_preview) = text_preview_of_other_state(self) {
            item.label(id!(content))
                .set_text(&text_preview.format_with(username));
            new_drawn_status.content_drawn = true;
            item
        } else {
            let item = list.item(cx, item_id, live_id!(Empty));
            new_drawn_status = ItemDrawnStatus::new();
            item
        };
        (item, new_drawn_status)
    }
}

impl SmallStateEventContent for MemberProfileChange {
    fn populate_item_content(
        &self,
        _cx: &mut Cx,
        _list: &mut PortalList,
        _item_id: usize,
        item: WidgetRef,
        _event_tl_item: &EventTimelineItem,
        username: &str,
        _item_drawn_status: ItemDrawnStatus,
        mut new_drawn_status: ItemDrawnStatus,
    ) -> (WidgetRef, ItemDrawnStatus) {
        item.label(id!(content))
            .set_text(&text_preview_of_member_profile_change(self, username).format_with(username));
        new_drawn_status.content_drawn = true;
        (item, new_drawn_status)
    }
}

impl SmallStateEventContent for RoomMembershipChange {
    fn populate_item_content(
        &self,
        cx: &mut Cx,
        list: &mut PortalList,
        item_id: usize,
        item: WidgetRef,
        _event_tl_item: &EventTimelineItem,
        username: &str,
        _item_drawn_status: ItemDrawnStatus,
        mut new_drawn_status: ItemDrawnStatus,
    ) -> (WidgetRef, ItemDrawnStatus) {
        let Some(preview) = text_preview_of_room_membership_change(self) else {
            // Don't actually display anything for nonexistent/unimportant membership changes.
            return (
                list.item(cx, item_id, live_id!(Empty)),
                ItemDrawnStatus::new(),
            );
        };

        item.label(id!(content))
            .set_text(&preview.format_with(username));
        new_drawn_status.content_drawn = true;
        (item, new_drawn_status)
    }
}

/// Creates, populates, and adds a SmallStateEvent liveview widget to the given `PortalList`
/// with the given `item_id`.
///
/// The content of the returned widget is populated with data from the
/// given room membership change and its parent `EventTimelineItem`.
fn populate_small_state_event(
    cx: &mut Cx,
    list: &mut PortalList,
    item_id: usize,
    room_id: &OwnedRoomId,
    event_tl_item: &EventTimelineItem,
    event_content: &impl SmallStateEventContent,
    item_drawn_status: ItemDrawnStatus,
) -> (WidgetRef, ItemDrawnStatus) {
    let mut new_drawn_status = item_drawn_status;
    let (item, existed) = list.item_with_existed(cx, item_id, live_id!(SmallStateEvent));
    // The content of a small state event view may depend on the profile info,
    // so we can only mark the content as drawn after the profile has been fully drawn and cached.
    let skip_redrawing_profile = existed && item_drawn_status.profile_drawn;
    let skip_redrawing_content = skip_redrawing_profile && item_drawn_status.content_drawn;

    if skip_redrawing_content {
        return (item, new_drawn_status);
    }

    // If the profile has been drawn, we can just quickly grab the user's display name
    // instead of having to call `set_avatar_and_get_username` again.
    let username_opt = skip_redrawing_profile
        .then(|| get_profile_display_name(event_tl_item))
        .flatten();

    let username = username_opt.unwrap_or_else(|| {
        // As a fallback, call `set_avatar_and_get_username` to get the user's display name.
        let avatar_ref = item.avatar(id!(avatar));
        let (username, profile_drawn) = avatar_ref.set_avatar_and_get_username(
            cx,
            room_id,
            event_tl_item.sender(),
            Some(event_tl_item.sender_profile()),
            event_tl_item.event_id(),
        );
        // Draw the timestamp as part of the profile.
        set_timestamp(
            &item,
            id!(left_container.timestamp),
            event_tl_item.timestamp(),
        );
        new_drawn_status.profile_drawn = profile_drawn;
        username
    });

    populate_read_receipts(&item, cx, room_id, event_tl_item);
    // Proceed to draw the actual event content.
    event_content.populate_item_content(
        cx,
        list,
        item_id,
        item,
        event_tl_item,
        &username,
        item_drawn_status,
        new_drawn_status,
    )
}

/// Sets the text of the `Label` at the given `item`'s live ID path
/// to a typical 12-hour AM/PM timestamp format.
fn set_timestamp(item: &WidgetRef, live_id_path: &[LiveId], timestamp: MilliSecondsSinceUnixEpoch) {
    if let Some(dt) = unix_time_millis_to_datetime(&timestamp) {
        // format as AM/PM 12-hour time
        item.label(live_id_path)
            .set_text(&format!("{}", dt.time().format("%l:%M %P")));
    } else {
        item.label(live_id_path)
            .set_text(&format!("{}", timestamp.get()));
    }
}

/// Returns the display name of the sender of the given `event_tl_item`, if available.
fn get_profile_display_name(event_tl_item: &EventTimelineItem) -> Option<String> {
    if let TimelineDetails::Ready(profile) = event_tl_item.sender_profile() {
        profile.display_name.clone()
    } else {
        None
    }
}

/// A simple deref wrapper around the `LocationPreview` widget that enables us to handle actions on it.
#[derive(Live, LiveHook, Widget)]
struct LocationPreview {
    #[deref] view: View,
    #[rust] coords: Option<Result<Coordinates, robius_location::Error>>,
    #[rust] timestamp: Option<SystemTime>,
}
impl Widget for LocationPreview {
    fn handle_event(&mut self, cx: &mut Cx, event: &Event, scope: &mut Scope) {
        let mut needs_redraw = false;
        if let Event::Actions(actions) = event {
            for action in actions {
                match action.downcast_ref() {
                    Some(LocationAction::Update(LocationUpdate { coordinates, time })) => {
                        self.coords = Some(Ok(*coordinates));
                        self.timestamp = *time;
                        self.button(id!(send_location_button)).set_enabled(true);
                        needs_redraw = true;
                    }
                    Some(LocationAction::Error(e)) => {
                        self.coords = Some(Err(*e));
                        self.timestamp = None;
                        self.button(id!(send_location_button)).set_enabled(false);
                        needs_redraw = true;
                    }
                    _ => { }
                }
            }

            // NOTE: the send location button click event is handled
            //       in the RoomScreen handle_event function.

            // Handle the cancel location button being clicked.
            if self.button(id!(cancel_location_button)).clicked(actions) {
                self.clear();
                needs_redraw = true;
            }
        }

        if needs_redraw {
            self.redraw(cx);
        }

        self.view.handle_event(cx, event, scope);
    }

    fn draw_walk(&mut self, cx: &mut Cx2d, scope: &mut Scope, walk: Walk) -> DrawStep {
        let text = match self.coords {
            Some(Ok(c)) => {
                // if let Some(st) = self.timestamp {
                //     format!("Current location: {:.6},{:.6}\n   Timestamp: {:?}", c.latitude, c.longitude, st)
                // } else {
                    format!("Current location: {:.6},{:.6}", c.latitude, c.longitude)
                // }
            }
            Some(Err(e)) => format!("Error getting location: {e:?}"),
            None => String::from("Current location is not yet available."),
        };
        self.label(id!(location_label)).set_text(&text);
        self.view.draw_walk(cx, scope, walk)
    }
}


impl LocationPreview {
    fn show(&mut self) {
        request_location_update(LocationRequest::UpdateOnce);
        if let Some(loc) = get_latest_location() {
            self.coords = Some(Ok(loc.coordinates));
            self.timestamp = loc.time;
        }
        self.visible = true;
    }

    fn clear(&mut self) {
        self.coords = None;
        self.timestamp = None;
        self.visible = false;
    }

    pub fn get_current_data(&self) -> Option<(Coordinates, Option<SystemTime>)> {
        self.coords
            .as_ref()
            .and_then(|res| res.ok())
            .map(|c| (c, self.timestamp))
    }
}

impl LocationPreviewRef {
    pub fn show(&self) {
        if let Some(mut inner) = self.borrow_mut() {
            inner.show();
        }
    }

    pub fn clear(&self) {
        if let Some(mut inner) = self.borrow_mut() {
            inner.clear();
        }
    }

    pub fn get_current_data(&self) -> Option<(Coordinates, Option<SystemTime>)> {
        self.borrow().and_then(|inner| inner.get_current_data())
    }
}


/// Actions related to a specific message within a room timeline.
#[derive(Clone, DefaultNone, Debug)]
pub enum MessageAction {
    /// The user clicked a message's reply button, indicating that they want to
    /// reply to this message (the message at the given timeline item index).
    MessageReplyButtonClicked(usize),
    /// The user clicked the inline reply preview above a message
    /// indicating that they want to jump upwards to the replied-to message shown in the preview.
    ReplyPreviewClicked {
        /// The item ID (in the timeline PortalList) of the reply message
        /// that the user clicked the reply preview above.
        reply_message_item_id: usize,
        /// The event ID of the replied-to message (the target of the reply).
        replied_to_event: OwnedEventId,
    },
    /// The message at the given item index in the timeline should be highlighted.
    MessageHighlight(usize),
    /// The user requested opening the message context menu
    ContextMenuOpen {
        item_id: usize,
        coords: DVec2,
    },
    /// The user requested closing the message context menu
    ContextMenuClose,
    /// The user requested opening the message action bar
    ActionBarOpen {
        /// At the given timeline item index
        item_id: usize,
        /// The message rect, so the action bar can be possitioned relative to it
        message_rect: Rect,
    },
    /// The user requested closing the message action bar
    ActionBarClose,
    /// The user clicked the view source button,
    /// requesting to see the message (at the given timeline item index) source
    ViewSourceButtonClicked(usize),
    /// The message event source modal should be oppened
    MessageSourceModalOpen {
        room_id: Option<OwnedRoomId>,
        event_id: Option<OwnedEventId>,
        original_json: Option<serde_json::Value>,
    },
    /// The message event source modal should be closed
    MessageSourceModalClose,
    None,
}

#[derive(Debug, Clone, Default)]
enum PushStatus {
    Pushing(DVec2),
    #[default]
    None,
}

#[derive(Live, LiveHook, Widget)]
pub struct Message {
    #[deref] view: View,
    #[animator] animator: Animator,
    #[rust(false)] hovered: bool,
    #[rust(false)] mentions_user: bool,

    #[rust]
    timer: Timer,
    #[rust]
    push_status: PushStatus,

    #[rust] can_be_replied_to: bool,
    #[rust] item_id: usize,
    /// The event ID of the message that this message is replying to, if any.
    #[rust] replied_to_event_id: Option<OwnedEventId>,
    #[rust] room_screen_widget_uid: Option<WidgetUid>
}

impl Widget for Message {
    fn handle_event(&mut self, cx: &mut Cx, event: &Event, scope: &mut Scope) {
        if self.animator_handle_event(cx, event).must_redraw() {
            self.redraw(cx);
        }

        if !self.animator.is_track_animating(cx, id!(highlight))
            && self.animator_in_state(cx, id!(highlight.on))
        {
            self.animator_play(cx, id!(highlight.off));
        }

        let Some(room_screen_widget_uid) = self.room_screen_widget_uid else { return };
        let message_widget_uid = self.widget_uid();

        // push timer handling
        let push_total_duration = 1.0;
        if let Hit::FingerDown(fe) = event.hits(cx, self.view(id!(body)).area()) {
            if let PushStatus::None = self.push_status {
                self.push_status = PushStatus::Pushing(fe.abs);
                self.timer = cx.start_interval(push_total_duration);
                self.redraw(cx);
            }
        }
        // cancel timer on finger up or move
        if let Hit::FingerUp(_) | Hit::FingerMove(_) = event.hits(cx, self.view(id!(body)).area()) {
            cx.stop_timer(self.timer);
            self.push_status = PushStatus::None;
        }
        // if the time passed, handle on push completed.
        if let PushStatus::Pushing(abs_pos) = &self.push_status {
            if self.timer.is_event(event).is_some() {
                cx.widget_action(
                    room_screen_widget_uid,
                    &scope.path,
                    MessageAction::ContextMenuOpen {
                        item_id: self.item_id,
                        coords: *abs_pos,
                    }
                );
                cx.stop_timer(self.timer);
                self.push_status = PushStatus::None;
            }

            self.redraw(cx);
        }


        if let Hit::FingerUp(fe) = event.hits(cx, self.view(id!(body)).area()) {
            let right_click = fe.device.mouse_button().is_some_and(|button| button == 3);
            if right_click {
                cx.widget_action(
                    room_screen_widget_uid,
                    &scope.path,
                    MessageAction::ContextMenuOpen {
                        item_id: self.item_id,
                        coords: fe.abs,
                    }
                );
            }
        }

        if let Hit::FingerUp(fe) = event.hits(cx, self.view(id!(replied_to_message)).area()) {
            if fe.was_tap() {
                if let Some(ref replied_to_event) = self.replied_to_event_id {
                    cx.widget_action(
                        room_screen_widget_uid,
                        &scope.path,
                        MessageAction::ReplyPreviewClicked {
                            reply_message_item_id: self.item_id,
                            replied_to_event: replied_to_event.to_owned(),
                        },
                    );
                } else {
                    error!("BUG: reply preview clicked for message {} with no replied-to event!", self.item_id);
                }
            }
        }

        if let Event::Actions(actions) = event {
            for action in actions {
                match action.as_widget_action().cast() {
                    MessageAction::MessageHighlight(id) if id == self.item_id => {
                        self.animator_play(cx, id!(highlight.on));
                        self.redraw(cx);
                    }
                    _ => {}
                }
            }
        }

        if let Event::MouseMove(e) = event {
            let hovered = self.view.area().rect(cx).contains(e.abs);

            let hover_changed = self.hovered != hovered;
            let animation_needs_update = hovered != self.animator_in_state(cx, id!(hover.on));

            if hover_changed {
                if hovered {
                    cx.widget_action(
                        message_widget_uid,
                        &scope.path,
                        MessageAction::ActionBarOpen {
                            item_id: self.item_id,
                            message_rect: self.view.area().rect(cx)
                        }
                    );
                } else {
                    cx.widget_action(message_widget_uid, &scope.path, MessageAction::ActionBarClose);
                }


                self.hovered = hovered;
            }

            if animation_needs_update {
                let hover_animator = if hovered {
                    id!(hover.on)
                } else {
                    id!(hover.off)
                };
                self.animator_play(cx, hover_animator);
            }
        }

        self.view.handle_event(cx, event, scope);
    }

    fn draw_walk(&mut self, cx: &mut Cx2d, scope: &mut Scope, walk: Walk) -> DrawStep {
        if self.mentions_user {
            self.view.apply_over(
                cx, live!(
                    draw_bg: {
                        color: (vec4(1.0, 1.0, 0.82, 1.0))
                        mentions_bar_color: #ffd54f
                    }
                )
            )
        }

        self.view.draw_walk(cx, scope, walk)
    }
}

impl Message {
    fn set_data(
        &mut self,
        can_be_replied_to: bool,
        item_id: usize,
        replied_to_event_id: Option<OwnedEventId>,
        room_screen_widget_uid: WidgetUid,
        mentions_user: bool
    ) {
        self.can_be_replied_to = can_be_replied_to;
        self.item_id = item_id;
        self.replied_to_event_id = replied_to_event_id;
        self.room_screen_widget_uid = Some(room_screen_widget_uid);
        self.mentions_user = mentions_user;
    }
}

impl MessageRef {
    fn set_data(
        &self,
        can_be_replied_to: bool,
        item_id: usize,
        replied_to_event_id: Option<OwnedEventId>,
        room_screen_widget_uid: WidgetUid,
        mentions_user: bool
    ) {
        if let Some(mut inner) = self.borrow_mut() {
            inner.set_data(can_be_replied_to, item_id, replied_to_event_id, room_screen_widget_uid, mentions_user);
        };
    }
}<|MERGE_RESOLUTION|>--- conflicted
+++ resolved
@@ -26,23 +26,14 @@
         user_profile::{AvatarState, ShowUserProfileAction, UserProfile, UserProfileAndRoomId, UserProfilePaneInfo, UserProfileSlidingPaneRef, UserProfileSlidingPaneWidgetExt},
         user_profile_cache,
     }, shared::{
-<<<<<<< HEAD
-        avatar::AvatarWidgetRefExt, html_or_plaintext::{HtmlOrPlaintextRef, HtmlOrPlaintextWidgetRefExt}, jump_to_bottom_button::JumpToBottomButtonWidgetExt, text_or_image::{TextOrImageRef, TextOrImageWidgetRefExt}, typing_animation::TypingAnimationWidgetExt
-    }, sliding_sync::{self, get_client, submit_async_request, take_timeline_endpoints, BackwardsPaginateUntilEventRequest, MatrixRequest, PaginationDirection, TimelineRequestSender}, utils::{self, unix_time_millis_to_datetime, ImageFormat, MediaFormatConst}
-=======
-        avatar::{AvatarRef, AvatarWidgetRefExt}, html_or_plaintext::{HtmlOrPlaintextRef, HtmlOrPlaintextWidgetRefExt}, jump_to_bottom_button::{JumpToBottomButtonWidgetExt, UnreadMessageCount}, text_or_image::{TextOrImageRef, TextOrImageWidgetRefExt}, typing_animation::TypingAnimationWidgetExt
+        avatar::AvatarWidgetRefExt, html_or_plaintext::{HtmlOrPlaintextRef, HtmlOrPlaintextWidgetRefExt}, jump_to_bottom_button::{JumpToBottomButtonWidgetExt, UnreadMessageCount}, text_or_image::{TextOrImageRef, TextOrImageWidgetRefExt}, typing_animation::TypingAnimationWidgetExt
     }, sliding_sync::{self, get_client, submit_async_request, take_timeline_endpoints, BackwardsPaginateUntilEventRequest, MatrixRequest, PaginationDirection, TimelineRequestSender}, utils::{self, unix_time_millis_to_datetime, ImageFormat, MediaFormatConst}, 
     home::message_context_menu::MessageActionBarWidgetRefExt,
->>>>>>> 80cf4ca3
 };
 use crate::home::room_read_receipt::AvatarRowWidgetRefExt;
 use rangemap::RangeSet;
 
-<<<<<<< HEAD
-use super::{loading_modal::{LoadingModalAction, LoadingModalState}, room_read_receipt::populate_read_receipts};
-=======
-use super::{loading_modal::{LoadingModalAction, LoadingModalState}, message_context_menu::MessageContextMenuWidgetRefExt};
->>>>>>> 80cf4ca3
+use super::{{loading_modal::{LoadingModalAction, LoadingModalState}, message_context_menu::MessageContextMenuWidgetRefExt}, room_read_receipt::populate_read_receipts};
 
 const GEO_URI_SCHEME: &str = "geo:";
 
@@ -61,11 +52,8 @@
     use crate::shared::avatar::Avatar;
     use crate::shared::text_or_image::TextOrImage;
     use crate::shared::html_or_plaintext::*;
-<<<<<<< HEAD
+    use crate::shared::icon_button::*;
     use crate::home::room_read_receipt::*;
-=======
-    use crate::shared::icon_button::*;
->>>>>>> 80cf4ca3
     use crate::profile::user_profile::UserProfileSlidingPane;
     use crate::shared::typing_animation::TypingAnimation;
     use crate::shared::icon_button::*;
@@ -383,20 +371,15 @@
 
                 message_annotations = <MessageAnnotations> {}
             }
-<<<<<<< HEAD
             avatar_row = <AvatarRow> {
                 margin: { right: 73 }
             }
-            message_menu = <MessageMenu> {}
             // leave space for reply button (simulate a min width).
             // once the message menu is done with overlays this wont be necessary.
             <View> {
                 width: 1,
                 height: 1
             }
-=======
-
->>>>>>> 80cf4ca3
         }
     }
 
@@ -1004,7 +987,7 @@
         }
 
         if let Event::Actions(actions) = event {
-            let mut tooltip = self.tooltip(id!(room_screen_tooltip));
+            let tooltip = self.tooltip(id!(room_screen_tooltip));
             portal_list.items_with_actions(actions).iter().for_each(| (_, wr) | {
                 let seq = wr.avatar_row(id!(avatar_row));
                 if let RoomScreenTooltipActions::HoverIn { tooltip_pos, tooltip_text, tooltip_width } = seq.hover_in(actions) {
