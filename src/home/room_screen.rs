//! A room screen is the UI page that displays a single Room's timeline of events/messages
//! along with a message input bar at the bottom.

use std::{borrow::Cow, collections::BTreeMap, ops::{DerefMut, Range}, sync::{Arc, Mutex}, time::SystemTime};

use bytesize::ByteSize;
use imbl::Vector;
use makepad_widgets::*;
use matrix_sdk::{
    ruma::{
        events::{receipt::Receipt, room::{
            message::{
                AudioMessageEventContent, CustomEventContent, EmoteMessageEventContent, FileMessageEventContent, FormattedBody, ImageMessageEventContent, KeyVerificationRequestEventContent, LocationMessageEventContent, MessageFormat, MessageType, NoticeMessageEventContent, RoomMessageEventContent, ServerNoticeMessageEventContent, TextMessageEventContent, VideoMessageEventContent
            }, ImageInfo, MediaSource
        }, sticker::StickerEventContent}, matrix_uri::MatrixId, uint, EventId, MatrixToUri, MatrixUri, MilliSecondsSinceUnixEpoch, OwnedEventId, OwnedMxcUri, OwnedRoomId, UserId
    }, OwnedServerName
};
use matrix_sdk_ui::timeline::{
    self, EventTimelineItem, InReplyToDetails, MemberProfileChange, Profile, ReactionsByKeyBySender, RepliedToInfo, RoomMembershipChange, TimelineDetails, TimelineItem, TimelineItemContent, TimelineItemKind, VirtualTimelineItem
};
use robius_location::Coordinates;

use crate::{
    avatar_cache::{self, AvatarCacheEntry}, event_preview::{text_preview_of_member_profile_change, text_preview_of_other_state, text_preview_of_redacted_message, text_preview_of_room_membership_change, text_preview_of_timeline_item}, home::{loading_modal::LoadingModalWidgetExt, message_context_menu::MessageActionBarWidgetRefExt}, location::{get_latest_location, init_location_subscriber, request_location_update, LocationAction, LocationRequest, LocationUpdate}, media_cache::{MediaCache, MediaCacheEntry}, profile::{
        user_profile::{AvatarState, ShowUserProfileAction, UserProfile, UserProfileAndRoomId, UserProfilePaneInfo, UserProfileSlidingPaneRef, UserProfileSlidingPaneWidgetExt},
        user_profile_cache,
    }, shared::{
<<<<<<< HEAD
        avatar::{AvatarRef, AvatarWidgetRefExt}, html_or_plaintext::{HtmlOrPlaintextRef, HtmlOrPlaintextWidgetRefExt}, jump_to_bottom_button::{JumpToBottomButtonWidgetExt, UnreadMessageCount}, text_or_image::{TextOrImageRef, TextOrImageWidgetRefExt}, typing_animation::TypingAnimationWidgetExt
    }, sliding_sync::{self, get_client, submit_async_request, take_timeline_endpoints, BackwardsPaginateUntilEventRequest, MatrixRequest, PaginationDirection, TimelineRequestSender}, utils::{self, unix_time_millis_to_datetime, ImageFormat, MediaFormatConst},
    home::message_context_menu::MessageActionBarWidgetRefExt,
=======
        avatar::{AvatarRef, AvatarWidgetRefExt}, html_or_plaintext::{HtmlOrPlaintextRef, HtmlOrPlaintextWidgetRefExt}, jump_to_bottom_button::{JumpToBottomButtonWidgetExt, UnreadMessageCount}, popup_list::enqueue_popup_notification, text_or_image::{TextOrImageRef, TextOrImageWidgetRefExt}, typing_animation::TypingAnimationWidgetExt
    }, sliding_sync::{self, get_client, submit_async_request, take_timeline_endpoints, BackwardsPaginateUntilEventRequest, MatrixRequest, PaginationDirection, TimelineRequestSender}, utils::{self, unix_time_millis_to_datetime, ImageFormat, MediaFormatConst},
>>>>>>> e532590c
};
use rangemap::RangeSet;

use super::{loading_modal::{LoadingModalAction, LoadingModalState}, message_context_menu::MessageContextMenuWidgetRefExt};

const GEO_URI_SCHEME: &str = "geo:";

const MESSAGE_NOTICE_TEXT_COLOR: Vec3 = Vec3 { x: 0.5, y: 0.5, z: 0.5 };
const COLOR_DANGER_RED: Vec3 = Vec3 { x: 0.862, y: 0.0, z: 0.02 };


live_design! {
    use link::theme::*;
    use link::shaders::*;
    use link::widgets::*;

    use crate::shared::styles::*;
    use crate::shared::helpers::*;
    use crate::shared::search_bar::SearchBar;
    use crate::shared::avatar::Avatar;
    use crate::shared::text_or_image::TextOrImage;
    use crate::shared::html_or_plaintext::*;
    use crate::shared::icon_button::*;
    use crate::profile::user_profile::UserProfileSlidingPane;
    use crate::shared::typing_animation::TypingAnimation;
    use crate::shared::icon_button::*;
    use crate::shared::jump_to_bottom_button::*;
    use crate::home::loading_modal::*;
    use crate::home::message_context_menu::*;

    IMG_DEFAULT_AVATAR = dep("crate://self/resources/img/default_avatar.png")
    ICO_FAV = dep("crate://self/resources/icon_favorite.svg")
    ICO_COMMENT = dep("crate://self/resources/icon_comment.svg")
    ICO_REPLY = dep("crate://self/resources/icons/reply.svg")
    ICO_SEND = dep("crate://self/resources/icon_send.svg")
    ICO_LIKES = dep("crate://self/resources/icon_likes.svg")
    ICO_USER = dep("crate://self/resources/icon_user.svg")
    ICO_ADD = dep("crate://self/resources/icon_add.svg")
    ICO_CLOSE = dep("crate://self/resources/icons/close.svg")

    ICO_LOCATION_PERSON = dep("crate://self/resources/icons/location-person.svg")

    COLOR_BG = #xfff8ee
    COLOR_OVERLAY_BG = #x000000d8
    COLOR_READ_MARKER = #xeb2733
    COLOR_PROFILE_CIRCLE = #xfff8ee
    TYPING_NOTICE_ANIMATION_DURATION = 0.3

    CAN_NOT_SEND_NOTICE = "You don't have permission to post to this room."

    FillerY = <View> {width: Fill}

    FillerX = <View> {height: Fill}

    Timestamp = <Label> {
        width: Fit, height: Fit
        padding: { bottom: 0.0, left: 0.0, right: 0.0 }
        draw_text: {
            text_style: <TIMESTAMP_TEXT_STYLE> {},
            color: (TIMESTAMP_TEXT_COLOR)
        }
        text: " "
    }

    REACTION_TEXT_COLOR = #4c00b0

    // The content of a reply preview, which shows a small preview
    // of a message that was replied to.
    //
    // This is used in both the `RepliedToMessage` and `ReplyPreview` views.
    ReplyPreviewContent = <View> {
        width: Fill
        height: Fit
        flow: Down
        padding: {left: 10.0, bottom: 5.0, top: 5.0}

        <View> {
            width: Fill
            height: Fit
            flow: Right
            margin: { bottom: 10.0, top: 0.0, right: 5.0 }
            align: {y: 0.5}

            reply_preview_avatar = <Avatar> {
                width: 19.,
                height: 19.,
                text_view = { text = { draw_text: {
                    text_style: { font_size: 6.0 }
                }}}
            }

            reply_preview_username = <Label> {
                width: Fill,
                margin: { left: 5.0 }
                draw_text: {
                    text_style: <USERNAME_TEXT_STYLE> { font_size: 10 },
                    color: (USERNAME_TEXT_COLOR)
                    wrap: Ellipsis,
                }
                text: "<Username not available>"
            }
        }

        reply_preview_body = <HtmlOrPlaintext> {
            html_view = { html = {
                font_size: (MESSAGE_REPLY_PREVIEW_FONT_SIZE)
                    draw_normal:      { text_style: { font_size: (MESSAGE_REPLY_PREVIEW_FONT_SIZE) } },
                    draw_italic:      { text_style: { font_size: (MESSAGE_REPLY_PREVIEW_FONT_SIZE) } },
                    draw_bold:        { text_style: { font_size: (MESSAGE_REPLY_PREVIEW_FONT_SIZE) } },
                    draw_bold_italic: { text_style: { font_size: (MESSAGE_REPLY_PREVIEW_FONT_SIZE) } },
                    draw_fixed:       { text_style: { font_size: (MESSAGE_REPLY_PREVIEW_FONT_SIZE) } },
                    // a = { draw_text:  { text_style: { font_size: (MESSAGE_REPLY_PREVIEW_FONT_SIZE) } } },
            } }
            plaintext_view = { pt_label = {
                draw_text: {
                    text_style: <MESSAGE_TEXT_STYLE> { font_size: (MESSAGE_REPLY_PREVIEW_FONT_SIZE) },
                }
            } }
        }
    }

    // A small inline preview of a message that was replied to by another message
    // within the room timeline.
    // That is, this view contains a preview of the earlier message
    // that is shown above the "in-reply-to" message.
    RepliedToMessage = <View> {
        visible: false
        width: Fill
        height: Fit
        flow: Down

        padding: {top: 0.0, right: 12.0, bottom: 0.0, left: 12.0}

        // A reply preview with a vertical bar drawn in the background.
        replied_to_message_content = <ReplyPreviewContent> {
            cursor: Hand
            show_bg: true
            draw_bg: {
                instance vertical_bar_color: (USERNAME_TEXT_COLOR)
                instance vertical_bar_width: 2.0
                instance radius: 0.0

                fn get_color(self) -> vec4 {
                    return self.color;
                }

                fn pixel(self) -> vec4 {
                    let sdf = Sdf2d::viewport(self.pos * self.rect_size);

                    sdf.box(
                        0.0,
                        0.0,
                        self.rect_size.x,
                        self.rect_size.y,
                        max(1.0, self.radius)
                    );
                    sdf.fill(self.get_color());

                    sdf.rect(
                        0.0,
                        0.0,
                        self.vertical_bar_width,
                        self.rect_size.y
                    );
                    sdf.fill(self.vertical_bar_color);

                    return sdf.result;
                }
            }
        }
    }

    // An optional view used to show reactions beneath a message.
    MessageAnnotations = <View> {
        visible: false,
        width: Fill,
        height: Fit,
        padding: {top: 5.0}

        html_content = <MessageHtml> {
            width: Fill,
            height: Fit,
            padding: { bottom: 5.0, top: 0.0 },
            font_size: 10.5,
            font_color: (REACTION_TEXT_COLOR),
            draw_normal:      { color: (REACTION_TEXT_COLOR) },
            draw_italic:      { color: (REACTION_TEXT_COLOR) },
            draw_bold:        { color: (REACTION_TEXT_COLOR) },
            draw_bold_italic: { color: (REACTION_TEXT_COLOR) },
            draw_fixed:       { color: (REACTION_TEXT_COLOR) },
            body: ""
        }
    }

    // An empty view that takes up no space in the portal list.
    Empty = <View> { }

    // The view used for each text-based message event in a room's timeline.
    Message = {{Message}} {
        width: Fill,
        height: Fit,
        margin: 0.0
        flow: Down,
        cursor: Default,
        padding: 0.0,
        spacing: 0.0

        show_bg: true
        draw_bg: {
            instance highlight: 0.0
            instance hover: 0.0
            color: #ffffff  // default color

            instance mentions_bar_color: #ffffff
            instance mentions_bar_width: 4.0

            fn pixel(self) -> vec4 {
                let base_color = mix(
                    self.color,
                    #fafafa,
                    self.hover
                );

                let with_highlight = mix(
                    base_color,
                    #c5d6fa,
                    self.highlight
                );

                let sdf = Sdf2d::viewport(self.pos * self.rect_size);

                // draw bg
                sdf.rect(0., 0., self.rect_size.x, self.rect_size.y);
                sdf.fill(with_highlight);

                // draw the left vertical line
                sdf.rect(0., 0., self.mentions_bar_width, self.rect_size.y);
                sdf.fill(self.mentions_bar_color);

                return sdf.result;
            }
        }

        animator: {
            highlight = {
                default: off
                off = {
                    redraw: true,
                    from: { all: Forward {duration: 2.0} }
                    ease: ExpDecay {d1: 0.80, d2: 0.97}
                    apply: { draw_bg: {highlight: 0.0} }
                }
                on = {
                    redraw: true,
                    from: { all: Forward {duration: 0.5} }
                    ease: ExpDecay {d1: 0.80, d2: 0.97}
                    apply: { draw_bg: {highlight: 1.0} }
                }
            }
            hover = {
                default: off
                off = {
                    redraw: true,
                    from: { all: Snap }
                    apply: { draw_bg: {hover: 0.0} }
                }
                on = {
                    redraw: true,
                    from: { all: Snap }
                    apply: { draw_bg: {hover: 1.0} }
                }
            }
        }

        // A preview of the earlier message that this message was in reply to.
        replied_to_message = <RepliedToMessage> {
            flow: Right
            margin: { bottom: 5.0, top: 10.0 }
            replied_to_message_content = {
                margin: { left: 29 }
            }
        }

        body = <View> {
            width: Fill,
            height: Fit
            flow: Right,
            padding: 10.0,

            profile = <View> {
                align: {x: 0.5, y: 0.0} // centered horizontally, top aligned
                width: 65.0,
                height: Fit,
                margin: {top: 4.5, right: 10}
                flow: Down,
                avatar = <Avatar> {
                    width: 50.,
                    height: 50.
                    // draw_bg: {
                    //     fn pixel(self) -> vec4 {
                    //         let sdf = Sdf2d::viewport(self.pos * self.rect_size);
                    //         let c = self.rect_size * 0.5;
                    //         sdf.circle(c.x, c.y, c.x - 2.)
                    //         sdf.fill_keep(self.get_color());
                    //         sdf.stroke((COLOR_PROFILE_CIRCLE), 1);
                    //         return sdf.result
                    //     }
                    // }
                }
                timestamp = <Timestamp> {
                    padding: { top: 3.0 }
                }
                datestamp = <Timestamp> {
                    padding: { top: 3.0 }
                }
            }
            content = <View> {
                width: Fill,
                height: Fit
                flow: Down,
                padding: 0.0

                username = <Label> {
                    width: Fill,
                    margin: {bottom: 9.0, top: 11.0, right: 10.0,}
                    draw_text: {
                        text_style: <USERNAME_TEXT_STYLE> {},
                        color: (USERNAME_TEXT_COLOR)
                        wrap: Ellipsis,
                    }
                    text: "<Username not available>"
                }
                message = <HtmlOrPlaintext> { }

                // <LineH> {
                //     margin: {top: 13.0, bottom: 5.0}
                // }

                message_annotations = <MessageAnnotations> {}
            }

        }
    }

    // The view used for a condensed message that came right after another message
    // from the same sender, and thus doesn't need to display the sender's profile again.
    CondensedMessage = <Message> {
        padding: { top: 2.0, bottom: 2.0 }
        replied_to_message = <RepliedToMessage> {
            replied_to_message_content = {
                margin: { left: 74, bottom: 5.0 }
            }
        }
        body = {
            padding: { top: 0, bottom: 2.5, left: 10.0, right: 10.0 },
            profile = <View> {
                align: {x: 0.5, y: 0.0} // centered horizontally, top aligned
                width: 65.0,
                height: Fit,
                flow: Down,
                timestamp = <Timestamp> {
                    margin: {top: 1.5}
                }
            }
            content = <View> {
                width: Fill,
                height: Fit,
                flow: Down,
                padding: { left: 10.0 }

                message = <HtmlOrPlaintext> { }
                message_annotations = <MessageAnnotations> {}
            }
        }
    }

    // The view used for each static image-based message event in a room's timeline.
    // This excludes stickers and other animated GIFs, video clips, audio clips, etc.
    ImageMessage = <Message> {
        body = {
            content = {
                padding: { left: 10.0 }
                message = <TextOrImage> { }
                message_annotations = <MessageAnnotations> {}
            }
        }
    }

    // The view used for a condensed image message that came right after another message
    // from the same sender, and thus doesn't need to display the sender's profile again.
    // This excludes stickers and other animated GIFs, video clips, audio clips, etc.
    CondensedImageMessage = <CondensedMessage> {
        body = {
            content = {
                message = <TextOrImage> { }
                message_annotations = <MessageAnnotations> {}
            }
        }
    }


    // The view used for each state event (non-messages) in a room's timeline.
    // The timestamp, profile picture, and text are all very small.
    SmallStateEvent = <View> {
        width: Fill,
        height: Fit,
        margin: 0.0
        cursor: Default
        flow: Right,
        padding: { top: 1.0, bottom: 1.0 }
        spacing: 0.0
        margin: { left: 2.5, top: 4.0, bottom: 4.0}

        body = <View> {
            width: Fill,
            height: Fit
            flow: Right,
            padding: { left: 7.0, top: 2.0, bottom: 2.0 }
            spacing: 5.0
            align: {y: 0.5}

            left_container = <View> {
                align: {x: 0.5, y: 0.5}
                width: 70.0,
                height: Fit

                timestamp = <Timestamp> {
                    draw_text: {
                        text_style: <TIMESTAMP_TEXT_STYLE> {},
                        color: (TIMESTAMP_TEXT_COLOR)
                    }
                }
            }

            avatar = <Avatar> {
                width: 19.,
                height: 19.,

                text_view = { text = { draw_text: {
                    text_style: <TITLE_TEXT>{ font_size: 7.0 }
                }}}
            }

            content = <Label> {
                width: Fill,
                height: Fit
                padding: { top: 0.0, bottom: 0.0, left: 0.0, right: 0.0 }
                draw_text: {
                    wrap: Word,
                    text_style: <SMALL_STATE_TEXT_STYLE> {},
                    color: (SMALL_STATE_TEXT_COLOR)
                }
                text: ""
            }
        }
    }


    // The view used for each day divider in a room's timeline.
    // The date text is centered between two horizontal lines.
    DayDivider = <View> {
        width: Fill,
        height: Fit,
        margin: {top: 7.0, bottom: 7.0}
        flow: Right,
        padding: {left: 7.0, right: 7.0},
        spacing: 0.0,
        align: {x: 0.5, y: 0.5} // center horizontally and vertically

        left_line = <LineH> {
            draw_bg: {color: (COLOR_DIVIDER_DARK)}
        }

        date = <Label> {
            padding: {left: 7.0, right: 7.0}
            draw_text: {
                text_style: <TEXT_SUB> {},
                color: (COLOR_DIVIDER_DARK)
            }
            text: "<date>"
        }

        right_line = <LineH> {
            draw_bg: {color: (COLOR_DIVIDER_DARK)}
        }
    }

    // The view used for the divider indicating where the user's last-viewed message is.
    // This is implemented as a DayDivider with a different color and a fixed text label.
    ReadMarker = <DayDivider> {
        left_line = {
            draw_bg: {color: (COLOR_READ_MARKER)}
        }

        date = {
            draw_text: {
                color: (COLOR_READ_MARKER)
            }
            text: "New Messages"
        }

        right_line = {
            draw_bg: {color: (COLOR_READ_MARKER)}
        }
    }


    // The top space is used to display a loading message while the room is being paginated.
    TopSpace = <View> {
        visible: false,
        width: Fill,
        height: Fit,
        align: {x: 0.5, y: 0}
        show_bg: true,
        draw_bg: {
            color: #xDAF5E5F0, // mostly opaque light green
        }

        label = <Label> {
            width: Fill,
            height: Fit,
            align: {x: 0.5, y: 0.5},
            padding: { top: 10.0, bottom: 7.0, left: 15.0, right: 15.0 }
            draw_text: {
                text_style: <MESSAGE_TEXT_STYLE> { font_size: 10 },
                color: (TIMESTAMP_TEXT_COLOR)
            }
            text: "Loading earlier messages..."
        }
    }

    Timeline = <View> {
        width: Fill,
        height: Fill,
        align: {x: 0.5, y: 0.0} // center horizontally, align to top vertically
        flow: Overlay,

        list = <PortalList> {
            height: Fill,
            width: Fill
            flow: Down

            auto_tail: true, // set to `true` to lock the view to the last item.

            // Below, we must place all of the possible templates (views) that can be used in the portal list.
            Message = <Message> {}
            CondensedMessage = <CondensedMessage> {}
            ImageMessage = <ImageMessage> {}
            CondensedImageMessage = <CondensedImageMessage> {}
            SmallStateEvent = <SmallStateEvent> {}
            Empty = <Empty> {}
            DayDivider = <DayDivider> {}
            ReadMarker = <ReadMarker> {}
        }

        // A jump to bottom button (with an unread message badge) that is shown
        // when the timeline is not at the bottom.
        jump_to_bottom = <JumpToBottomButton> { }
    }

    LocationPreview = {{LocationPreview}} {
        visible: false
        width: Fill
        height: Fit
        flow: Down
        padding: {left: 12.0, top: 12.0, bottom: 12.0, right: 10.0}
        spacing: 15

        show_bg: true,
        draw_bg: {
            color: #xF0F5FF,
        }

        <Label> {
            width: Fill,
            height: Fit,
            draw_text: {
                wrap: Word,
                color: (MESSAGE_TEXT_COLOR),
                text_style: <MESSAGE_TEXT_STYLE>{ font_size: 10.0 },
            }
            text: "Send your location to this room?"
        }

        location_label = <Label> {
            width: Fill,
            height: Fit,
            align: {x: 0.0, y: 0.5},
            padding: {left: 5.0}
            draw_text: {
                wrap: Word,
                color: (MESSAGE_TEXT_COLOR),
                text_style: <MESSAGE_TEXT_STYLE>{},
            }
            text: "Fetching current location..."
        }

        <View> {
            width: Fill, height: Fit
            flow: Right,
            align: {x: 0.0, y: 0.5}
            spacing: 15

            cancel_location_button = <RobrixIconButton> {
                padding: {left: 15, right: 15}
                draw_icon: {
                    svg_file: (ICON_BLOCK_USER)
                    color: (COLOR_DANGER_RED),
                }
                icon_walk: {width: 16, height: 16, margin: {left: -2, right: -1, top: -1} }

                draw_bg: {
                    border_color: (COLOR_DANGER_RED),
                    color: #fff0f0 // light red
                }
                text: "Cancel"
                draw_text:{
                    color: (COLOR_DANGER_RED),
                }
            }

            send_location_button = <RobrixIconButton> {
                // disabled by default; will be enabled upon receiving valid location update.
                enabled: false,
                padding: {left: 15, right: 15}
                draw_icon: {
                    svg_file: (ICO_SEND)
                    color: (COLOR_ACCEPT_GREEN),
                }
                icon_walk: {width: 16, height: 16, margin: {left: -2, right: -1} }

                draw_bg: {
                    border_color: (COLOR_ACCEPT_GREEN),
                    color: #f0fff0 // light green
                }
                text: "Yes"
                draw_text:{
                    color: (COLOR_ACCEPT_GREEN),
                }
            }
        }
    }

    pub RoomScreen = {{RoomScreen}} {
        width: Fill, height: Fill,
        cursor: Default,
        show_bg: true,
        draw_bg: {
            color: (COLOR_SECONDARY)
        }
        flow: Down, spacing: 0.0

        room_screen_wrapper = <View> {
            width: Fill, height: Fill,
            flow: Overlay,
            show_bg: true
            draw_bg: {
                color: (COLOR_PRIMARY_DARKER)
            }

            keyboard_view = <KeyboardView> {
                width: Fill, height: Fill,
                flow: Down,

                // First, display the timeline of all messages/events.
                timeline = <Timeline> {}

                // Below that, display an optional preview of the message that the user
                // is currently drafting a replied to.
                replying_preview = <View> {
                    visible: false
                    width: Fill
                    height: Fit
                    flow: Down
                    padding: 0.0

                    // Displays a "Replying to" label and a cancel button
                    // above the preview of the message being replied to.
                    <View> {
                        padding: {right: 12.0, left: 12.0}
                        width: Fill
                        height: Fit
                        flow: Right
                        align: {y: 0.5}

                        <Label> {
                            draw_text: {
                                text_style: <TEXT_SUB> {},
                                color: (COLOR_META)
                            }
                            text: "Replying to:"
                        }

                        filler = <View> {width: Fill, height: Fill}

                        // TODO: Fix style
                        cancel_reply_button = <IconButton> {
                            width: Fit,
                            height: Fit,

                            draw_icon: {
                                svg_file: (ICO_CLOSE),
                                fn get_color(self) -> vec4 {
                                   return (COLOR_META)
                                }
                            }
                            icon_walk: {width: 12, height: 12}
                        }
                    }

                    reply_preview_content = <ReplyPreviewContent> { }
                }

                // Below that, display a typing notice when other users in the room are typing.
                typing_notice = <View> {
                    visible: false
                    width: Fill
                    height: 30
                    flow: Right
                    padding: {left: 12.0, top: 8.0, bottom: 8.0, right: 10.0}
                    show_bg: true,
                    draw_bg: {
                        color: #e8f4ff,
                    }

                    typing_label = <Label> {
                        align: {x: 0.0, y: 0.5},
                        padding: {left: 5.0, right: 0.0}
                        draw_text: {
                            color: (TYPING_NOTICE_TEXT_COLOR),
                            text_style: <REGULAR_TEXT>{font_size: 9}
                        }
                        text: "Someone is typing"
                    }

                    typing_animation = <TypingAnimation> {
                        margin: {top: 1.1, left: -4 }
                        padding: 0.0,
                        draw_bg: {
                            color: (TYPING_NOTICE_TEXT_COLOR),
                        }
                    }
                }

                // Below that, display a preview of the current location that a user is about to send.
                location_preview = <LocationPreview> { }

                // Below that, display a view that holds the message input bar and send button.
                input_bar = <View> {
                    width: Fill, height: Fit
                    flow: Right,
                    align: {y: 0.5},
                    padding: 10.
                    show_bg: true,
                    draw_bg: {
                        color: (COLOR_PRIMARY)
                    }

                    location_button = <IconButton> {
                        draw_icon: {svg_file: (ICO_LOCATION_PERSON)},
                        icon_walk: {width: 22.0, height: Fit, margin: {left: 0, right: 5}},
                        text: "",
                    }

                    message_input = <RobrixTextInput> {
                        width: Fill, height: Fit,
                        margin: 0,
                        align: {y: 0.5}
                        empty_message: "Write a message (in Markdown) ..."
                    }

                    send_message_button = <IconButton> {
                        draw_icon: {svg_file: (ICO_SEND)},
                        icon_walk: {width: 18.0, height: Fit},
                    }
                }
                can_not_send_message_notice = <View> {
                    visible: false
                    show_bg: true
                    draw_bg: {
                        color: (COLOR_SECONDARY)
                    }
                    padding: {left: 75}
                    align: {y: 0.3}
                    width: Fill, height: 37.5

                    text = <Label> {
                        draw_text: {
                            color: (COLOR_TEXT)
                            text_style: <THEME_FONT_ITALIC>{font_size: 12.2}
                        }
                        text: (CAN_NOT_SEND_NOTICE)
                    }
                }
            }

            // The top space should be displayed on top of the timeline
            top_space = <TopSpace> { }

            // The user profile sliding pane should be displayed on top of other "static" subviews
            // (on top of all other views that are always visible).
            <View> {
                width: Fill,
                height: Fill,
                align: { x: 1.0 },
                flow: Right,

                user_profile_sliding_pane = <UserProfileSlidingPane> { }
            }

            // A pop-up modal that appears while the user must wait for something
            // in the room to finish loading, e.g., when loading an older replied-to message.
            loading_modal = <Modal> {
                content: {
                    loading_modal_inner = <LoadingModal> {}
                }
            }

            message_context_menu_modal = <Modal> {
                align: {x: 0.0, y: 0.0}
                bg_view: {
                    visible: false
                }
                content: {
                    height: Fit,
                    width: Fit,
                    show_bg: false,
                    align: {
                        x: 0.5,
                        y: 0.5
                    }

                    message_context_menu = <MessageContextMenu> {}
                }
            }

            message_action_bar_popup = <PopupNotification> {
                align: {x: 0.0, y: 0.0}
                content: {
                    height: Fit,
                    width: Fit,
                    show_bg: false,
                    align: {
                        x: 0.5,
                        y: 0.5
                    }

                    message_action_bar = <MessageActionBar> {}
                }
            }
        }

        animator: {
            typing_notice_animator = {
                default: show,
                show = {
                    redraw: true,
                    from: { all: Forward { duration: (TYPING_NOTICE_ANIMATION_DURATION) } }
                    apply: { room_screen_wrapper = { keyboard_view = { typing_notice = { height: 30 } } } }
                }
                hide = {
                    redraw: true,
                    from: { all: Forward { duration: (TYPING_NOTICE_ANIMATION_DURATION) } }
                    apply: { room_screen_wrapper = { keyboard_view = { typing_notice = { height: 0 } } } }
                }
            }
        }
    }
}

/// The main widget that displays a single Matrix room.
#[derive(Live, LiveHook, Widget)]
pub struct RoomScreen {
    #[deref] view: View,
    #[animator] animator: Animator,

    /// The room ID of the currently-shown room.
    #[rust] room_id: Option<OwnedRoomId>,
    /// The display name of the currently-shown room.
    #[rust] room_name: String,
    /// The persistent UI-relevant states for the room that this widget is currently displaying.
    #[rust] tl_state: Option<TimelineUiState>,
}
impl Drop for RoomScreen {
    fn drop(&mut self) {
        // This ensures that the `TimelineUiState` instance owned by this room is *always* returned
        // back to to `TIMELINE_STATES`, which ensures that its UI state(s) are not lost
        // and that other RoomScreen instances can show this room in the future.
        // RoomScreen will be dropped whenever its widget instance is destroyed, e.g.,
        // when a Tab is closed or the app is resized to a different AdaptiveView layout.
        self.hide_timeline();
    }
}

impl Widget for RoomScreen {
    // Handle events and actions for the RoomScreen widget and its inner Timeline view.
    fn handle_event(&mut self, cx: &mut Cx, event: &Event, scope: &mut Scope) {
        let widget_uid = self.widget_uid();
        let portal_list = self.portal_list(id!(timeline.list));
        let pane = self.user_profile_sliding_pane(id!(user_profile_sliding_pane));

        // Currently, a Signal event is only used to tell this widget
        // that its timeline events have been updated in the background.
        if let Event::Signal = event {
            self.process_timeline_updates(cx, &portal_list);

            // Ideally we would do this elsewhere on the main thread, because it's not room-specific,
            // but it doesn't hurt to do it here.
            // TODO: move this up a layer to something higher in the UI tree,
            //       and wrap it in a `if let Event::Signal` conditional.
            user_profile_cache::process_user_profile_updates(cx);
            avatar_cache::process_avatar_updates(cx);
        }

        if let Event::Actions(actions) = event {
            for action in actions {
                // Handle actions on a message, e.g., clicking the reply button or clicking the reply preview.
                match action.as_widget_action().widget_uid_eq(widget_uid).cast() {
                    MessageAction::ViewSourceButtonClicked(item_id) => {
                        let Some(tl) = self.tl_state.as_mut() else {
                            continue;
                        };

                        let Some(event_tl_item) = tl.items
                            .get(item_id)
                            .and_then(|tl_item| tl_item.as_event().cloned())
                        else {
                            continue;
                        };

                        let Some(_message_event) = event_tl_item.content().as_message() else {
                            continue;
                        };

                        let original_json: Option<serde_json::Value> = event_tl_item
                            .original_json()
                            .and_then(|raw_event| serde_json::to_value(raw_event).ok());
                        let room_id = self.room_id.to_owned();
                        let event_id = event_tl_item.event_id().map(|e| e.to_owned());

                        cx.widget_action(
                            widget_uid,
                            &scope.path,
                            MessageAction::MessageSourceModalOpen { room_id, event_id, original_json },
                        );
                    }
                    MessageAction::MessageReplyButtonClicked(item_id) => {
                        let Some(tl) = self.tl_state.as_mut() else {
                            continue;
                        };

                        if let Some(event_tl_item) = tl.items
                            .get(item_id)
                            .and_then(|tl_item| tl_item.as_event().cloned())
                        {
                            if let Ok(replied_to_info) = event_tl_item.replied_to_info() {
                                self.show_replying_to(cx, (event_tl_item, replied_to_info));
                            }
                        }
                    }
                    MessageAction::ReplyPreviewClicked { reply_message_item_id, replied_to_event } => {
                        let loading_modal_inner = self.loading_modal(id!(loading_modal_inner));
                        let loading_modal = self.modal(id!(loading_modal));
                        let Some(tl) = self.tl_state.as_mut() else {
                            continue;
                        };
                        let tl_idx = reply_message_item_id;

                        /// The maximum number of items to search through when looking for the replied-to message.
                        /// This is a safety measure to prevent the main UI thread from getting stuck in a
                        /// long-running loop if the replied-to message is not found quickly.
                        const MAX_ITEMS_TO_SEARCH_THROUGH: usize = 50;

                        // Attempt to find the index of replied-to message in the timeline.
                        // Start from the current item's index (`tl_idx`)and search backwards,
                        // since we know the replied-to message must come before the current item.
                        let mut num_items_searched = 0;
                        let replied_to_msg_tl_index = tl.items
                            .focus()
                            .narrow(..tl_idx)
                            .into_iter()
                            .rev()
                            .take(MAX_ITEMS_TO_SEARCH_THROUGH)
                            .position(|i| {
                                num_items_searched += 1;
                                i.as_event()
                                    .and_then(|e| e.event_id())
                                    .is_some_and(|ev_id| ev_id == replied_to_event)
                            })
                            .map(|position| tl_idx.saturating_sub(position).saturating_sub(1));

                        if let Some(index) = replied_to_msg_tl_index {
                            // log!("The replied-to message {replied_to_event} was immediately found in room {}, scrolling to from index {reply_message_item_id} --> {index} (first ID {}).", tl.room_id, portal_list.first_id());
                            let speed = 50.0;
                            // Scroll to the message right *before* the replied-to message.
                            // FIXME: `smooth_scroll_to` should accept a "scroll offset" (first scroll) parameter too,
                            //       so that we can scroll to the replied-to message and have it
                            //       appear beneath the top of the viewport.
                            portal_list.smooth_scroll_to(cx, index.saturating_sub(1), speed, None);
                            // start highlight animation.
                            tl.message_highlight_animation_state = MessageHighlightAnimationState::Pending {
                                item_id: index
                            };
                        } else {
                            // log!("The replied-to message {replied_to_event} wasn't immediately available in room {}, searching for it in the background...", tl.room_id);
                            // Here, we set the state of the loading modal and display it to the user.
                            // The main logic will be handled in `process_timeline_updates()`, which is the only
                            // place where we can receive updates to the timeline from the background tasks.
                            loading_modal_inner.set_state(
                                cx,
                                LoadingModalState::BackwardsPaginateUntilEvent {
                                    target_event_id: replied_to_event.clone(),
                                    events_paginated: 0,
                                    request_sender: tl.request_sender.clone(),
                                },
                            );
                            loading_modal.open(cx);

                            tl.request_sender.send_if_modified(|requests| {
                                if let Some(existing) = requests.iter_mut().find(|r| r.room_id == tl.room_id) {
                                    warning!("Unexpected: room {} already had an existing timeline request in progress, event: {:?}", tl.room_id, existing.target_event_id);
                                    // We might as well re-use this existing request...
                                    existing.target_event_id = replied_to_event;
                                } else {
                                    requests.push(BackwardsPaginateUntilEventRequest {
                                        room_id: tl.room_id.clone(),
                                        target_event_id: replied_to_event,
                                        // avoid re-searching through items we already searched through.
                                        starting_index: tl_idx.saturating_sub(num_items_searched),
                                        current_tl_len: tl.items.len(),
                                    });
                                }
                                true
                            });

                            // Don't unconditionally start backwards pagination here, because we want to give the
                            // background `timeline_subscriber_handler` task a chance to process the request first
                            // and search our locally-known timeline history for the replied-to message.
                        }
                        self.redraw(cx);
                    }
                    _ => {}
                }

                // Handle the highlight animation.
                let Some(tl) = self.tl_state.as_mut() else { return };
                if let MessageHighlightAnimationState::Pending { item_id } = tl.message_highlight_animation_state {
                    if portal_list.smooth_scroll_reached(actions) {
                        cx.widget_action(
                            widget_uid,
                            &scope.path,
                            MessageAction::MessageHighlight(item_id),
                        );
                        tl.message_highlight_animation_state = MessageHighlightAnimationState::Off;
                        // Adjust the scrolled-to item's position to be slightly beneath the top of the viewport.
                        // portal_list.set_first_id_and_scroll(portal_list.first_id(), 15.0);
                    }
                }

                // Handle the action that requests to show the user profile sliding pane.
                if let ShowUserProfileAction::ShowUserProfile(profile_and_room_id) = action.as_widget_action().cast() {
                    // Only show the user profile in room that this avatar belongs to
                    if self.room_id.as_ref().is_some_and(|r| r == &profile_and_room_id.room_id) {
                        self.show_user_profile(
                            cx,
                            &pane,
                            UserProfilePaneInfo {
                                profile_and_room_id,
                                room_name: self.room_name.clone(),
                                room_member: None,
                            },
                        );
                    }
                }

                match action.as_widget_action().cast() {
                    MessageAction::ContextMenuClose => {
                        let message_context_menu_modal = self.modal(id!(message_context_menu_modal));
                        message_context_menu_modal.close(cx);
                    }
                    MessageAction::ContextMenuOpen { item_id, coords } => {
                        let message_context_menu_modal = self.modal(id!(message_context_menu_modal));
                        let message_context_menu = message_context_menu_modal.message_context_menu(id!(message_context_menu));

                        // the modal's (0, 0) point is this view, not the screen,so we need to compensate for that.
                        let coords = coords - self.view.area().rect(cx).pos;

                        message_context_menu_modal.apply_over(
                            cx,
                            live! {
                                content: { margin: { left: (coords.x), top: (coords.y) } }
                            },
                        );

                        if let Some(message_widget_uid) = action.as_widget_action().map(|a| a.widget_uid) {
                            message_context_menu.initialize_with_data(cx, widget_uid, message_widget_uid, item_id);
                            message_context_menu_modal.open(cx);
                        }
                    }
                    MessageAction::ActionBarClose => {
                        let message_action_bar_popup = self.popup_notification(id!(message_action_bar_popup));
                        let message_action_bar = message_action_bar_popup.message_action_bar(id!(message_action_bar));

                        // close only if the active message is requesting it to avoid double closes.
                        if let Some(message_widget_uid) = message_action_bar.message_widget_uid() {
                            if action.as_widget_action().widget_uid_eq(message_widget_uid).is_some() {
                                message_action_bar_popup.close(cx);
                            }
                        }
                    }
                    MessageAction::ActionBarOpen { item_id, message_rect } => {
                        let message_action_bar_popup = self.popup_notification(id!(message_action_bar_popup));
                        let message_action_bar = message_action_bar_popup.message_action_bar(id!(message_action_bar));

                        let margin_x = 50.;

                        let coords = dvec2(
                            (message_rect.pos.x + message_rect.size.x) - margin_x,
                            message_rect.pos.y,
                        );

                        message_action_bar_popup.apply_over(
                            cx,
                            live! {
                                content: { margin: { left: (coords.x), top: (coords.y) } }
                            },
                        );

                        if let Some(message_widget_uid) = action.as_widget_action().map(|a| a.widget_uid) {
                            message_action_bar_popup.open(cx);
                            message_action_bar.initialize_with_data(cx, widget_uid, message_widget_uid, item_id);
                        }
                    }
                    _ => {}
                }
            }

            // close message action bar if scrolled.
            if portal_list.scrolled(actions) {
                let message_action_bar_popup = self.popup_notification(id!(message_action_bar_popup));
                message_action_bar_popup.close(cx);
            }

            // Set visibility of loading message banner based of pagination logic
            self.send_pagination_request_based_on_scroll_pos(cx, actions, &portal_list);
            // Handle sending any read receipts for the current logged-in user.
            self.send_user_read_receipts_based_on_scroll_pos(cx, actions, &portal_list);

            // Handle the cancel reply button being clicked.
            if self.button(id!(cancel_reply_button)).clicked(actions) {
                self.clear_replying_to();
                self.redraw(cx);
            }

            // Handle the add location button being clicked.
            if self.button(id!(location_button)).clicked(actions) {
                log!("Add location button clicked; requesting current location...");
                if let Err(_e) = init_location_subscriber(cx) {
                    error!("Failed to initialize location subscriber");
                    enqueue_popup_notification(String::from("Failed to initialize location services."));
                }
                self.show_location_preview(cx);
            }

            // Handle the send location button being clicked.
            if self.button(id!(location_preview.send_location_button)).clicked(actions) {
                let location_preview = self.location_preview(id!(location_preview));
                if let Some((coords, _system_time_opt)) = location_preview.get_current_data() {
                    let geo_uri = format!("{}{},{}", GEO_URI_SCHEME, coords.latitude, coords.longitude);
                    let message = RoomMessageEventContent::new(
                        MessageType::Location(
                            LocationMessageEventContent::new(geo_uri.clone(), geo_uri)
                        )
                    );
                    submit_async_request(MatrixRequest::SendMessage {
                        room_id: self.room_id.clone().unwrap(),
                        message,
                        replied_to: self.tl_state.as_mut().and_then(
                            |tl| tl.replying_to.take().map(|(_, rep)| rep)
                        ),
                        // TODO: support attaching mentions, etc.
                    });

                    self.clear_replying_to();
                    location_preview.clear();
                    location_preview.redraw(cx);
                }
            }

            // Handle the send message button being clicked and enter key being pressed.
            let message_input = self.text_input(id!(message_input));
            let send_message_shortcut_pressed = message_input
                .key_down_unhandled(actions)
                .is_some_and(|ke| ke.key_code == KeyCode::ReturnKey && ke.modifiers.is_primary());
            if send_message_shortcut_pressed
                || self.button(id!(send_message_button)).clicked(actions)
            {
                let entered_text = message_input.text().trim().to_string();
                if !entered_text.is_empty() {
                    let room_id = self.room_id.clone().unwrap();
                    log!("Sending message to room {}: {:?}", room_id, entered_text);
                    let message = if let Some(html_text) = entered_text.strip_prefix("/html") {
                        RoomMessageEventContent::text_html(html_text, html_text)
                    } else if let Some(plain_text) = entered_text.strip_prefix("/plain") {
                        RoomMessageEventContent::text_plain(plain_text)
                    } else {
                        RoomMessageEventContent::text_markdown(entered_text)
                    };
                    submit_async_request(MatrixRequest::SendMessage {
                        room_id,
                        message,
                        replied_to: self.tl_state.as_mut().and_then(
                            |tl| tl.replying_to.take().map(|(_, rep)| rep)
                        ),
                        // TODO: support attaching mentions, etc.
                    });

                    self.clear_replying_to();
                    message_input.set_text_and_redraw(cx, "");
                }
            }

            // Handle the jump to bottom button: update its visibility, and handle clicks.
            self.jump_to_bottom_button(id!(jump_to_bottom)).update_from_actions(
                cx,
                &portal_list,
                actions,
            );

            // Handle a typing action on the message input box.
            if let Some(new_text) = message_input.changed(actions) {
                submit_async_request(MatrixRequest::SendTypingNotice {
                    room_id: self.room_id.clone().unwrap(),
                    typing: !new_text.is_empty(),
                });
            }
        }

        if self.animator_handle_event(cx, event).must_redraw() {
            self.redraw(cx);
        }

        // Only forward visibility-related events (touch/tap/scroll) to the inner timeline view
        // if the user profile sliding pane is not visible.
        if event.requires_visibility() && pane.is_currently_shown(cx) {
            // Forward the event to the user profile sliding pane,
            // preventing the underlying timeline view from receiving it.
            pane.handle_event(cx, event, scope);
        }
        else {
            // Forward the event to the inner timeline view, but capture any actions it produces
            // such that we can handle the ones relevant to only THIS RoomScreen widget right here and now,
            // ensuring they are not mistakenly handled by other RoomScreen widget instances.
            let mut actions_generated_within_this_room_screen = cx.capture_actions(|cx|
                self.view.handle_event(cx, event, scope)
            );
            // Here, we handle and remove any general actions that are relevant to only this RoomScreen.
            // Removing the handled actions ensures they are not mistakenly handled by other RoomScreen widget instances.
            actions_generated_within_this_room_screen.retain(|action| {
                if self.handle_link_clicked(cx, action, &pane) {
                    return false;
                }

                if let LoadingModalAction::Close = action.as_widget_action().cast() {
                    self.modal(id!(loading_modal)).close(cx);
                    return false;
                }

                // Keep all unhandled actions so we can add them back to the global action list below.
                true
            });
            // Add back any unhandled actions to the global action list.
            cx.extend_actions(actions_generated_within_this_room_screen);
        }
    }

    fn draw_walk(&mut self, cx: &mut Cx2d, scope: &mut Scope, walk: Walk) -> DrawStep {
        let room_screen_widget_uid = self.widget_uid();
        while let Some(subview) = self.view.draw_walk(cx, scope, walk).step() {
            // We only care about drawing the portal list.
            let portal_list_ref = subview.as_portal_list();
            let Some(mut list_ref) = portal_list_ref.borrow_mut() else {
                error!("!!! RoomScreen::draw_walk(): BUG: expected a PortalList widget, but got something else");
                continue;
            };
            let Some(tl_state) = self.tl_state.as_mut() else {
                return DrawStep::done();
            };
            let room_id = &tl_state.room_id;
            let tl_items = &tl_state.items;

            // Set the portal list's range based on the number of timeline items.
            let last_item_id = tl_items.len();

            let list = list_ref.deref_mut();
            list.set_item_range(cx, 0, last_item_id);

            while let Some(item_id) = list.next_visible_item(cx) {
                let item = {
                    let tl_idx = item_id;
                    let Some(timeline_item) = tl_items.get(tl_idx) else {
                        // This shouldn't happen (unless the timeline gets corrupted or some other weird error),
                        // but we can always safely fill the item with an empty widget that takes up no space.
                        list.item(cx, item_id, live_id!(Empty));
                        continue;
                    };

                    // Determine whether this item's content and profile have been drawn since the last update.
                    // Pass this state to each of the `populate_*` functions so they can attempt to re-use
                    // an item in the timeline's portallist that was previously populated, if one exists.
                    let item_drawn_status = ItemDrawnStatus {
                        content_drawn: tl_state.content_drawn_since_last_update.contains(&tl_idx),
                        profile_drawn: tl_state.profile_drawn_since_last_update.contains(&tl_idx),
                    };

                    let (item, item_new_draw_status) = match timeline_item.kind() {
                        TimelineItemKind::Event(event_tl_item) => match event_tl_item.content() {
                            TimelineItemContent::Message(message) => {
                                let prev_event = tl_idx.checked_sub(1).and_then(|i| tl_items.get(i));
                                populate_message_view(
                                    cx,
                                    list,
                                    item_id,
                                    room_id,
                                    event_tl_item,
                                    MessageOrSticker::Message(message),
                                    prev_event,
                                    &mut tl_state.media_cache,
                                    item_drawn_status,
                                    room_screen_widget_uid,
                                )
                            }
                            TimelineItemContent::Sticker(sticker) => {
                                let prev_event = tl_idx.checked_sub(1).and_then(|i| tl_items.get(i));
                                populate_message_view(
                                    cx,
                                    list,
                                    item_id,
                                    room_id,
                                    event_tl_item,
                                    MessageOrSticker::Sticker(sticker.content()),
                                    prev_event,
                                    &mut tl_state.media_cache,
                                    item_drawn_status,
                                    room_screen_widget_uid,
                                )
                            }
                            TimelineItemContent::RedactedMessage => populate_small_state_event(
                                cx,
                                list,
                                item_id,
                                room_id,
                                event_tl_item,
                                &RedactedMessageEventMarker,
                                item_drawn_status,
                            ),
                            TimelineItemContent::MembershipChange(membership_change) => populate_small_state_event(
                                cx,
                                list,
                                item_id,
                                room_id,
                                event_tl_item,
                                membership_change,
                                item_drawn_status,
                            ),
                            TimelineItemContent::ProfileChange(profile_change) => populate_small_state_event(
                                cx,
                                list,
                                item_id,
                                room_id,
                                event_tl_item,
                                profile_change,
                                item_drawn_status,
                            ),
                            TimelineItemContent::OtherState(other) => populate_small_state_event(
                                cx,
                                list,
                                item_id,
                                room_id,
                                event_tl_item,
                                other,
                                item_drawn_status,
                            ),
                            unhandled => {
                                let item = list.item(cx, item_id, live_id!(SmallStateEvent));
                                item.label(id!(content)).set_text(&format!("[Unsupported] {:?}", unhandled));
                                (item, ItemDrawnStatus::both_drawn())
                            }
                        }
                        TimelineItemKind::Virtual(VirtualTimelineItem::DayDivider(millis)) => {
                            let item = list.item(cx, item_id, live_id!(DayDivider));
                            let text = unix_time_millis_to_datetime(millis)
                                // format the time as a shortened date (Sat, Sept 5, 2021)
                                .map(|dt| format!("{}", dt.date_naive().format("%a %b %-d, %Y")))
                                .unwrap_or_else(|| format!("{:?}", millis));
                            item.label(id!(date)).set_text(&text);
                            (item, ItemDrawnStatus::both_drawn())
                        }
                        TimelineItemKind::Virtual(VirtualTimelineItem::ReadMarker) => {
                            let item = list.item(cx, item_id, live_id!(ReadMarker));
                            (item, ItemDrawnStatus::both_drawn())
                        }
                    };

                    // Now that we've drawn the item, add its index to the set of drawn items.
                    if item_new_draw_status.content_drawn {
                        tl_state.content_drawn_since_last_update.insert(tl_idx .. tl_idx + 1);
                    }
                    if item_new_draw_status.profile_drawn {
                        tl_state.profile_drawn_since_last_update.insert(tl_idx .. tl_idx + 1);
                    }
                    item
                };
                item.draw_all(cx, &mut Scope::empty());
            }
        }

        DrawStep::done()
    }
}

impl RoomScreen {
    /// Processes all pending background updates to the currently-shown timeline.
    ///
    /// Redraws this RoomScreen view if any updates were applied.
    fn process_timeline_updates(&mut self, cx: &mut Cx, portal_list: &PortalListRef) {
        let top_space = self.view(id!(top_space));
        let jump_to_bottom = self.jump_to_bottom_button(id!(jump_to_bottom));
        let curr_first_id = portal_list.first_id();
        let Some(tl) = self.tl_state.as_mut() else { return };

        let mut done_loading = false;
        let mut should_continue_backwards_pagination = false;
        let mut num_updates = 0;
        let mut typing_users = Vec::new();

        while let Ok(update) = tl.update_receiver.try_recv() {
            num_updates += 1;
            match update {
                TimelineUpdate::FirstUpdate { initial_items } => {
                    tl.content_drawn_since_last_update.clear();
                    tl.profile_drawn_since_last_update.clear();
                    tl.fully_paginated = false;
                    // Set the portal list to the very bottom of the timeline.
                    portal_list.set_first_id_and_scroll(initial_items.len().saturating_sub(1), 0.0);
                    portal_list.set_tail_range(true);
                    jump_to_bottom.update_visibility(true);

                    tl.items = initial_items;
                    done_loading = true;
                }
                TimelineUpdate::NewItems { new_items, changed_indices, is_append, clear_cache } => {
                    if new_items.is_empty() {
                        if !tl.items.is_empty() {
                            log!("Timeline::handle_event(): timeline (had {} items) was cleared for room {}", tl.items.len(), tl.room_id);
                        }

                        // If the bottom of the timeline (the last event) is visible, then we should
                        // set the timeline to live mode.
                        // If the bottom of the timeline is *not* visible, then we should
                        // set the timeline to Focused mode.

                        // TODO: Save the event IDs of the top 3 items before we apply this update,
                        //       which indicates this timeline is in the process of being restored,
                        //       such that we can jump back to that position later after applying this update.

                        // TODO: here we need to re-build the timeline via TimelineBuilder
                        //       and set the TimelineFocus to one of the above-saved event IDs.

                        // TODO: the docs for `TimelineBuilder::with_focus()` claim that the timeline's focus mode
                        //       can be changed after creation, but I do not see any methods to actually do that.
                        //       <https://matrix-org.github.io/matrix-rust-sdk/matrix_sdk_ui/timeline/struct.TimelineBuilder.html#method.with_focus>
                        //
                        //       As such, we probably need to create a new async request enum variant
                        //       that tells the background async task to build a new timeline
                        //       (either in live mode or focused mode around one or more events)
                        //       and then replaces the existing timeline in ALL_ROOMS_INFO with the new one.
                    }

                    // Maybe todo?: we can often avoid the following loops that iterate over the `items` list
                    //       by only doing that if `clear_cache` is true, or if `changed_indices` range includes
                    //       any index that comes before (is less than) the above `curr_first_id`.

                    if new_items.len() == tl.items.len() {
                        // log!("Timeline::handle_event(): no jump necessary for updated timeline of same length: {}", items.len());
                    }
                    else if curr_first_id > new_items.len() {
                        log!("Timeline::handle_event(): jumping to bottom: curr_first_id {} is out of bounds for {} new items", curr_first_id, new_items.len());
                        portal_list.set_first_id_and_scroll(new_items.len().saturating_sub(1), 0.0);
                        portal_list.set_tail_range(true);
                        jump_to_bottom.update_visibility(true);
                    }
                    else if let Some((curr_item_idx, new_item_idx, new_item_scroll, _event_id)) =
                        find_new_item_matching_current_item(cx, portal_list, curr_first_id, &tl.items, &new_items)
                    {
                        if curr_item_idx != new_item_idx {
                            log!("Timeline::handle_event(): jumping view from event index {curr_item_idx} to new index {new_item_idx}, scroll {new_item_scroll}, event ID {_event_id}");
                            portal_list.set_first_id_and_scroll(new_item_idx, new_item_scroll);
                            tl.prev_first_index = Some(new_item_idx);
                            // Set scrolled_past_read_marker false when we jump to a new event
                            tl.scrolled_past_read_marker = false;
                        }
                    }
                    //
                    // TODO: after an (un)ignore user event, all timelines are cleared. Handle that here.
                    //
                    else {
                        warning!("!!! Couldn't find new event with matching ID for ANY event currently visible in the portal list");
                    }

                    // If new items were appended to the end of the timeline, show an unread messages badge on the jump to bottom button.
                    if is_append && !portal_list.is_at_end() {
                        if let Some(room_id) = &self.room_id {
                            // Immediately show the unread badge with no count while we fetch the actual count in the background.
                            jump_to_bottom.show_unread_message_badge(cx, UnreadMessageCount::Unknown);
                            submit_async_request(MatrixRequest::GetNumberUnreadMessages{ room_id: room_id.clone() });
                        }
                    }

                    if clear_cache {
                        tl.content_drawn_since_last_update.clear();
                        tl.profile_drawn_since_last_update.clear();
                        tl.fully_paginated = false;

                        // If this RoomScreen is showing the loading modal and has an ongoing backwards pagination request,
                        // then we should update the status message in that loading modal
                        // and then continue paginating backwards until we find the target event.
                        // Note that we do this here because `clear_cache` will always be true if backwards pagination occurred.
                        let loading_modal_inner = self.view.loading_modal(id!(loading_modal_inner));
                        let mut loading_modal_state = loading_modal_inner.take_state();
                        if let LoadingModalState::BackwardsPaginateUntilEvent {
                            ref mut events_paginated, target_event_id, ..
                        } = &mut loading_modal_state {
                            *events_paginated += new_items.len().saturating_sub(tl.items.len());
                            log!("While finding target event {target_event_id}, loaded {events_paginated} messages...");
                            // Here, we assume that we have not yet found the target event,
                            // so we need to continue paginating backwards.
                            // If the target event has already been found, it will be handled
                            // in the `TargetEventFound` match arm below, which will set
                            // `should_continue_backwards_pagination` to `false`.
                            // So either way, it's okay to set this to `true` here.
                            should_continue_backwards_pagination = true;
                        }
                        loading_modal_inner.set_state(cx, loading_modal_state);
                    } else {
                        tl.content_drawn_since_last_update.remove(changed_indices.clone());
                        tl.profile_drawn_since_last_update.remove(changed_indices.clone());
                        // log!("Timeline::handle_event(): changed_indices: {changed_indices:?}, items len: {}\ncontent drawn: {:#?}\nprofile drawn: {:#?}", items.len(), tl.content_drawn_since_last_update, tl.profile_drawn_since_last_update);
                    }
                    tl.items = new_items;
                    done_loading = true;
                }
                TimelineUpdate::NewUnreadMessagesCount(unread_messages_count) => {
                    jump_to_bottom.show_unread_message_badge(cx, unread_messages_count);
                }
                TimelineUpdate::TargetEventFound { target_event_id, index } => {
                    // log!("Target event found in room {}: {target_event_id}, index: {index}", tl.room_id);
                    tl.request_sender.send_if_modified(|requests| {
                        requests.retain(|r| r.room_id != tl.room_id);
                        // no need to notify/wake-up all receivers for a completed request
                        false
                    });

                    // sanity check: ensure the target event is in the timeline at the given `index`.
                    let item = tl.items.get(index);
                    let is_valid = item.is_some_and(|item|
                        item.as_event()
                            .is_some_and(|ev| ev.event_id() == Some(&target_event_id))
                    );
                    let loading_modal_inner = self.view.loading_modal(id!(loading_modal_inner));

                    // log!("TargetEventFound: is_valid? {is_valid}. room {}, event {target_event_id}, index {index} of {}\n  --> item: {item:?}", tl.room_id, tl.items.len());
                    if is_valid {
                        // We successfully found the target event, so we can close the loading modal,
                        // reset the loading modal state to `None`, and stop issuing backwards pagination requests.
                        loading_modal_inner.set_status(cx, "Successfully found replied-to message!");
                        loading_modal_inner.set_state(cx, LoadingModalState::None);
                        self.view.modal(id!(loading_modal)).close(cx);

                        // NOTE: this code was copied from the `ReplyPreviewClicked` action handler;
                        //       we should deduplicate them at some point.
                        let speed = 50.0;
                        // Scroll to the message right above the replied-to message.
                        // FIXME: `smooth_scroll_to` should accept a scroll offset parameter too,
                        //       so that we can scroll to the replied-to message and have it
                        //       appear beneath the top of the viewport.
                        portal_list.smooth_scroll_to(cx, index.saturating_sub(1), speed, None);
                        // start highlight animation.
                        tl.message_highlight_animation_state = MessageHighlightAnimationState::Pending {
                            item_id: index
                        };
                    }
                    else {
                        // Here, the target event was not found in the current timeline,
                        // or we found it previously but it is no longer in the timeline (or has moved),
                        // which means we encountered an error and are unable to jump to the target event.
                        error!("Target event index {index} of {} is out of bounds for room {}", tl.items.len(), tl.room_id);
                        // Show this error in the loading modal, which should already be open.
                        loading_modal_inner.set_state(cx, LoadingModalState::Error(
                            String::from("Unable to find replied-to message; it may have been deleted.")
                        ));
                    }

                    should_continue_backwards_pagination = false;

                    // redraw now before any other items get added to the timeline list.
                    self.view.redraw(cx);
                }
                TimelineUpdate::PaginationRunning(direction) => {
                    if direction == PaginationDirection::Backwards {
                        top_space.set_visible(true);
                        done_loading = false;
                    } else {
                        error!("Unexpected PaginationRunning update in the Forwards direction");
                    }
                }
                TimelineUpdate::PaginationError { error, direction } => {
                    error!("Pagination error ({direction}) in room {}: {error:?}", tl.room_id);
                    done_loading = true;
                }
                TimelineUpdate::PaginationIdle { fully_paginated, direction } => {
                    if direction == PaginationDirection::Backwards {
                        // Don't set `done_loading` to `true`` here, because we want to keep the top space visible
                        // (with the "loading" message) until the corresponding `NewItems` update is received.
                        tl.fully_paginated = fully_paginated;
                        if fully_paginated {
                            done_loading = true;
                        }
                    } else {
                        error!("Unexpected PaginationIdle update in the Forwards direction");
                    }
                }
                TimelineUpdate::EventDetailsFetched {event_id, result } => {
                    if let Err(_e) = result {
                        error!("Failed to fetch details fetched for event {event_id} in room {}. Error: {_e:?}", tl.room_id);
                    }
                    // Here, to be most efficient, we could redraw only the updated event,
                    // but for now we just fall through and let the final `redraw()` call re-draw the whole timeline view.
                }
                TimelineUpdate::RoomMembersFetched => {
                    // log!("Timeline::handle_event(): room members fetched for room {}", tl.room_id);
                    // Here, to be most efficient, we could redraw only the user avatars and names in the timeline,
                    // but for now we just fall through and let the final `redraw()` call re-draw the whole timeline view.
                }
                TimelineUpdate::MediaFetched => {
                    log!("Timeline::handle_event(): media fetched for room {}", tl.room_id);
                    // Here, to be most efficient, we could redraw only the media items in the timeline,
                    // but for now we just fall through and let the final `redraw()` call re-draw the whole timeline view.
                }

                TimelineUpdate::TypingUsers { users } => {
                    // This update loop should be kept tight & fast, so all we do here is
                    // save the list of typing users for future use after the loop exits.
                    // Then, we "process" it later (by turning it into a string) after the
                    // update loop has completed, which avoids unnecessary expensive work
                    // if the list of typing users gets updated many times in a row.
                    typing_users = users;
                }

                TimelineUpdate::CanUserSendMessage(can_user_send_message) => {
                    let input_bar = self.view.view(id!(input_bar));
                    let can_not_send_message_notice = self.view.view(id!(can_not_send_message_notice));

                    input_bar.set_visible(can_user_send_message);
                    can_not_send_message_notice.set_visible(!can_user_send_message);
                }
                TimelineUpdate::OwnUserReadReceipt(receipt) => {
                    tl.latest_own_user_receipt = Some(receipt);
                }
            }
        }

        if should_continue_backwards_pagination {
            submit_async_request(MatrixRequest::PaginateRoomTimeline {
                room_id: tl.room_id.clone(),
                num_events: 50,
                direction: PaginationDirection::Backwards,
            });
        }

        if done_loading {
            top_space.set_visible(false);
        }

        if !typing_users.is_empty() {
            let typing_notice_text = match typing_users.as_slice() {
                [] => String::new(),
                [user] => format!("{user} is typing "),
                [user1, user2] => format!("{user1} and {user2} are typing "),
                [user1, user2, others @ ..] => {
                    if others.len() > 1 {
                        format!("{user1}, {user2}, and {} are typing ", &others[0])
                    } else {
                        format!(
                            "{user1}, {user2}, and {} others are typing ",
                            others.len()
                        )
                    }
                }
            };
            // Set the typing notice text and make its view visible.
            self.view.label(id!(typing_label)).set_text(&typing_notice_text);
            self.view.view(id!(typing_notice)).set_visible(true);
            // Animate in the typing notice view (sliding it up from the bottom).
            self.animator_play(cx, id!(typing_notice_animator.show));
            // Start the typing notice text animation of bouncing dots.
            let typing_animation = self.view.typing_animation(id!(typing_animation));
            typing_animation.animate(cx);
        } else {
            // Animate out the typing notice view (sliding it out towards the bottom).
            self.animator_play(cx, id!(typing_notice_animator.hide));
            let typing_animation = self.view.typing_animation(id!(typing_animation));
            typing_animation.stop_animation();
        }

        if num_updates > 0 {
            // log!("Applied {} timeline updates for room {}, redrawing with {} items...", num_updates, tl.room_id, tl.items.len());
            self.redraw(cx);
        }
    }


    /// Handles a link being clicked in any child widgets of this RoomScreen.
    ///
    /// Returns `true` if the given `action` was indeed an `HtmlLinkAction::Clicked` action.
    fn handle_link_clicked(
        &mut self,
        cx: &mut Cx,
        action: &Action,
        pane: &UserProfileSlidingPaneRef,
    ) -> bool {
        if let HtmlLinkAction::Clicked { url, .. } = action.as_widget_action().cast() {
            // A closure that handles both MatrixToUri and MatrixUri links.
            let mut handle_uri = |id: &MatrixId, _via: &[OwnedServerName]| -> bool {
                match id {
                    MatrixId::Room(room_id) => {
                        if self.room_id.as_ref() == Some(room_id) {
                            return true;
                        }
                        if let Some(_known_room) = get_client().and_then(|c| c.get_room(room_id)) {
                            log!("TODO: jump to known room {}", room_id);
                        } else {
                            log!("TODO: fetch and display room preview for room {}", room_id);
                        }
                        true
                    }
                    MatrixId::RoomAlias(room_alias) => {
                        log!("TODO: open room alias {}", room_alias);
                        // TODO: open a room loading screen that shows a spinner
                        //       while our background async task calls Client::resolve_room_alias()
                        //       and then either jumps to the room if known, or fetches and displays
                        //       a room preview for that room.
                        true
                    }
                    MatrixId::User(user_id) => {
                        log!("Opening matrix.to user link for {}", user_id);

                        // There is no synchronous way to get the user's full profile info
                        // including the details of their room membership,
                        // so we fill in with the details we *do* know currently,
                        // show the UserProfileSlidingPane, and then after that,
                        // the UserProfileSlidingPane itself will fire off
                        // an async request to get the rest of the details.
                        self.show_user_profile(
                            cx,
                            pane,
                            UserProfilePaneInfo {
                                profile_and_room_id: UserProfileAndRoomId {
                                    user_profile: UserProfile {
                                        user_id: user_id.to_owned(),
                                        username: None,
                                        avatar_state: AvatarState::Unknown,
                                    },
                                    room_id: self.room_id.clone().unwrap(),
                                },
                                room_name: self.room_name.clone(),
                                // TODO: use the extra `via` parameters
                                room_member: None,
                            },
                        );
                        true
                    }
                    MatrixId::Event(room_id, event_id) => {
                        log!("TODO: open event {} in room {}", event_id, room_id);
                        // TODO: this requires the same first step as the `MatrixId::Room` case above,
                        //       but then we need to call Room::event_with_context() to get the event
                        //       and its context (surrounding events ?).
                        true
                    }
                    _ => false,
                }
            };

            let mut link_was_handled = false;
            if let Ok(matrix_to_uri) = MatrixToUri::parse(&url) {
                link_was_handled |= handle_uri(matrix_to_uri.id(), matrix_to_uri.via());
            }
            if let Ok(matrix_uri) = MatrixUri::parse(&url) {
                link_was_handled |= handle_uri(matrix_uri.id(), matrix_uri.via());
            }

            if !link_was_handled {
                log!("Opening URL \"{}\"", url);
                if let Err(e) = robius_open::Uri::new(&url).open() {
                    error!("Failed to open URL {:?}. Error: {:?}", url, e);
                    enqueue_popup_notification("Could not open URL: {url}".to_string());
                }
            }
            true
        } else {
            false
        }
    }

    /// Shows the user profile sliding pane with the given avatar info.
    fn show_user_profile(
        &mut self,
        cx: &mut Cx,
        pane: &UserProfileSlidingPaneRef,
        info: UserProfilePaneInfo,
    ) {
        pane.set_info(cx, info);
        pane.show(cx);
        // Not sure if this redraw is necessary
        self.redraw(cx);
    }

    /// Shows a preview of the given event that the user is currently replying to
    /// above the message input bar.
    fn show_replying_to(
        &mut self,
        cx: &mut Cx,
        replying_to: (EventTimelineItem, RepliedToInfo),
    ) {
        let replying_preview_view = self.view(id!(replying_preview));
        let (replying_preview_username, _) = set_avatar_and_get_username(
            cx,
            replying_preview_view.avatar(id!(reply_preview_content.reply_preview_avatar)),
            self.room_id.as_ref().unwrap(),
            replying_to.0.sender(),
            replying_to.0.sender_profile(),
            replying_to.0.event_id(),
        );

        replying_preview_view
            .label(id!(reply_preview_content.reply_preview_username))
            .set_text(replying_preview_username.as_str());

        populate_preview_of_timeline_item(
            &replying_preview_view.html_or_plaintext(id!(reply_preview_content.reply_preview_body)),
            replying_to.0.content(),
            &replying_preview_username,
        );

        self.view(id!(replying_preview)).set_visible(true);
        if let Some(tl) = self.tl_state.as_mut() {
            tl.replying_to = Some(replying_to);
        }

        // After the user clicks the reply button next to a message,
        // and we get to this point where the replying-to preview is shown,
        // we should automatically focus the keyboard on the message input box
        // so that the user can immediately start typing their reply
        // without having to manually click on the message input box.
        self.text_input(id!(message_input)).set_key_focus(cx);
        self.redraw(cx);
    }

    /// Clears (and makes invisible) the preview of the message
    /// that the user is currently replying to.
    fn clear_replying_to(&mut self) {
        self.view(id!(replying_preview)).set_visible(false);
        if let Some(tl) = self.tl_state.as_mut() {
            tl.replying_to = None;
        }
    }

    fn show_location_preview(&mut self, cx: &mut Cx) {
        self.location_preview(id!(location_preview)).show();
        self.redraw(cx);
    }

    /// Invoke this when this timeline is being shown,
    /// e.g., when the user navigates to this timeline.
    fn show_timeline(&mut self, cx: &mut Cx) {
        let room_id = self.room_id.clone()
            .expect("BUG: Timeline::show_timeline(): no room_id was set.");
        // just an optional sanity check
        assert!(self.tl_state.is_none(),
            "BUG: tried to show_timeline() into a timeline with existing state. \
            Did you forget to save the timeline state back to the global map of states?",
        );

        // Send request as `MatrixRequest` to check post permission.
        submit_async_request(MatrixRequest::CheckCanUserSendMessage { room_id: room_id.clone() });

        let (mut tl_state, first_time_showing_room) = if let Some(existing) = TIMELINE_STATES.lock().unwrap().remove(&room_id) {
            (existing, false)
        } else {
            let (update_sender, update_receiver, request_sender) = take_timeline_endpoints(&room_id)
                .expect("BUG: couldn't get timeline state for first-viewed room.");
            let new_tl_state = TimelineUiState {
                room_id: room_id.clone(),
                // We assume timelines being viewed for the first time haven't been fully paginated.
                fully_paginated: false,
                items: Vector::new(),
                content_drawn_since_last_update: RangeSet::new(),
                profile_drawn_since_last_update: RangeSet::new(),
                update_receiver,
                request_sender,
                media_cache: MediaCache::new(MediaFormatConst::File, Some(update_sender)),
                replying_to: None,
                saved_state: SavedState::default(),
                message_highlight_animation_state: MessageHighlightAnimationState::default(),
                last_scrolled_index: usize::MAX,
                prev_first_index: None,
                scrolled_past_read_marker: false,
                latest_own_user_receipt: None,
            };
            (new_tl_state, true)
        };

        // Subscribe to typing notices, but hide the typing notice view initially.
        self.view(id!(typing_notice)).set_visible(false);
        submit_async_request(
            MatrixRequest::SubscribeToTypingNotices {
                room_id: room_id.clone(),
                subscribe: true,
            }
        );

        submit_async_request(MatrixRequest::SubscribeToOwnUserReadReceiptsChanged { room_id: room_id.clone(), subscribe: true });
        // Kick off a back pagination request for this room. This is "urgent",
        // because we want to show the user some messages as soon as possible
        // when they first open the room, and there might not be any messages yet.
        if first_time_showing_room && !tl_state.fully_paginated {
            log!("Sending a first-time backwards pagination request for room {}", room_id);
            submit_async_request(MatrixRequest::PaginateRoomTimeline {
                room_id: room_id.clone(),
                num_events: 50,
                direction: PaginationDirection::Backwards,
            });

            // Even though we specify that room member profiles should be lazy-loaded,
            // the matrix server still doesn't consistently send them to our client properly.
            // So we kick off a request to fetch the room members here upon first viewing the room.
            submit_async_request(MatrixRequest::FetchRoomMembers { room_id });
        }

        // Now, restore the visual state of this timeline from its previously-saved state.
        self.restore_state(cx, &mut tl_state);

        // As the final step, store the tl_state for this room into this RoomScreen widget,
        // such that it can be accessed in future event/draw handlers.
        self.tl_state = Some(tl_state);

        // Now that we have restored the TimelineUiState into this RoomScreen widget,
        // we can proceed to processing pending background updates, and if any were processed,
        // the timeline will also be redrawn.
        if first_time_showing_room {
            let portal_list = self.portal_list(id!(list));
            self.process_timeline_updates(cx, &portal_list);
        }

        self.redraw(cx);
    }

    /// Invoke this when this RoomScreen/timeline is being hidden or no longer being shown.
    fn hide_timeline(&mut self) {
        let Some(room_id) = self.room_id.clone() else { return };

        self.save_state();

        // When closing a room view, we do the following with non-persistent states:
        // * Unsubscribe from typing notices, since we don't care about them
        //   when a given room isn't visible.
        // * Clear the location preview. We don't save this to the TimelineUiState
        //   because the location might change by the next time the user opens this same room.
        self.location_preview(id!(location_preview)).clear();
        submit_async_request(MatrixRequest::SubscribeToTypingNotices {
            room_id,
            subscribe: false,
        });
    }

    /// Removes the current room's visual UI state from this widget
    /// and saves it to the map of `TIMELINE_STATES` such that it can be restored later.
    ///
    /// Note: after calling this function, the widget's `tl_state` will be `None`.
    fn save_state(&mut self) {
        let Some(mut tl) = self.tl_state.take() else {
            error!("Timeline::save_state(): skipping due to missing state, room {:?}", self.room_id);
            return;
        };

        let portal_list = self.portal_list(id!(list));
        let first_index = portal_list.first_id();
        let message_input_box = self.text_input(id!(message_input));
        let state = SavedState {
            first_index_and_scroll: Some((first_index, portal_list.scroll_position())),
            message_input_state: message_input_box.save_state(),
            replying_to: tl.replying_to.clone(),
        };
        tl.saved_state = state;
        // Store this Timeline's `TimelineUiState` in the global map of states.
        TIMELINE_STATES.lock().unwrap().insert(tl.room_id.clone(), tl);
    }

    /// Restores the previously-saved visual UI state of this room.
    ///
    /// Note: this accepts a direct reference to the timeline's UI state,
    /// so this function must not try to re-obtain it by accessing `self.tl_state`.
    fn restore_state(&mut self, cx: &mut Cx, tl_state: &mut TimelineUiState) {
        let SavedState {
            first_index_and_scroll,
            message_input_state,
            replying_to,
        } = &mut tl_state.saved_state;
        if let Some((first_index, scroll_from_first_id)) = first_index_and_scroll {
            self.portal_list(id!(timeline.list))
                .set_first_id_and_scroll(*first_index, *scroll_from_first_id);
        } else {
            // If the first index is not set, then the timeline has not yet been scrolled by the user,
            // so we set the portal list to "tail" (track) the bottom of the list.
            self.portal_list(id!(timeline.list)).set_tail_range(true);
        }

        let saved_message_input_state = std::mem::take(message_input_state);
        self.text_input(id!(message_input))
            .restore_state(saved_message_input_state);
        if let Some(replying_to_event) = replying_to.take() {
            self.show_replying_to(cx, replying_to_event);
        } else {
            self.clear_replying_to();
        }
    }

    /// Sets this `RoomScreen` widget to display the timeline for the given room.
    pub fn set_displayed_room(
        &mut self,
        cx: &mut Cx,
        room_id: OwnedRoomId,
        room_name: String,
    ) {
        // If the room is already being displayed, then do nothing.
        if let Some(current_room_id) = &self.room_id {
            if current_room_id.eq(&room_id) {
                return;
            }
        }

        self.hide_timeline();
        let loading_modal = self.modal(id!(loading_modal));
        if loading_modal.is_open() {
            // this will also reset the state of the inner loading modal
            loading_modal.close(cx);
        }
        self.room_name = room_name;
        self.room_id = Some(room_id);
        self.show_timeline(cx);
    }

    /// Sends read receipts based on the current scroll position of the timeline.
    fn send_user_read_receipts_based_on_scroll_pos(
        &mut self,
        _cx: &mut Cx,
        actions: &ActionsBuf,
        portal_list: &PortalListRef,
    ) {
        //stopped scrolling
        if portal_list.scrolled(actions) {
            return;
        }
        let first_index = portal_list.first_id();
        let Some(tl_state) = self.tl_state.as_mut() else { return };

        if let Some(ref mut index) = tl_state.prev_first_index {
            // to detect change of scroll when scroll ends
            if *index != first_index {
                if first_index >= *index {
                    // Get event_id and timestamp for the last visible event
                    let Some((last_event_id, last_timestamp)) = tl_state
                        .items
                        .get(first_index + portal_list.visible_items())
                        .and_then(|f| f.as_event())
                        .and_then(|f| f.event_id().map(|e| (e, f.timestamp())))
                    else {
                        *index = first_index;
                        return;
                    };
                    submit_async_request(MatrixRequest::ReadReceipt {
                        room_id: tl_state.room_id.clone(),
                        event_id: last_event_id.to_owned(),
                    });
                    if tl_state.scrolled_past_read_marker {
                        submit_async_request(MatrixRequest::FullyReadReceipt {
                            room_id: tl_state.room_id.clone(),
                            event_id: last_event_id.to_owned(),
                        });
                    } else {
                        if let Some(own_user_receipt_timestamp) = &tl_state.latest_own_user_receipt.clone()
                        .and_then(|receipt| receipt.ts) {
                            let Some((_first_event_id, first_timestamp)) = tl_state
                                .items
                                .get(first_index)
                                .and_then(|f| f.as_event())
                                .and_then(|f| f.event_id().map(|e| (e, f.timestamp())))
                                else {
                                    *index = first_index;
                                    return;
                                };
                            if own_user_receipt_timestamp >= &first_timestamp
                                && own_user_receipt_timestamp <= &last_timestamp
                            {
                                tl_state.scrolled_past_read_marker = true;
                                submit_async_request(MatrixRequest::FullyReadReceipt {
                                    room_id: tl_state.room_id.clone(),
                                    event_id: last_event_id.to_owned(),
                                });
                            }

                        }
                    }
                }
                *index = first_index;
            }
        } else {
            tl_state.prev_first_index = Some(first_index);
        }
    }

    /// Sends a backwards pagination request if the user is scrolling up
    /// and is approaching the top of the timeline.
    fn send_pagination_request_based_on_scroll_pos(
        &mut self,
        _cx: &mut Cx,
        actions: &ActionsBuf,
        portal_list: &PortalListRef,
    ) {
        let Some(tl) = self.tl_state.as_mut() else { return };
        if tl.fully_paginated { return };
        if !portal_list.scrolled(actions) { return };

        let first_index = portal_list.first_id();
        if first_index == 0 && tl.last_scrolled_index > 0 {
            log!("Scrolled up from item {} --> 0, sending back pagination request for room {}",
                tl.last_scrolled_index, tl.room_id,
            );
            submit_async_request(MatrixRequest::PaginateRoomTimeline {
                room_id: tl.room_id.clone(),
                num_events: 50,
                direction: PaginationDirection::Backwards,
            });
        }
        tl.last_scrolled_index = first_index;
    }
}

impl RoomScreenRef {
    /// See [`RoomScreen::set_displayed_room()`].
    pub fn set_displayed_room(
        &self,
        cx: &mut Cx,
        room_id: OwnedRoomId,
        room_name: String,
    ) {
        let Some(mut inner) = self.borrow_mut() else { return };
        inner.set_displayed_room(cx, room_id, room_name);
    }
}

/// A message that is sent from a background async task to a room's timeline view
/// for the purpose of update the Timeline UI contents or metadata.
pub enum TimelineUpdate {
    /// The very first update a given room's timeline receives.
    FirstUpdate {
        /// The initial list of timeline items (events) for a room.
        initial_items: Vector<Arc<TimelineItem>>,
    },
    /// The content of a room's timeline was updated in the background.
    NewItems {
        /// The entire list of timeline items (events) for a room.
        new_items: Vector<Arc<TimelineItem>>,
        /// The range of indices in the `items` list that have been changed in this update
        /// and thus must be removed from any caches of drawn items in the timeline.
        /// Any items outside of this range are assumed to be unchanged and need not be redrawn.
        changed_indices: Range<usize>,
        /// An optimization that informs the UI whether the changes to the timeline
        /// resulted in new items being *appended to the end* of the timeline.
        is_append: bool,
        /// Whether to clear the entire cache of drawn items in the timeline.
        /// This supersedes `index_of_first_change` and is used when the entire timeline is being redrawn.
        clear_cache: bool,
    },
    /// The updated number of unread messages in the room.
    NewUnreadMessagesCount(UnreadMessageCount),
    /// The target event ID was found at the given `index` in the timeline items vector.
    ///
    /// This means that the RoomScreen widget can scroll the timeline up to this event,
    /// and the background `timeline_subscriber_handler` async task can stop looking for this event.
    TargetEventFound {
        target_event_id: OwnedEventId,
        index: usize,
    },
    /// A notice that the background task doing pagination for this room is currently running
    /// a pagination request in the given direction, and is waiting for that request to complete.
    PaginationRunning(PaginationDirection),
    /// An error occurred while paginating the timeline for this room.
    PaginationError {
        error: timeline::Error,
        direction: PaginationDirection,
    },
    /// A notice that the background task doing pagination for this room has become idle,
    /// meaning that it has completed its recent pagination request(s).
    PaginationIdle {
        /// If `true`, the start of the timeline has been reached, meaning that
        /// there is no need to send further pagination requests.
        fully_paginated: bool,
        direction: PaginationDirection,
    },
    /// A notice that event details have been fetched from the server,
    /// including a `result` that indicates whether the request was successful.
    EventDetailsFetched {
        event_id: OwnedEventId,
        result: Result<(), matrix_sdk_ui::timeline::Error>,
    },
    /// A notice that the room's members have been fetched from the server,
    /// though the success or failure of the request is not yet known until the client
    /// requests the member info via a timeline event's `sender_profile()` method.
    RoomMembersFetched,
    /// A notice that one or more requested media items (images, videos, etc.)
    /// that should be displayed in this timeline have now been fetched and are available.
    MediaFetched,
    /// A notice that one or more members of a this room are currently typing.
    TypingUsers {
        /// The list of users (their displayable name) who are currently typing in this room.
        users: Vec<String>,
    },
    /// An update containing whether the user is permitted to send messages in this room.
    CanUserSendMessage(bool),
    /// An update to the currently logged-in user's own read receipt for this room.
    OwnUserReadReceipt(Receipt),
}

/// The global set of all timeline states, one entry per room.
static TIMELINE_STATES: Mutex<BTreeMap<OwnedRoomId, TimelineUiState>> = Mutex::new(BTreeMap::new());

/// The UI-side state of a single room's timeline, which is only accessed/updated by the UI thread.
///
/// This struct should only include states that need to be persisted for a given room
/// across multiple `Hide`/`Show` cycles of that room's timeline within a RoomScreen.
/// If a state is more temporary and shouldn't be persisted when the timeline is hidden,
/// then it should be stored in the RoomScreen widget itself, not in this struct.
struct TimelineUiState {
    /// The ID of the room that this timeline is for.
    room_id: OwnedRoomId,

    /// Whether this room's timeline has been fully paginated, which means
    /// that the oldest (first) event in the timeline is locally synced and available.
    /// When `true`, further backwards pagination requests will not be sent.
    ///
    /// This must be reset to `false` whenever the timeline is fully cleared.
    fully_paginated: bool,

    /// The list of items (events) in this room's timeline that our client currently knows about.
    items: Vector<Arc<TimelineItem>>,

    /// The range of items (indices in the above `items` list) whose event **contents** have been drawn
    /// since the last update and thus do not need to be re-populated on future draw events.
    ///
    /// This range is partially cleared on each background update (see below) to ensure that
    /// items modified during the update are properly redrawn. Thus, it is a conservative
    /// "cache tracker" that may not include all items that have already been drawn,
    /// but that's okay because big updates that clear out large parts of the rangeset
    /// only occur during back pagination, which is both rare and slow in and of itself.
    /// During typical usage, new events are appended to the end of the timeline,
    /// meaning that the range of already-drawn items doesn't need to be cleared.
    ///
    /// Upon a background update, only item indices greater than or equal to the
    /// `index_of_first_change` are removed from this set.
    content_drawn_since_last_update: RangeSet<usize>,

    /// Same as `content_drawn_since_last_update`, but for the event **profiles** (avatar, username).
    profile_drawn_since_last_update: RangeSet<usize>,

    /// The channel receiver for timeline updates for this room.
    ///
    /// Here we use a synchronous (non-async) channel because the receiver runs
    /// in a sync context and the sender runs in an async context,
    /// which is okay because a sender on an unbounded channel never needs to block.
    update_receiver: crossbeam_channel::Receiver<TimelineUpdate>,

    /// The sender for timeline requests from a RoomScreen showing this room
    /// to the background async task that handles this room's timeline updates.
    request_sender: TimelineRequestSender,

    /// The cache of media items (images, videos, etc.) that appear in this timeline.
    ///
    /// Currently this excludes avatars, as those are shared across multiple rooms.
    media_cache: MediaCache,

    /// Info about the event currently being replied to, if any.
    replying_to: Option<(EventTimelineItem, RepliedToInfo)>,

    /// The states relevant to the UI display of this timeline that are saved upon
    /// a `Hide` action and restored upon a `Show` action.
    saved_state: SavedState,

    /// The state of the message highlight animation.
    ///
    /// We need to run the animation once the scrolling, triggered by the click of of a
    /// a reply preview, ends. so we keep a small state for it.
    /// By default, it starts in Off.
    /// Once the scrolling is started, the state becomes Pending.
    /// If the animation was triggered, the state goes back to Off.
    message_highlight_animation_state: MessageHighlightAnimationState,

    /// The index of the timeline item that was most recently scrolled up past it.
    /// This is used to detect when the user has scrolled up past the second visible item (index 1)
    /// upwards to the first visible item (index 0), which is the top of the timeline,
    /// at which point we submit a backwards pagination request to fetch more events.
    last_scrolled_index: usize,

    /// The index of the first item shown in the timeline's PortalList from *before* the last "jump".
    ///
    /// This index is saved before the timeline undergoes any jumps, e.g.,
    /// receiving new items, major scroll changes, or other timeline view jumps.
    prev_first_index: Option<usize>,

    /// Whether the user has scrolled past their latest read marker.
    ///
    /// This is used to determine whether we should send a fully-read receipt
    /// after the user scrolls past their "read marker", i.e., their latest fully-read receipt.
    /// Its value is determined by comparing the fully-read event's timestamp with the
    /// first and last timestamp of displayed events in the timeline.
    /// When scrolling down, if the value is true, we send a fully-read receipt
    /// for the last visible event in the timeline.
    ///
    /// When new message come in, this value is reset to `false`.
    scrolled_past_read_marker: bool,
    latest_own_user_receipt: Option<Receipt>,
}

#[derive(Default, Debug)]
enum MessageHighlightAnimationState {
    Pending { item_id: usize },
    #[default]
    Off,
}

/// States that are necessary to save in order to maintain a consistent UI display for a timeline.
///
/// These are saved when navigating away from a timeline (upon `Hide`)
/// and restored when navigating back to a timeline (upon `Show`).
#[derive(Default, Debug)]
struct SavedState {
    /// The index of the first item in the timeline's PortalList that is currently visible,
    /// and the scroll offset from the top of the list's viewport to the beginning of that item.
    /// If this is `None`, then the timeline has not yet been scrolled by the user
    /// and the portal list will be set to "tail" (track) the bottom of the list.
    first_index_and_scroll: Option<(usize, f64)>,

    /// The content of the message input box.
    message_input_state: TextInputState,
    /// The event that the user is currently replying to, if any.
    replying_to: Option<(EventTimelineItem, RepliedToInfo)>,
}

/// Returns info about the item in the list of `new_items` that matches the event ID
/// of a visible item in the given `curr_items` list.
///
/// This info includes a tuple of:
/// 1. the index of the item in the current items list,
/// 2. the index of the item in the new items list,
/// 3. the positional "scroll" offset of the corresponding current item in the portal list,
/// 4. the unique event ID of the item.
fn find_new_item_matching_current_item(
    cx: &mut Cx,
    portal_list: &PortalListRef,
    starting_at_curr_idx: usize,
    curr_items: &Vector<Arc<TimelineItem>>,
    new_items: &Vector<Arc<TimelineItem>>,
) -> Option<(usize, usize, f64, OwnedEventId)> {
    let mut curr_item_focus = curr_items.focus();
    let mut idx_curr = starting_at_curr_idx;
    let mut curr_items_with_ids: Vec<(usize, OwnedEventId)> = Vec::with_capacity(
        portal_list.visible_items()
    );

    // Find all items with real event IDs that are currently visible in the portal list.
    // TODO: if this is slow, we could limit it to 3-5 events at the most.
    if curr_items_with_ids.len() <= portal_list.visible_items() {
        while let Some(curr_item) = curr_item_focus.get(idx_curr) {
            if let Some(event_id) = curr_item.as_event().and_then(|ev| ev.event_id()) {
                curr_items_with_ids.push((idx_curr, event_id.to_owned()));
            }
            if curr_items_with_ids.len() >= portal_list.visible_items() {
                break;
            }
            idx_curr += 1;
        }
    }

    // Find a new item that has the same real event ID as any of the current items.
    for (idx_new, new_item) in new_items.iter().enumerate() {
        let Some(event_id) = new_item.as_event().and_then(|ev| ev.event_id()) else {
            continue;
        };
        if let Some((idx_curr, _)) = curr_items_with_ids
            .iter()
            .find(|(_, ev_id)| ev_id == event_id)
        {
            // Not all items in the portal list are guaranteed to have a position offset,
            // some may be zeroed-out, so we need to account for that possibility by only
            // using events that have a real non-zero area
            if let Some(pos_offset) = portal_list.position_of_item(cx, *idx_curr) {
                log!("Found matching event ID {event_id} at index {idx_new} in new items list, corresponding to current item index {idx_curr} at pos offset {pos_offset}");
                return Some((*idx_curr, idx_new, pos_offset, event_id.to_owned()));
            }
        }
    }

    None
}

#[derive(Debug, Default, Clone, Copy, PartialEq, Eq)]
struct ItemDrawnStatus {
    /// Whether the profile info (avatar and displayable username) were drawn for this item.
    profile_drawn: bool,
    /// Whether the content of the item was drawn (e.g., the message text, image, video, sticker, etc).
    content_drawn: bool,
}
impl ItemDrawnStatus {
    /// Returns a new `ItemDrawnStatus` with both `profile_drawn` and `content_drawn` set to `false`.
    const fn new() -> Self {
        Self {
            profile_drawn: false,
            content_drawn: false,
        }
    }
    /// Returns a new `ItemDrawnStatus` with both `profile_drawn` and `content_drawn` set to `true`.
    const fn both_drawn() -> Self {
        Self {
            profile_drawn: true,
            content_drawn: true,
        }
    }
}

/// Abstracts over a message or sticker that can be displayed in a timeline.
pub enum MessageOrSticker<'e> {
    Message(&'e timeline::Message),
    Sticker(&'e StickerEventContent),
}
impl MessageOrSticker<'_> {
    /// Returns the type of this message or sticker.
    pub fn get_type(&self) -> MessageOrStickerType {
        match self {
            Self::Message(msg) => match msg.msgtype() {
                MessageType::Audio(audio) => MessageOrStickerType::Audio(audio),
                MessageType::Emote(emote) => MessageOrStickerType::Emote(emote),
                MessageType::File(file) => MessageOrStickerType::File(file),
                MessageType::Image(image) => MessageOrStickerType::Image(image),
                MessageType::Location(location) => MessageOrStickerType::Location(location),
                MessageType::Notice(notice) => MessageOrStickerType::Notice(notice),
                MessageType::ServerNotice(server_notice) => MessageOrStickerType::ServerNotice(server_notice),
                MessageType::Text(text) => MessageOrStickerType::Text(text),
                MessageType::Video(video) => MessageOrStickerType::Video(video),
                MessageType::VerificationRequest(verification_request) => MessageOrStickerType::VerificationRequest(verification_request),
                MessageType::_Custom(custom) => MessageOrStickerType::_Custom(custom),
                _ => MessageOrStickerType::Unknown,
            },
            Self::Sticker(sticker) => MessageOrStickerType::Sticker(sticker),
        }
    }

    /// Returns the body of this message or sticker, which is a text representation of its content.
    pub fn body(&self) -> &str {
        match self {
            Self::Message(msg) => msg.body(),
            Self::Sticker(sticker) => sticker.body.as_str(),
        }
    }
    /// Returns the event that this message is replying to, if any.
    ///
    /// Returns `None` for stickers.
    pub fn in_reply_to(&self) -> Option<&InReplyToDetails> {
        match self {
            Self::Message(msg) => msg.in_reply_to(),
            _ => None,
        }
    }
}

/// Abstracts over the different types of messages or stickers that can be displayed in a timeline.
pub enum MessageOrStickerType<'e> {
    /// An audio message.
    Audio(&'e AudioMessageEventContent),
    /// An emote message.
    Emote(&'e EmoteMessageEventContent),
    /// A file message.
    File(&'e FileMessageEventContent),
    /// An image message.
    Image(&'e ImageMessageEventContent),
    /// A location message.
    Location(&'e LocationMessageEventContent),
    /// A notice message.
    Notice(&'e NoticeMessageEventContent),
    /// A server notice message.
    ServerNotice(&'e ServerNoticeMessageEventContent),
    /// A text message.
    Text(&'e TextMessageEventContent),
    /// A video message.
    Video(&'e VideoMessageEventContent),
    /// A request to initiate a key verification.
    VerificationRequest(&'e KeyVerificationRequestEventContent),
    /// A custom message.
    _Custom(&'e CustomEventContent),
    /// A sticker message.
    Sticker(&'e StickerEventContent),
    Unknown,
}
impl MessageOrStickerType<'_> {
    /// Returns details of the image for this message or sticker, if it contains one.
    pub fn get_image_info(&self) -> Option<(Option<ImageInfo>, MediaSource)> {
        match self {
            Self::Image(image) => Some((
                image.info.clone().map(|info| *info),
                image.source.clone(),
            )),
            Self::Sticker(sticker) => Some((
                Some(sticker.info.clone()),
                sticker.source.clone().into(),
            )),
            _ => None,
        }
    }

    pub fn as_str(&self) -> &'static str {
        match self {
            Self::Audio(_) => "Audio",
            Self::Emote(_) => "Emote",
            Self::File(_) => "File",
            Self::Image(_) => "Image",
            Self::Location(_) => "Location",
            Self::Notice(_) => "Notice",
            Self::ServerNotice(_) => "ServerNotice",
            Self::Text(_) => "Text",
            Self::Video(_) => "Video",
            Self::VerificationRequest(_) => "VerificationRequest",
            Self::_Custom(_) => "Custom",
            Self::Sticker(_) => "Sticker",
            Self::Unknown => "Unknown",
        }
    }
}


/// Creates, populates, and adds a Message liveview widget to the given `PortalList`
/// with the given `item_id`.
///
/// The content of the returned `Message` widget is populated with data from a message
/// or sticker and its containing `EventTimelineItem`.
fn populate_message_view(
    cx: &mut Cx2d,
    list: &mut PortalList,
    item_id: usize,
    room_id: &OwnedRoomId,
    event_tl_item: &EventTimelineItem,
    message: MessageOrSticker,
    prev_event: Option<&Arc<TimelineItem>>,
    media_cache: &mut MediaCache,
    item_drawn_status: ItemDrawnStatus,
    room_screen_widget_uid: WidgetUid
) -> (WidgetRef, ItemDrawnStatus) {
    let mut new_drawn_status = item_drawn_status;

    let ts_millis = event_tl_item.timestamp();

    let mut is_notice = false; // whether this message is a Notice
    let mut is_server_notice = false; // whether this message is a Server Notice

    // Determine whether we can use a more compact UI view that hides the user's profile info
    // if the previous message (including stickers) was sent by the same user within 10 minutes.
    let use_compact_view = match prev_event.map(|p| p.kind()) {
        Some(TimelineItemKind::Event(prev_event_tl_item)) => match prev_event_tl_item.content() {
            TimelineItemContent::Message(_) | TimelineItemContent::Sticker(_) => {
                let prev_msg_sender = prev_event_tl_item.sender();
                prev_msg_sender == event_tl_item.sender()
                    && ts_millis.0
                        .checked_sub(prev_event_tl_item.timestamp().0)
                        .is_some_and(|d| d < uint!(600000)) // 10 mins in millis
            }
            _ => false,
        },
        _ => false,
    };

    // Sometimes we need to call this up-front, so we save the result in this variable
    // to avoid having to call it twice.
    let mut set_username_and_get_avatar_retval = None;

    let (item, used_cached_item) = match message.get_type() {
        MessageOrStickerType::Text(TextMessageEventContent { body, formatted, .. }) => {
            let template = if use_compact_view {
                live_id!(CondensedMessage)
            } else {
                live_id!(Message)
            };
            let (item, existed) = list.item_with_existed(cx, item_id, template);
            if existed && item_drawn_status.content_drawn {
                (item, true)
            } else {
                populate_text_message_content(
                    &item.html_or_plaintext(id!(content.message)),
                    body,
                    formatted.as_ref(),
                );
                new_drawn_status.content_drawn = true;
                (item, false)
            }
        }
        // A notice message is just a message sent by an automated bot,
        // so we treat it just like a message but use a different font color.
        MessageOrStickerType::Notice(NoticeMessageEventContent { body, formatted, .. }) => {
            is_notice = true;
            let template = if use_compact_view {
                live_id!(CondensedMessage)
            } else {
                live_id!(Message)
            };
            let (item, existed) = list.item_with_existed(cx, item_id, template);
            if existed && item_drawn_status.content_drawn {
                (item, true)
            } else {
                let html_or_plaintext_ref = item.html_or_plaintext(id!(content.message));
                html_or_plaintext_ref.apply_over(cx, live!(
                    html_view = {
                        html = {
                            font_color: (MESSAGE_NOTICE_TEXT_COLOR),
                            draw_normal:      { color: (MESSAGE_NOTICE_TEXT_COLOR), }
                            draw_italic:      { color: (MESSAGE_NOTICE_TEXT_COLOR), }
                            draw_bold:        { color: (MESSAGE_NOTICE_TEXT_COLOR), }
                            draw_bold_italic: { color: (MESSAGE_NOTICE_TEXT_COLOR), }
                        }
                    }
                ));
                populate_text_message_content(
                    &html_or_plaintext_ref,
                    body,
                    formatted.as_ref(),
                );
                new_drawn_status.content_drawn = true;
                (item, false)
            }
        }
        MessageOrStickerType::ServerNotice(sn) => {
            is_server_notice = true;
            let (item, existed) = list.item_with_existed(cx, item_id, live_id!(Message));
            if existed && item_drawn_status.content_drawn {
                (item, true)
            } else {
                let html_or_plaintext_ref = item.html_or_plaintext(id!(content.message));
                html_or_plaintext_ref.apply_over(cx, live!(
                    html_view = {
                        html = {
                            font_color: (COLOR_DANGER_RED),
                            draw_normal:      { color: (COLOR_DANGER_RED), }
                            draw_italic:      { color: (COLOR_DANGER_RED), }
                            draw_bold:        { color: (COLOR_DANGER_RED), }
                            draw_bold_italic: { color: (COLOR_DANGER_RED), }
                        }
                    }
                ));
                let formatted = format!(
                    "<b>Server notice:</b> {}\n\n<i>Notice type:</i>: {}{}{}",
                    sn.body,
                    sn.server_notice_type.as_str(),
                    sn.limit_type.as_ref()
                        .map(|l| format!("\n<i>Limit type:</i> {}", l.as_str()))
                        .unwrap_or_default(),
                    sn.admin_contact.as_ref()
                        .map(|c| format!("\n<i>Admin contact:</i> {}", c))
                        .unwrap_or_default(),
                );
                populate_text_message_content(
                    &html_or_plaintext_ref,
                    &sn.body,
                    Some(&FormattedBody {
                        format: MessageFormat::Html,
                        body: formatted,
                    }),
                );
                new_drawn_status.content_drawn = true;
                (item, false)
            }
        }
        // An emote is just like a message but is prepended with the user's name
        // to indicate that it's an "action" that the user is performing.
        MessageOrStickerType::Emote(EmoteMessageEventContent { body, formatted, .. }) => {
            let template = if use_compact_view {
                live_id!(CondensedMessage)
            } else {
                live_id!(Message)
            };
            let (item, existed) = list.item_with_existed(cx, item_id, template);
            if existed && item_drawn_status.content_drawn {
                (item, true)
            } else {
                // Draw the profile up front here because we need the username for the emote body.
                let (username, profile_drawn) = set_avatar_and_get_username(
                    cx,
                    item.avatar(id!(profile.avatar)),
                    room_id,
                    event_tl_item.sender(),
                    event_tl_item.sender_profile(),
                    event_tl_item.event_id(),
                );

                // Prepend a "* <username> " to the emote body, as suggested by the Matrix spec.
                let (body, formatted) = if let Some(fb) = formatted.as_ref() {
                    (
                        Cow::from(&fb.body),
                        Some(FormattedBody {
                            format: fb.format.clone(),
                            body: format!("* {} {}", &username, &fb.body),
                        })
                    )
                } else {
                    (Cow::from(format!("* {} {}", &username, body)), None)
                };
                populate_text_message_content(
                    &item.html_or_plaintext(id!(content.message)),
                    &body,
                    formatted.as_ref(),
                );
                set_username_and_get_avatar_retval = Some((username, profile_drawn));
                new_drawn_status.content_drawn = true;
                (item, false)
            }
        }
        // Handle images and sticker messages that are static images.
        mtype @ MessageOrStickerType::Image(_) | mtype @ MessageOrStickerType::Sticker(_) => {
            let template = if use_compact_view {
                live_id!(CondensedImageMessage)
            } else {
                live_id!(ImageMessage)
            };
            let (item, existed) = list.item_with_existed(cx, item_id, template);
            if existed && item_drawn_status.content_drawn {
                (item, true)
            } else {
                let image_info = mtype.get_image_info();
                let is_image_fully_drawn = populate_image_message_content(
                    cx,
                    &item.text_or_image(id!(content.message)),
                    image_info,
                    message.body(),
                    media_cache,
                );
                new_drawn_status.content_drawn = is_image_fully_drawn;
                (item, false)
            }
        }
        MessageOrStickerType::Location(location) => {
            let template = if use_compact_view {
                live_id!(CondensedMessage)
            } else {
                live_id!(Message)
            };
            let (item, existed) = list.item_with_existed(cx, item_id, template);
            if existed && item_drawn_status.content_drawn {
                (item, true)
            } else {
                let is_location_fully_drawn = populate_location_message_content(
                    &item.html_or_plaintext(id!(content.message)),
                    location,
                );
                new_drawn_status.content_drawn = is_location_fully_drawn;
                (item, false)
            }
        }
        MessageOrStickerType::File(file_content) => {
            let template = if use_compact_view {
                live_id!(CondensedMessage)
            } else {
                live_id!(Message)
            };
            let (item, existed) = list.item_with_existed(cx, item_id, template);
            if existed && item_drawn_status.content_drawn {
                (item, true)
            } else {
                new_drawn_status.content_drawn = populate_file_message_content(
                    &item.html_or_plaintext(id!(content.message)),
                    file_content,
                );
                (item, false)
            }
        }
        MessageOrStickerType::Audio(audio) => {
            let template = if use_compact_view {
                live_id!(CondensedMessage)
            } else {
                live_id!(Message)
            };
            let (item, existed) = list.item_with_existed(cx, item_id, template);
            if existed && item_drawn_status.content_drawn {
                (item, true)
            } else {
                new_drawn_status.content_drawn = populate_audio_message_content(
                    &item.html_or_plaintext(id!(content.message)),
                    audio,
                );
                (item, false)
            }
        }
        MessageOrStickerType::Video(video) => {
            let template = if use_compact_view {
                live_id!(CondensedMessage)
            } else {
                live_id!(Message)
            };
            let (item, existed) = list.item_with_existed(cx, item_id, template);
            if existed && item_drawn_status.content_drawn {
                (item, true)
            } else {
                new_drawn_status.content_drawn = populate_video_message_content(
                    &item.html_or_plaintext(id!(content.message)),
                    video,
                );
                (item, false)
            }
        }
        MessageOrStickerType::VerificationRequest(verification) => {
            let template = live_id!(Message);
            let (item, existed) = list.item_with_existed(cx, item_id, template);
            if existed && item_drawn_status.content_drawn {
                (item, true)
            } else {
                // Use `FormattedBody` to hold our custom summary of this verification request.
                let formatted = FormattedBody {
                    format: MessageFormat::Html,
                    body: format!(
                        "<i>Sent a <b>verification request</b> to {}.<br>(Supported methods: {})</i>",
                        verification.to,
                        verification.methods
                            .iter()
                            .map(|m| m.as_str())
                            .collect::<Vec<_>>()
                            .join(", "),
                    ),
                };

                populate_text_message_content(
                    &item.html_or_plaintext(id!(content.message)),
                    &verification.body,
                    Some(&formatted),
                );
                new_drawn_status.content_drawn = true;
                (item, false)
            }
        }
        other => {
            let (item, existed) = list.item_with_existed(cx, item_id, live_id!(Message));
            if existed && item_drawn_status.content_drawn {
                (item, true)
            } else {
                let kind = other.as_str();
                item.label(id!(content.message))
                    .set_text(&format!("[Unsupported ({kind})] {}", message.body()));
                new_drawn_status.content_drawn = true;
                (item, false)
            }
        }
    };

    let mut replied_to_event_id = None;

    // If we didn't use a cached item, we need to draw all other message content: the reply preview and reactions.
    if !used_cached_item {
        draw_reactions(cx, &item, event_tl_item.reactions(), item_id);
        let (is_reply_fully_drawn, replied_to_ev_id) = draw_replied_to_message(
            cx,
            &item.view(id!(replied_to_message)),
            room_id,
            message.in_reply_to(),
            event_tl_item.event_id(),
        );
        replied_to_event_id = replied_to_ev_id;
        // The content is only considered to be fully drawn if the logic above marked it as such
        // *and* if the reply preview was also fully drawn.
        new_drawn_status.content_drawn &= is_reply_fully_drawn;
    }

    // If `used_cached_item` is false, we should always redraw the profile, even if profile_drawn is true.
    let skip_draw_profile =
        use_compact_view || (used_cached_item && item_drawn_status.profile_drawn);
    if skip_draw_profile {
        // log!("\t --> populate_message_view(): SKIPPING profile draw for item_id: {item_id}");
        new_drawn_status.profile_drawn = true;
    } else {
        // log!("\t --> populate_message_view(): DRAWING  profile draw for item_id: {item_id}");
        let username_label = item.label(id!(content.username));

        if !is_server_notice { // the normal case
            let (username, profile_drawn) = set_username_and_get_avatar_retval.unwrap_or_else(||
                set_avatar_and_get_username(
                    cx,
                    item.avatar(id!(profile.avatar)),
                    room_id,
                    event_tl_item.sender(),
                    event_tl_item.sender_profile(),
                    event_tl_item.event_id(),
                )
            );
            if is_notice {
                username_label.apply_over(cx, live!(
                    draw_text: {
                        color: (MESSAGE_NOTICE_TEXT_COLOR),
                    }
                ));
            }
            username_label.set_text(&username);
            new_drawn_status.profile_drawn = profile_drawn;
        }
        else {
            // Server notices are drawn with a red color avatar background and username.
            let avatar = item.avatar(id!(profile.avatar));
            avatar.show_text(None, "⚠");
            avatar.apply_over(cx, live!(
                text_view = {
                    draw_bg: { background_color: (COLOR_DANGER_RED), }
                }
            ));
            username_label.set_text("Server notice");
            username_label.apply_over(cx, live!(
                draw_text: {
                    color: (COLOR_DANGER_RED),
                }
            ));
            new_drawn_status.profile_drawn = true;
        }
    }

    // If we've previously drawn the item content, skip all other steps.
    if used_cached_item && item_drawn_status.content_drawn && item_drawn_status.profile_drawn {
        return (item, new_drawn_status);
    }

    // Set the Message widget's metadata for reply-handling purposes.
    item.as_message().set_data(
        event_tl_item.can_be_replied_to(),
        item_id,
        replied_to_event_id,
        room_screen_widget_uid,
        match message {
            MessageOrSticker::Message(msg) => does_message_mention_current_user(msg),
            MessageOrSticker::Sticker(_) => false, // Stickers can't mention users.
        }
    );

    // Set the timestamp.
    if let Some(dt) = unix_time_millis_to_datetime(&ts_millis) {
        // format as AM/PM 12-hour time
        item.label(id!(profile.timestamp))
            .set_text(&format!("{}", dt.time().format("%l:%M %P")));
        if !use_compact_view {
            item.label(id!(profile.datestamp))
                .set_text(&format!("{}", dt.date_naive()));
        }
    } else {
        item.label(id!(profile.timestamp))
            .set_text(&format!("{}", ts_millis.get()));
    }

    (item, new_drawn_status)
}


/// Returns `true` if the given message mentions the current user or is a room mention.
fn does_message_mention_current_user(
    message: &timeline::Message,
) -> bool {
    let Some(current_user_id) = sliding_sync::current_user_id() else {
        return false;
    };

    // This covers both direct mentions ("@user"), @room mentions, and a replied-to message.
    message.mentions().is_some_and(|mentions|
        mentions.room || mentions.user_ids.contains(&current_user_id)
    )
}

/// Draws the Html or plaintext body of the given Text or Notice message into the `message_content_widget`.
fn populate_text_message_content(
    message_content_widget: &HtmlOrPlaintextRef,
    body: &str,
    formatted_body: Option<&FormattedBody>,
) {
    // The message was HTML-formatted rich text.
    if let Some(fb) = formatted_body.as_ref()
        .and_then(|fb| (fb.format == MessageFormat::Html).then_some(fb))
    {
        message_content_widget.show_html(
            utils::linkify(
                utils::trim_start_html_whitespace(&fb.body),
                true,
            )
        );
    }
    // The message was non-HTML plaintext.
    else {
        match utils::linkify(body, false) {
            Cow::Owned(linkified_html) => message_content_widget.show_html(&linkified_html),
            Cow::Borrowed(plaintext) => message_content_widget.show_plaintext(plaintext),
        }
    }
}

/// Draws the given image message's content into the `message_content_widget`.
///
/// Returns whether the image message content was fully drawn.
fn populate_image_message_content(
    cx: &mut Cx2d,
    text_or_image_ref: &TextOrImageRef,
    image_info_source: Option<(Option<ImageInfo>, MediaSource)>,
    body: &str,
    media_cache: &mut MediaCache,
) -> bool {
    // We don't use thumbnails, as their resolution is too low to be visually useful.
    // We also don't trust the provided mimetype, as it can be incorrect.
    let (mimetype, _width, _height) = image_info_source.as_ref()
        .and_then(|(info, _)| info.as_ref()
            .map(|info| (info.mimetype.as_deref(), info.width, info.height))
        )
        .unwrap_or_default();

    // If we have a known mimetype and it's not an image (e.g., an animated)
    // then show a message about it being unsupported.
    if let Some(mime) = mimetype.as_ref() {
        if ImageFormat::from_mimetype(mime).is_none() {
            text_or_image_ref.show_text(format!(
                "{body}\n\nImages/Stickers of type {mime:?} are not yet supported.",
            ));
            return true;
        }
    }

    let mut fully_drawn = false;

    let mut fetch_and_show_image = |mxc_uri: OwnedMxcUri|
        match media_cache.try_get_media_or_fetch(mxc_uri.clone(), None) {
            MediaCacheEntry::Loaded(data) => {
                let show_image_result = text_or_image_ref.show_image(|img| {
                    utils::load_png_or_jpg(&img, cx, &data)
                        .map(|()| img.size_in_pixels(cx).unwrap_or_default())
                });
                if let Err(e) = show_image_result {
                    let err_str = format!("{body}\n\nFailed to display image: {e:?}");
                    error!("{err_str}");
                    text_or_image_ref.show_text(&err_str);
                }

                // We're done drawing thumbnail of the image message content, so mark it as fully drawn.
                fully_drawn = true
            }
            MediaCacheEntry::Requested => {
                text_or_image_ref.show_text(format!("{body}\n\nFetching image from {:?}", mxc_uri));
                // Do not consider this thumbnail as being fully drawn, as we're still fetching it.
                fully_drawn = true
            }
            MediaCacheEntry::Failed => {
                text_or_image_ref
                    .show_text(format!("{body}\n\nFailed to fetch image from {:?}", mxc_uri));
                // For now, we consider this as being "complete". In the future, we could support
                // retrying to fetch thumbnail of the image on a user click/tap.
                fully_drawn = true
            }
        };

    let mut match_media_source = |media_source: MediaSource| {
        match media_source {
            MediaSource::Encrypted(encrypted) => {
            // We consider this as "fully drawn" since we don't yet support encryption.
            text_or_image_ref.show_text(format!(
                "{body}\n\n[TODO] fetch encrypted image at {:?}",
                encrypted.url
            ));
            },
            MediaSource::Plain(mxc_uri) => {
                fetch_and_show_image(mxc_uri)
            }
        }
    };

    match image_info_source {
        Some((None, media_source)) => {
            // We fetch the origin of the media if its thumbnail doesnot exist.
            match_media_source(media_source);
        },

        Some((Some(image_info), media_source)) => {
            if let Some(media_source) =  image_info.thumbnail_source {
                match_media_source(media_source);
            } else {
                match_media_source(media_source);
            }
        },

        None => { }
    }

    fully_drawn
}


/// Draws a file message's content into the given `message_content_widget`.
///
/// Returns whether the file message content was fully drawn.
fn populate_file_message_content(
    message_content_widget: &HtmlOrPlaintextRef,
    file_content: &FileMessageEventContent,
) -> bool {
    // Display the file name, human-readable size, caption, and a button to download it.
    let filename = file_content.filename();
    let size = file_content
        .info
        .as_ref()
        .and_then(|info| info.size)
        .map(|bytes| format!("  ({})", ByteSize::b(bytes.into())))
        .unwrap_or_default();
    let caption = file_content.formatted_caption()
        .map(|fb| format!("<br><i>{}</i>", fb.body))
        .or_else(|| file_content.caption().map(|c| format!("<br><i>{c}</i>")))
        .unwrap_or_default();

    // TODO: add a button to download the file

    message_content_widget.show_html(format!(
        "<b>{filename}</b>{size}{caption}<br> → <i>File download not yet supported.</i>"
    ));
    true
}

/// Draws an audio message's content into the given `message_content_widget`.
///
/// Returns whether the audio message content was fully drawn.
fn populate_audio_message_content(
    message_content_widget: &HtmlOrPlaintextRef,
    audio: &AudioMessageEventContent,
) -> bool {
    // Display the file name, human-readable size, caption, and a button to download it.
    let filename = audio.filename();
    let (duration, mime, size) = audio
        .info
        .as_ref()
        .map(|info| (
            info.duration
                .map(|d| format!("  {:.2} sec,", d.as_secs_f64()))
                .unwrap_or_default(),
            info.mimetype
                .as_ref()
                .map(|m| format!("  {m},"))
                .unwrap_or_default(),
            info.size
                .map(|bytes| format!("  ({}),", ByteSize::b(bytes.into())))
                .unwrap_or_default(),
        ))
        .unwrap_or_default();
    let caption = audio.formatted_caption()
        .map(|fb| format!("<br><i>{}</i>", fb.body))
        .or_else(|| audio.caption().map(|c| format!("<br><i>{c}</i>")))
        .unwrap_or_default();

    // TODO: add an audio to play the audio file

    message_content_widget.show_html(format!(
        "Audio: <b>{filename}</b>{mime}{duration}{size}{caption}<br> → <i>Audio playback not yet supported.</i>"
    ));
    true
}


/// Draws a video message's content into the given `message_content_widget`.
///
/// Returns whether the video message content was fully drawn.
fn populate_video_message_content(
    message_content_widget: &HtmlOrPlaintextRef,
    video: &VideoMessageEventContent,
) -> bool {
    // Display the file name, human-readable size, caption, and a button to download it.
    let filename = video.filename();
    let (duration, mime, size, dimensions) = video
        .info
        .as_ref()
        .map(|info| (
            info.duration
                .map(|d| format!("  {:.2} sec,", d.as_secs_f64()))
                .unwrap_or_default(),
            info.mimetype
                .as_ref()
                .map(|m| format!("  {m},"))
                .unwrap_or_default(),
            info.size
                .map(|bytes| format!("  ({}),", ByteSize::b(bytes.into())))
                .unwrap_or_default(),
            info.width.and_then(|width|
                info.height.map(|height| format!("  {width}x{height},"))
            ).unwrap_or_default(),
        ))
        .unwrap_or_default();
    let caption = video.formatted_caption()
        .map(|fb| format!("<br><i>{}</i>", fb.body))
        .or_else(|| video.caption().map(|c| format!("<br><i>{c}</i>")))
        .unwrap_or_default();

    // TODO: add an video to play the video file

    message_content_widget.show_html(format!(
        "Video: <b>{filename}</b>{mime}{duration}{size}{dimensions}{caption}<br> → <i>Video playback not yet supported.</i>"
    ));
    true
}



/// Draws the given location message's content into the `message_content_widget`.
///
/// Returns whether the location message content was fully drawn.
fn populate_location_message_content(
    message_content_widget: &HtmlOrPlaintextRef,
    location: &LocationMessageEventContent,
) -> bool {
    let coords = location.geo_uri
        .get(GEO_URI_SCHEME.len() ..)
        .and_then(|s| {
            let mut iter = s.split(',');
            if let (Some(lat), Some(long)) = (iter.next(), iter.next()) {
                Some((lat, long))
            } else {
                None
            }
        });
    if let Some((lat, long)) = coords {
        let short_lat = lat.find('.').and_then(|dot| lat.get(..dot + 7)).unwrap_or(lat);
        let short_long = long.find('.').and_then(|dot| long.get(..dot + 7)).unwrap_or(long);
        let html_body = format!(
            "Location: <a href=\"{}\">{short_lat},{short_long}</a><br>\
            <p><a href=\"https://www.openstreetmap.org/?mlat={lat}&amp;mlon={long}#map=15/{lat}/{long}\">Open in OpenStreetMap</a></p>\
            <p><a href=\"https://www.google.com/maps/search/?api=1&amp;query={lat},{long}\">Open in Google Maps</a></p>\
            <p><a href=\"https://maps.apple.com/?ll={lat},{long}&amp;q={lat},{long}\">Open in Apple Maps</a></p>",
            location.geo_uri,
        );
        message_content_widget.show_html(html_body);
    } else {
        message_content_widget.show_html(
            format!("<i>[Location invalid]</i> {}", location.body)
        );
    }

    // Currently we do not fetch location thumbnail previews, so we consider this as fully drawn.
    // In the future, when we do support this, we'll return false until the thumbnail is fetched,
    // at which point we can return true.
    true
}

/// Draws a ReplyPreview above a message if it was in-reply to another message.
///
/// If the given `in_reply_to` details are `None`,
/// this function will mark the ReplyPreview as non-visible and consider it fully drawn.
///
/// Returns whether the in-reply-to information was available and fully drawn,
/// i.e., whether it can be considered as cached and not needing to be redrawn later.
fn draw_replied_to_message(
    cx: &mut Cx2d,
    replied_to_message_view: &ViewRef,
    room_id: &OwnedRoomId,
    in_reply_to: Option<&InReplyToDetails>,
    message_event_id: Option<&EventId>,
) -> (bool, Option<OwnedEventId>) {
    let fully_drawn: bool;
    let show_reply: bool;
    let mut replied_to_event_id = None;

    if let Some(in_reply_to_details) = in_reply_to {
        replied_to_event_id = Some(in_reply_to_details.event_id.to_owned());
        show_reply = true;

        match &in_reply_to_details.event {
            TimelineDetails::Ready(replied_to_event) => {
                let (in_reply_to_username, is_avatar_fully_drawn) = set_avatar_and_get_username(
                    cx,
                    replied_to_message_view
                        .avatar(id!(replied_to_message_content.reply_preview_avatar)),
                    room_id,
                    replied_to_event.sender(),
                    replied_to_event.sender_profile(),
                    Some(in_reply_to_details.event_id.as_ref()),
                );

                fully_drawn = is_avatar_fully_drawn;

                replied_to_message_view
                    .label(id!(replied_to_message_content.reply_preview_username))
                    .set_text(in_reply_to_username.as_str());
                let msg_body = replied_to_message_view.html_or_plaintext(id!(reply_preview_body));
                populate_preview_of_timeline_item(
                    &msg_body,
                    replied_to_event.content(),
                    &in_reply_to_username,
                );
            }
            TimelineDetails::Error(_e) => {
                fully_drawn = true;
                replied_to_message_view
                    .label(id!(replied_to_message_content.reply_preview_username))
                    .set_text("[Error fetching username]");
                replied_to_message_view
                    .avatar(id!(replied_to_message_content.reply_preview_avatar))
                    .show_text(None, "?");
                replied_to_message_view
                    .html_or_plaintext(id!(replied_to_message_content.reply_preview_body))
                    .show_plaintext("[Error fetching replied-to event]");
            }
            status @ TimelineDetails::Pending | status @ TimelineDetails::Unavailable => {
                // We don't have the replied-to message yet, so we can't fully draw the preview.
                fully_drawn = false;
                replied_to_message_view
                    .label(id!(replied_to_message_content.reply_preview_username))
                    .set_text("[Loading username...]");
                replied_to_message_view
                    .avatar(id!(replied_to_message_content.reply_preview_avatar))
                    .show_text(None, "?");
                replied_to_message_view
                    .html_or_plaintext(id!(replied_to_message_content.reply_preview_body))
                    .show_plaintext("[Loading replied-to message...]");

                // Confusingly, we need to fetch the details of the `message` (the event that is the reply),
                // not the details of the original event that this `message` is replying to.
                if matches!(status, TimelineDetails::Unavailable) {
                    if let Some(event_id) = message_event_id {
                        submit_async_request(MatrixRequest::FetchDetailsForEvent {
                            room_id: room_id.to_owned(),
                            event_id: event_id.to_owned(),
                        });
                    }
                }
            }
        }
    } else {
        // This message was not in reply to another message, so we don't need to show a reply.
        show_reply = false;
        fully_drawn = true;
    }

    replied_to_message_view.set_visible(show_reply);
    (fully_drawn, replied_to_event_id)
}

fn populate_preview_of_timeline_item(
    widget_out: &HtmlOrPlaintextRef,
    timeline_item_content: &TimelineItemContent,
    sender_username: &str,
) {
    if let TimelineItemContent::Message(m) = timeline_item_content {
        match m.msgtype() {
            MessageType::Text(TextMessageEventContent { body, formatted, .. })
            | MessageType::Notice(NoticeMessageEventContent { body, formatted, .. }) => {
                return populate_text_message_content(widget_out, body, formatted.as_ref());
            }
            _ => { } // fall through to the general case for all timeline items below.
        }
    }
    let html = text_preview_of_timeline_item(timeline_item_content, sender_username)
        .format_with(sender_username);
    widget_out.show_html(html);
}

/// Draws the reactions beneath the given `message_item`.
fn draw_reactions(
    _cx: &mut Cx2d,
    message_item: &WidgetRef,
    reactions: &ReactionsByKeyBySender,
    id: usize,
) {
    const DRAW_ITEM_ID_REACTION: bool = false;
    if reactions.is_empty() && !DRAW_ITEM_ID_REACTION {
        return;
    }

    // The message annotations view is invisible by default, so we must set it to visible
    // now that we know there are reactions to show.
    message_item
        .view(id!(content.message_annotations))
        .set_visible(true);

    let mut label_text = String::new();
    for (reaction_raw, reaction_senders) in reactions.iter() {
        // Just take the first char of the emoji, which ignores any variant selectors.
        let reaction_first_char = reaction_raw.chars().next().map(|c| c.to_string());
        let reaction_str = reaction_first_char.as_deref().unwrap_or(reaction_raw);
        let text_to_display = emojis::get(reaction_str)
            .and_then(|e| e.shortcode())
            .unwrap_or(reaction_raw);
        let count = reaction_senders.len();
        // log!("Found reaction {:?} with count {}", text_to_display, count);
        label_text = format!("{label_text}<i>:{}:</i> <b>{}</b> ", text_to_display, count);
    }

    // Debugging: draw the item ID as a reaction
    if DRAW_ITEM_ID_REACTION {
        label_text = format!("{label_text}<i>ID: {}</i>", id);
    }

    let html_reaction_view = message_item.html(id!(message_annotations.html_content));
    html_reaction_view.set_text(&label_text);
}

/// A trait for abstracting over the different types of timeline events
/// that can be displayed in a `SmallStateEvent` widget.
trait SmallStateEventContent {
    /// Populates the *content* (not the profile) of the given `item` with data from
    /// the given `event_tl_item` and `self` (the specific type of event content).
    ///
    /// ## Arguments
    /// * `item`: a `SmallStateEvent` widget that has already been added to
    ///    the given `PortalList` at the given `item_id`.
    ///    This function may either modify that item or completely replace it
    ///    with a different widget if needed.
    /// * `item_drawn_status`: the old (prior) drawn status of the item.
    /// * `new_drawn_status`: the new drawn status of the item, which may have already
    ///    been updated to reflect the item's profile having been drawn right before this function.
    ///
    /// ## Return
    /// Returns a tuple of the drawn `item` and its `new_drawn_status`.
    fn populate_item_content(
        &self,
        cx: &mut Cx,
        list: &mut PortalList,
        item_id: usize,
        item: WidgetRef,
        event_tl_item: &EventTimelineItem,
        username: &str,
        item_drawn_status: ItemDrawnStatus,
        new_drawn_status: ItemDrawnStatus,
    ) -> (WidgetRef, ItemDrawnStatus);
}

/// An empty marker struct used for populating redacted messages.
struct RedactedMessageEventMarker;

impl SmallStateEventContent for RedactedMessageEventMarker {
    fn populate_item_content(
        &self,
        _cx: &mut Cx,
        _list: &mut PortalList,
        _item_id: usize,
        item: WidgetRef,
        event_tl_item: &EventTimelineItem,
        original_sender: &str,
        _item_drawn_status: ItemDrawnStatus,
        mut new_drawn_status: ItemDrawnStatus,
    ) -> (WidgetRef, ItemDrawnStatus) {
        item.label(id!(content)).set_text(
            &text_preview_of_redacted_message(event_tl_item, original_sender)
                .format_with(original_sender),
        );
        new_drawn_status.content_drawn = true;
        (item, new_drawn_status)
    }
}

impl SmallStateEventContent for timeline::OtherState {
    fn populate_item_content(
        &self,
        cx: &mut Cx,
        list: &mut PortalList,
        item_id: usize,
        item: WidgetRef,
        _event_tl_item: &EventTimelineItem,
        username: &str,
        _item_drawn_status: ItemDrawnStatus,
        mut new_drawn_status: ItemDrawnStatus,
    ) -> (WidgetRef, ItemDrawnStatus) {
        let item = if let Some(text_preview) = text_preview_of_other_state(self) {
            item.label(id!(content))
                .set_text(&text_preview.format_with(username));
            new_drawn_status.content_drawn = true;
            item
        } else {
            let item = list.item(cx, item_id, live_id!(Empty));
            new_drawn_status = ItemDrawnStatus::new();
            item
        };
        (item, new_drawn_status)
    }
}

impl SmallStateEventContent for MemberProfileChange {
    fn populate_item_content(
        &self,
        _cx: &mut Cx,
        _list: &mut PortalList,
        _item_id: usize,
        item: WidgetRef,
        _event_tl_item: &EventTimelineItem,
        username: &str,
        _item_drawn_status: ItemDrawnStatus,
        mut new_drawn_status: ItemDrawnStatus,
    ) -> (WidgetRef, ItemDrawnStatus) {
        item.label(id!(content))
            .set_text(&text_preview_of_member_profile_change(self, username).format_with(username));
        new_drawn_status.content_drawn = true;
        (item, new_drawn_status)
    }
}

impl SmallStateEventContent for RoomMembershipChange {
    fn populate_item_content(
        &self,
        cx: &mut Cx,
        list: &mut PortalList,
        item_id: usize,
        item: WidgetRef,
        _event_tl_item: &EventTimelineItem,
        username: &str,
        _item_drawn_status: ItemDrawnStatus,
        mut new_drawn_status: ItemDrawnStatus,
    ) -> (WidgetRef, ItemDrawnStatus) {
        let Some(preview) = text_preview_of_room_membership_change(self) else {
            // Don't actually display anything for nonexistent/unimportant membership changes.
            return (
                list.item(cx, item_id, live_id!(Empty)),
                ItemDrawnStatus::new(),
            );
        };

        item.label(id!(content))
            .set_text(&preview.format_with(username));
        new_drawn_status.content_drawn = true;
        (item, new_drawn_status)
    }
}

/// Creates, populates, and adds a SmallStateEvent liveview widget to the given `PortalList`
/// with the given `item_id`.
///
/// The content of the returned widget is populated with data from the
/// given room membership change and its parent `EventTimelineItem`.
fn populate_small_state_event(
    cx: &mut Cx,
    list: &mut PortalList,
    item_id: usize,
    room_id: &OwnedRoomId,
    event_tl_item: &EventTimelineItem,
    event_content: &impl SmallStateEventContent,
    item_drawn_status: ItemDrawnStatus,
) -> (WidgetRef, ItemDrawnStatus) {
    let mut new_drawn_status = item_drawn_status;
    let (item, existed) = list.item_with_existed(cx, item_id, live_id!(SmallStateEvent));

    // The content of a small state event view may depend on the profile info,
    // so we can only mark the content as drawn after the profile has been fully drawn and cached.
    let skip_redrawing_profile = existed && item_drawn_status.profile_drawn;
    let skip_redrawing_content = skip_redrawing_profile && item_drawn_status.content_drawn;

    if skip_redrawing_content {
        return (item, new_drawn_status);
    }

    // If the profile has been drawn, we can just quickly grab the user's display name
    // instead of having to call `set_avatar_and_get_username` again.
    let username_opt = skip_redrawing_profile
        .then(|| get_profile_display_name(event_tl_item))
        .flatten();

    let username = username_opt.unwrap_or_else(|| {
        // As a fallback, call `set_avatar_and_get_username` to get the user's display name.
        let (username, profile_drawn) = set_avatar_and_get_username(
            cx,
            item.avatar(id!(avatar)),
            room_id,
            event_tl_item.sender(),
            event_tl_item.sender_profile(),
            event_tl_item.event_id(),
        );
        // Draw the timestamp as part of the profile.
        set_timestamp(
            &item,
            id!(left_container.timestamp),
            event_tl_item.timestamp(),
        );
        new_drawn_status.profile_drawn = profile_drawn;
        username
    });

    // Proceed to draw the actual event content.
    event_content.populate_item_content(
        cx,
        list,
        item_id,
        item,
        event_tl_item,
        &username,
        item_drawn_status,
        new_drawn_status,
    )
}

/// Sets the text of the `Label` at the given `item`'s live ID path
/// to a typical 12-hour AM/PM timestamp format.
fn set_timestamp(item: &WidgetRef, live_id_path: &[LiveId], timestamp: MilliSecondsSinceUnixEpoch) {
    if let Some(dt) = unix_time_millis_to_datetime(&timestamp) {
        // format as AM/PM 12-hour time
        item.label(live_id_path)
            .set_text(&format!("{}", dt.time().format("%l:%M %P")));
    } else {
        item.label(live_id_path)
            .set_text(&format!("{}", timestamp.get()));
    }
}

/// Sets the given avatar and returns a displayable username based on the
/// given profile and user ID of the sender of the event with the given event ID.
///
/// If the sender profile is not ready, this function will submit an async request
/// to fetch the sender profile from the server, but only if the event ID is `Some`.
///
/// This function will always choose a nice, displayable username and avatar.
///
/// The specific behavior is as follows:
/// * If the timeline event's sender profile *is* ready, then the `username` and `avatar`
///   will be the user's display name and avatar image, if available.
///   * If it's not ready, we attempt to fetch the user info from the user profile cache.
/// * If no avatar image is available, then the `avatar` will be set to the first character
///   of the user's display name, if available.
/// * If the user's display name is not available or has not been set, the user ID
///   will be used for the `username`, and the first character of the user ID for the `avatar`.
/// * If the timeline event's sender profile isn't ready and the user ID isn't found in
///   our user profile cache , then the `username` and `avatar`  will be the user ID
///   and the first character of that user ID, respectively.
///
/// ## Return
/// Returns a tuple of:
/// 1. The displayable username that should be used to populate the username field.
/// 2. A boolean indicating whether the user's profile info has been completely drawn
///    (for purposes of caching it to avoid future redraws).
fn set_avatar_and_get_username(
    cx: &mut Cx,
    avatar: AvatarRef,
    room_id: &OwnedRoomId,
    sender_user_id: &UserId,
    sender_profile: &TimelineDetails<Profile>,
    event_id: Option<&EventId>,
) -> (String, bool) {
    // Get the display name and avatar URL from the sender's profile, if available,
    // or if the profile isn't ready, fall back to qeurying our user profile cache.
    let (username_opt, avatar_state) = match sender_profile {
        TimelineDetails::Ready(profile) => {
            (
                profile.display_name.clone(),
                AvatarState::Known(profile.avatar_url.clone()),
            )
        }
        not_ready => {
            if matches!(not_ready, TimelineDetails::Unavailable) {
                if let Some(event_id) = event_id {
                    submit_async_request(MatrixRequest::FetchDetailsForEvent {
                        room_id: room_id.to_owned(),
                        event_id: event_id.to_owned(),
                    });
                }
            }
            // log!("populate_message_view(): sender profile not ready yet for event {not_ready:?}");
            user_profile_cache::with_user_profile(cx, sender_user_id.to_owned(), true, |profile, room_members| {
                room_members
                    .get(room_id)
                    .map(|rm| {
                        (
                            rm.display_name().map(|n| n.to_owned()),
                            AvatarState::Known(rm.avatar_url().map(|u| u.to_owned())),
                        )
                    })
                    .unwrap_or_else(|| {
                        (
                            profile.username.clone(),
                            profile.avatar_state.clone(),
                        )
                    })
            })
            .unwrap_or((None, AvatarState::Unknown))
        }
    };

    let (avatar_img_data_opt, profile_drawn) = match avatar_state {
        AvatarState::Loaded(data) => (Some(data), true),
        AvatarState::Known(Some(uri)) => match avatar_cache::get_or_fetch_avatar(cx, uri) {
            AvatarCacheEntry::Loaded(data) => (Some(data), true),
            AvatarCacheEntry::Failed => (None, true),
            AvatarCacheEntry::Requested => (None, false),
        },
        AvatarState::Known(None) | AvatarState::Failed => (None, true),
        AvatarState::Unknown => (None, false),
    };

    // Set sender to the display name if available, otherwise the user id.
    let username = username_opt
        .clone()
        .unwrap_or_else(|| sender_user_id.to_string());

    // Set the sender's avatar image, or use the username if no image is available.
    avatar_img_data_opt.and_then(|data|
        avatar.show_image(
            Some((sender_user_id.to_owned(), username_opt.clone(), room_id.to_owned(), data.clone()).into()),
            |img| utils::load_png_or_jpg(&img, cx, &data)
        )
        .ok()
    )
    .unwrap_or_else(|| avatar.show_text(
        Some((sender_user_id.to_owned(), username_opt, room_id.to_owned()).into()),
        &username,
    ));
    (username, profile_drawn)
}

/// Returns the display name of the sender of the given `event_tl_item`, if available.
fn get_profile_display_name(event_tl_item: &EventTimelineItem) -> Option<String> {
    if let TimelineDetails::Ready(profile) = event_tl_item.sender_profile() {
        profile.display_name.clone()
    } else {
        None
    }
}

/// A simple deref wrapper around the `LocationPreview` widget that enables us to handle actions on it.
#[derive(Live, LiveHook, Widget)]
struct LocationPreview {
    #[deref] view: View,
    #[rust] coords: Option<Result<Coordinates, robius_location::Error>>,
    #[rust] timestamp: Option<SystemTime>,
}
impl Widget for LocationPreview {
    fn handle_event(&mut self, cx: &mut Cx, event: &Event, scope: &mut Scope) {
        let mut needs_redraw = false;
        if let Event::Actions(actions) = event {
            for action in actions {
                match action.downcast_ref() {
                    Some(LocationAction::Update(LocationUpdate { coordinates, time })) => {
                        self.coords = Some(Ok(*coordinates));
                        self.timestamp = *time;
                        self.button(id!(send_location_button)).set_enabled(true);
                        needs_redraw = true;
                    }
                    Some(LocationAction::Error(e)) => {
                        self.coords = Some(Err(*e));
                        self.timestamp = None;
                        self.button(id!(send_location_button)).set_enabled(false);
                        needs_redraw = true;
                    }
                    _ => { }
                }
            }

            // NOTE: the send location button click event is handled
            //       in the RoomScreen handle_event function.

            // Handle the cancel location button being clicked.
            if self.button(id!(cancel_location_button)).clicked(actions) {
                self.clear();
                needs_redraw = true;
            }
        }

        if needs_redraw {
            self.redraw(cx);
        }

        self.view.handle_event(cx, event, scope);
    }

    fn draw_walk(&mut self, cx: &mut Cx2d, scope: &mut Scope, walk: Walk) -> DrawStep {
        let text = match self.coords {
            Some(Ok(c)) => {
                // if let Some(st) = self.timestamp {
                //     format!("Current location: {:.6},{:.6}\n   Timestamp: {:?}", c.latitude, c.longitude, st)
                // } else {
                    format!("Current location: {:.6},{:.6}", c.latitude, c.longitude)
                // }
            }
            Some(Err(e)) => format!("Error getting location: {e:?}"),
            None => String::from("Current location is not yet available."),
        };
        self.label(id!(location_label)).set_text(&text);
        self.view.draw_walk(cx, scope, walk)
    }
}


impl LocationPreview {
    fn show(&mut self) {
        request_location_update(LocationRequest::UpdateOnce);
        if let Some(loc) = get_latest_location() {
            self.coords = Some(Ok(loc.coordinates));
            self.timestamp = loc.time;
        }
        self.visible = true;
    }

    fn clear(&mut self) {
        self.coords = None;
        self.timestamp = None;
        self.visible = false;
    }

    pub fn get_current_data(&self) -> Option<(Coordinates, Option<SystemTime>)> {
        self.coords
            .as_ref()
            .and_then(|res| res.ok())
            .map(|c| (c, self.timestamp))
    }
}

impl LocationPreviewRef {
    pub fn show(&self) {
        if let Some(mut inner) = self.borrow_mut() {
            inner.show();
        }
    }

    pub fn clear(&self) {
        if let Some(mut inner) = self.borrow_mut() {
            inner.clear();
        }
    }

    pub fn get_current_data(&self) -> Option<(Coordinates, Option<SystemTime>)> {
        self.borrow().and_then(|inner| inner.get_current_data())
    }
}


/// Actions related to a specific message within a room timeline.
#[derive(Clone, DefaultNone, Debug)]
pub enum MessageAction {
    /// The user clicked a message's reply button, indicating that they want to
    /// reply to this message (the message at the given timeline item index).
    MessageReplyButtonClicked(usize),
    /// The user clicked the inline reply preview above a message
    /// indicating that they want to jump upwards to the replied-to message shown in the preview.
    ReplyPreviewClicked {
        /// The item ID (in the timeline PortalList) of the reply message
        /// that the user clicked the reply preview above.
        reply_message_item_id: usize,
        /// The event ID of the replied-to message (the target of the reply).
        replied_to_event: OwnedEventId,
    },
    /// The message at the given item index in the timeline should be highlighted.
    MessageHighlight(usize),
    /// The user requested opening the message context menu
    ContextMenuOpen {
        item_id: usize,
        coords: DVec2,
    },
    /// The user requested closing the message context menu
    ContextMenuClose,
    /// The user requested opening the message action bar
    ActionBarOpen {
        /// At the given timeline item index
        item_id: usize,
        /// The message rect, so the action bar can be possitioned relative to it
        message_rect: Rect,
    },
    /// The user requested closing the message action bar
    ActionBarClose,
    /// The user clicked the view source button,
    /// requesting to see the message (at the given timeline item index) source
    ViewSourceButtonClicked(usize),
    /// The message event source modal should be oppened
    MessageSourceModalOpen {
        room_id: Option<OwnedRoomId>,
        event_id: Option<OwnedEventId>,
        original_json: Option<serde_json::Value>,
    },
    /// The message event source modal should be closed
    MessageSourceModalClose,
    None,
}

#[derive(Debug, Clone, Default)]
enum LongPressState {
    Pressing(DVec2),
    #[default]
    None,
}

#[derive(Live, LiveHook, Widget)]
pub struct Message {
    #[deref] view: View,
    #[animator] animator: Animator,
    #[rust(false)] hovered: bool,
    
    /// A timer used to detect long presses on the message body.
    #[rust] long_press_timer: Timer,
    /// The current status of the long-press gesture on the message body.
    #[rust] long_press_state: LongPressState,

    /// Whether this message mentions the current logged-in user.
    #[rust] mentions_user: bool,
    /// Whether this message is one that can be replied to.
    #[rust] can_be_replied_to: bool,
    /// The index of this message in its room's timeline.
    #[rust] item_id: usize,
    /// The event ID of the message that this message is replying to, if any.
    #[rust] replied_to_event_id: Option<OwnedEventId>,
    /// The widget ID of the RoomScreen that contains this message.
    #[rust] room_screen_widget_uid: Option<WidgetUid>
}

impl Widget for Message {
    fn handle_event(&mut self, cx: &mut Cx, event: &Event, scope: &mut Scope) {
        if self.animator_handle_event(cx, event).must_redraw() {
            self.redraw(cx);
        }

        if !self.animator.is_track_animating(cx, id!(highlight))
            && self.animator_in_state(cx, id!(highlight.on))
        {
            self.animator_play(cx, id!(highlight.off));
        }

        let Some(room_screen_widget_uid) = self.room_screen_widget_uid else { return };
        let message_widget_uid = self.widget_uid();

        /// 500ms long press is default on Android/iOS
        const LONG_PRESS_DURATION: f64 = 0.500;

        // Here, we handle bringing up the context menu for a message,
        // which occurs upon a long press or a right-click event on the message body itself.
        //
        // We first check if the timer is up, indicating a prior long press has completed.
        // Then, we handle other context menu events: a long press start/end, and right-click.
        if let LongPressState::Pressing(abs_pos) = &self.long_press_state {
            if self.long_press_timer.is_event(event).is_some() {
                cx.widget_action(
                    room_screen_widget_uid,
                    &scope.path,
                    MessageAction::ContextMenuOpen {
                        item_id: self.item_id,
                        coords: *abs_pos,
                    }
                );
                cx.stop_timer(self.long_press_timer);
                self.long_press_state = LongPressState::None;
            }
        }

        // This closure is passed into the below `hits()` function,
        // which is used to determine if a hit should be marked as handled.
        // If this closure returns `true`, the hit is marked as handled,
        // which means that this hit will *not* propagate to the child widgets.
        let mark_as_handled_fn = |hit: &Hit| match hit {
            // We must ensure that this Message's child widgets *do* receive `FingerDown` hits,
            // because future `FingerUp` hits won't work if a prior `FingerDown` hit didn't occur.
            Hit::FingerDown(_fd) => {
                false
            }
            // a right-click event
            // TODO: this is macOS-specific mouse button numbering.
            Hit::FingerUp(fe) if fe.device.mouse_button().is_some_and(|button| button == 1) => {
                // Mark this hit as handled, such that a right-click event
                // doesn't propagate to the child widget view.
                true
            }
            // A long press was released
            Hit::FingerUp(_) => {
                // If we're ending a long press, then we should mark this hit as handled,
                // such that the end of the long press event doesn't propagate to the child widget view.
                let val = matches!(self.long_press_state, LongPressState::Pressing(_));
                val
            }
            // Finger movements should always be propagated to the child widget view
            // such that hover events always work.
            Hit::FingerMove(_) => {
                false
            }
            _other => {
                // Don't mark this hit as handled, such that this event will
                // propagate to the child widget view.
                false
            }
        };
        let hit = event.hits_with_mark_as_handled_fn(
            cx,
            self.view(id!(body)).area(),
            mark_as_handled_fn,
        );
        match hit {
            // a long press has started
            Hit::FingerDown(fe) => {
                if matches!(self.long_press_state, LongPressState::None) {
                    self.long_press_state = LongPressState::Pressing(fe.abs);
                    self.long_press_timer = cx.start_interval(LONG_PRESS_DURATION);
                }
            }
            // a right-click event
            // TODO: this is macOS-specific mouse button numbering.
            Hit::FingerUp(fe) if fe.device.mouse_button().is_some_and(|button| button == 1) => {
                cx.widget_action(
                    room_screen_widget_uid,
                    &scope.path,
                    MessageAction::ContextMenuOpen {
                        item_id: self.item_id,
                        coords: fe.abs,
                    }
                );
            }
            // a long press has ended
            Hit::FingerUp(_) | Hit::FingerMove(_) => {
                cx.stop_timer(self.long_press_timer);
                self.long_press_state = LongPressState::None;
            }
            _ => { }
        }

        // TODO: move this to the event handler for any reply preview content,
        //       since we also want this jump-to-reply behavior for the reply preview
        //       that appears above the message input box when you click the reply button.
        if let Hit::FingerUp(fe) = event.hits(cx, self.view(id!(replied_to_message)).area()) {
            if fe.was_tap() {
                if let Some(ref replied_to_event) = self.replied_to_event_id {
                    cx.widget_action(
                        room_screen_widget_uid,
                        &scope.path,
                        MessageAction::ReplyPreviewClicked {
                            reply_message_item_id: self.item_id,
                            replied_to_event: replied_to_event.to_owned(),
                        },
                    );
                } else {
                    error!("BUG: reply preview clicked for message {} with no replied-to event!", self.item_id);
                }
            }
        }

        if let Event::Actions(actions) = event {
            for action in actions {
                match action.as_widget_action().cast() {
                    MessageAction::MessageHighlight(id) if id == self.item_id => {
                        self.animator_play(cx, id!(highlight.on));
                        self.redraw(cx);
                    }
                    _ => {}
                }
            }
        }

        // TODO: I think this could be more efficient if we only handle
        //       hover in/out actions rather than every mouse movement.
        if let Event::MouseMove(e) = event {
            let hovered = self.view.area().rect(cx).contains(e.abs);

            let hover_changed = self.hovered != hovered;
            let animation_needs_update = hovered != self.animator_in_state(cx, id!(hover.on));

            if hover_changed {
                if hovered {
                    cx.widget_action(
                        message_widget_uid,
                        &scope.path,
                        MessageAction::ActionBarOpen {
                            item_id: self.item_id,
                            message_rect: self.view.area().rect(cx)
                        }
                    );
                } else {
                    cx.widget_action(message_widget_uid, &scope.path, MessageAction::ActionBarClose);
                }

                self.hovered = hovered;
            }

            if animation_needs_update {
                let hover_animator = if hovered {
                    id!(hover.on)
                } else {
                    id!(hover.off)
                };
                self.animator_play(cx, hover_animator);
            }
        }

        self.view.handle_event(cx, event, scope);
    }

    fn draw_walk(&mut self, cx: &mut Cx2d, scope: &mut Scope, walk: Walk) -> DrawStep {
        if self.mentions_user {
            self.view.apply_over(
                cx, live!(
                    draw_bg: {
                        color: (vec4(1.0, 1.0, 0.82, 1.0))
                        mentions_bar_color: #ffd54f
                    }
                )
            )
        }

        self.view.draw_walk(cx, scope, walk)
    }
}

impl Message {
    fn set_data(
        &mut self,
        can_be_replied_to: bool,
        item_id: usize,
        replied_to_event_id: Option<OwnedEventId>,
        room_screen_widget_uid: WidgetUid,
        mentions_user: bool
    ) {
        self.can_be_replied_to = can_be_replied_to;
        self.item_id = item_id;
        self.replied_to_event_id = replied_to_event_id;
        self.room_screen_widget_uid = Some(room_screen_widget_uid);
        self.mentions_user = mentions_user;
    }
}

impl MessageRef {
    fn set_data(
        &self,
        can_be_replied_to: bool,
        item_id: usize,
        replied_to_event_id: Option<OwnedEventId>,
        room_screen_widget_uid: WidgetUid,
        mentions_user: bool
    ) {
        if let Some(mut inner) = self.borrow_mut() {
            inner.set_data(can_be_replied_to, item_id, replied_to_event_id, room_screen_widget_uid, mentions_user);
        };
    }
}<|MERGE_RESOLUTION|>--- conflicted
+++ resolved
@@ -25,14 +25,8 @@
         user_profile::{AvatarState, ShowUserProfileAction, UserProfile, UserProfileAndRoomId, UserProfilePaneInfo, UserProfileSlidingPaneRef, UserProfileSlidingPaneWidgetExt},
         user_profile_cache,
     }, shared::{
-<<<<<<< HEAD
-        avatar::{AvatarRef, AvatarWidgetRefExt}, html_or_plaintext::{HtmlOrPlaintextRef, HtmlOrPlaintextWidgetRefExt}, jump_to_bottom_button::{JumpToBottomButtonWidgetExt, UnreadMessageCount}, text_or_image::{TextOrImageRef, TextOrImageWidgetRefExt}, typing_animation::TypingAnimationWidgetExt
-    }, sliding_sync::{self, get_client, submit_async_request, take_timeline_endpoints, BackwardsPaginateUntilEventRequest, MatrixRequest, PaginationDirection, TimelineRequestSender}, utils::{self, unix_time_millis_to_datetime, ImageFormat, MediaFormatConst},
-    home::message_context_menu::MessageActionBarWidgetRefExt,
-=======
         avatar::{AvatarRef, AvatarWidgetRefExt}, html_or_plaintext::{HtmlOrPlaintextRef, HtmlOrPlaintextWidgetRefExt}, jump_to_bottom_button::{JumpToBottomButtonWidgetExt, UnreadMessageCount}, popup_list::enqueue_popup_notification, text_or_image::{TextOrImageRef, TextOrImageWidgetRefExt}, typing_animation::TypingAnimationWidgetExt
     }, sliding_sync::{self, get_client, submit_async_request, take_timeline_endpoints, BackwardsPaginateUntilEventRequest, MatrixRequest, PaginationDirection, TimelineRequestSender}, utils::{self, unix_time_millis_to_datetime, ImageFormat, MediaFormatConst},
->>>>>>> e532590c
 };
 use rangemap::RangeSet;
 
@@ -3070,20 +3064,22 @@
         )
         .unwrap_or_default();
 
-    // If we have a known mimetype and it's not an image (e.g., an animated)
-    // then show a message about it being unsupported.
+    // If we have a known mimetype and it's not a static image,
+    // then show a message about it being unsupported (e.g., for animated gifs).
     if let Some(mime) = mimetype.as_ref() {
         if ImageFormat::from_mimetype(mime).is_none() {
             text_or_image_ref.show_text(format!(
                 "{body}\n\nImages/Stickers of type {mime:?} are not yet supported.",
             ));
-            return true;
+            return true; // consider this as fully drawn
         }
     }
 
     let mut fully_drawn = false;
 
-    let mut fetch_and_show_image = |mxc_uri: OwnedMxcUri|
+    // A closure that fetches and shows the image from the given `mxc_uri`,
+    // marking it as fully drawn if the image was available.
+    let mut fetch_and_show_image_uri = |mxc_uri: OwnedMxcUri|
         match media_cache.try_get_media_or_fetch(mxc_uri.clone(), None) {
             MediaCacheEntry::Loaded(data) => {
                 let show_image_result = text_or_image_ref.show_image(|img| {
@@ -3096,53 +3092,54 @@
                     text_or_image_ref.show_text(&err_str);
                 }
 
-                // We're done drawing thumbnail of the image message content, so mark it as fully drawn.
-                fully_drawn = true
+                // We're done drawing the image, so mark it as fully drawn.
+                fully_drawn = true;
             }
             MediaCacheEntry::Requested => {
                 text_or_image_ref.show_text(format!("{body}\n\nFetching image from {:?}", mxc_uri));
                 // Do not consider this thumbnail as being fully drawn, as we're still fetching it.
-                fully_drawn = true
+                fully_drawn = false;
             }
             MediaCacheEntry::Failed => {
                 text_or_image_ref
                     .show_text(format!("{body}\n\nFailed to fetch image from {:?}", mxc_uri));
                 // For now, we consider this as being "complete". In the future, we could support
                 // retrying to fetch thumbnail of the image on a user click/tap.
-                fully_drawn = true
+                fully_drawn = true;
             }
         };
 
-    let mut match_media_source = |media_source: MediaSource| {
+    let mut fetch_and_show_media_source = |media_source: MediaSource| {
         match media_source {
             MediaSource::Encrypted(encrypted) => {
-            // We consider this as "fully drawn" since we don't yet support encryption.
-            text_or_image_ref.show_text(format!(
-                "{body}\n\n[TODO] fetch encrypted image at {:?}",
-                encrypted.url
-            ));
+                // We consider this as "fully drawn" since we don't yet support encryption.
+                text_or_image_ref.show_text(format!(
+                    "{body}\n\n[TODO] fetch encrypted image at {:?}",
+                    encrypted.url
+                ));
             },
             MediaSource::Plain(mxc_uri) => {
-                fetch_and_show_image(mxc_uri)
+                fetch_and_show_image_uri(mxc_uri)
             }
         }
     };
 
     match image_info_source {
         Some((None, media_source)) => {
-            // We fetch the origin of the media if its thumbnail doesnot exist.
-            match_media_source(media_source);
+            // We fetch the original (full-size) media if it does not have a thumbnail.
+            fetch_and_show_media_source(media_source);
         },
-
         Some((Some(image_info), media_source)) => {
-            if let Some(media_source) =  image_info.thumbnail_source {
-                match_media_source(media_source);
+            if let Some(thumbnail_source) =  image_info.thumbnail_source {
+                fetch_and_show_media_source(thumbnail_source);
             } else {
-                match_media_source(media_source);
+                fetch_and_show_media_source(media_source);
             }
         },
-
-        None => { }
+        None => {
+            text_or_image_ref.show_text("{body}\n\nImage message had no source URL.");
+            fully_drawn = true;
+        }
     }
 
     fully_drawn
