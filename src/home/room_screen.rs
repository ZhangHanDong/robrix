//! A room screen is the UI page that displays a single Room's timeline of events/messages
//! along with a message input bar at the bottom.

use std::{borrow::Cow, collections::{BTreeMap, HashMap}, ops::{DerefMut, Range}, sync::{Arc, Mutex}, time::{Instant, SystemTime}};

use imbl::Vector;
use makepad_widgets::*;
use matrix_sdk::{
    ruma::{
        events::room::{
            message::{
                FormattedBody, ImageMessageEventContent, LocationMessageEventContent, MessageFormat, MessageType, NoticeMessageEventContent, RoomMessageEventContent, TextMessageEventContent
            },
            MediaSource,
        },
        matrix_uri::MatrixId, uint, EventId, MatrixToUri, MatrixUri, MilliSecondsSinceUnixEpoch, OwnedEventId, OwnedRoomId, RoomId, UserId
    },
    OwnedServerName,
};
use matrix_sdk_ui::timeline::{
    self, EventTimelineItem, MemberProfileChange, Profile, ReactionsByKeyBySender, RepliedToInfo,
    RoomMembershipChange, TimelineDetails, TimelineItem, TimelineItemContent, TimelineItemKind,
    VirtualTimelineItem,
};
use robius_location::Coordinates;

use crate::{
    avatar_cache::{self, AvatarCacheEntry}, event_preview::{text_preview_of_member_profile_change, text_preview_of_other_state, text_preview_of_redacted_message, text_preview_of_room_membership_change, text_preview_of_timeline_item}, location::{get_latest_location, init_location_subscriber, request_location_update, LocationAction, LocationRequest, LocationUpdate}, media_cache::{MediaCache, MediaCacheEntry}, profile::{
        user_profile::{AvatarState, ShowUserProfileAction, UserProfile, UserProfileAndRoomId, UserProfilePaneInfo, UserProfileSlidingPaneRef, UserProfileSlidingPaneWidgetExt},
        user_profile_cache,
    }, shared::{
        avatar::{AvatarRef, AvatarWidgetRefExt},
        html_or_plaintext::{HtmlOrPlaintextRef, HtmlOrPlaintextWidgetRefExt},
        text_or_image::{TextOrImageRef, TextOrImageWidgetRefExt},
        typing_animation::TypingAnimationWidgetExt,
    }, sliding_sync::{get_client, submit_async_request, take_timeline_update_receiver, MatrixRequest}, utils::{self, unix_time_millis_to_datetime, MediaFormatConst}
};
use rangemap::RangeSet;

const GEO_URI_SCHEME: &str = "geo:";

live_design! {
    import makepad_draw::shader::std::*;
    import makepad_widgets::base::*;
    import makepad_widgets::theme_desktop_dark::*;

    import crate::shared::styles::*;
    import crate::shared::helpers::*;
    import crate::shared::search_bar::SearchBar;
    import crate::shared::avatar::Avatar;
    import crate::shared::text_or_image::TextOrImage;
    import crate::shared::html_or_plaintext::*;
    import crate::profile::user_profile::UserProfileSlidingPane;
    import crate::shared::typing_animation::TypingAnimation;
    import crate::shared::icon_button::RobrixIconButton;

    IMG_DEFAULT_AVATAR = dep("crate://self/resources/img/default_avatar.png")
    ICO_FAV = dep("crate://self/resources/icon_favorite.svg")
    ICO_COMMENT = dep("crate://self/resources/icon_comment.svg")
    ICO_REPLY = dep("crate://self/resources/icons/reply.svg")
    ICO_SEND = dep("crate://self/resources/icon_send.svg")
    ICO_LIKES = dep("crate://self/resources/icon_likes.svg")
    ICO_USER = dep("crate://self/resources/icon_user.svg")
    ICO_ADD = dep("crate://self/resources/icon_add.svg")
    ICO_CLOSE = dep("crate://self/resources/icons/close.svg")
    ICO_JUMP_TO_BOTTOM = dep("crate://self/resources/icon_jump_to_bottom.svg")

    ICO_LOCATION_PERSON = dep("crate://self/resources/icons/location-person.svg")

    COLOR_BG = #xfff8ee
    COLOR_BRAND = #x5
    COLOR_BRAND_HOVER = #x3
    COLOR_META_TEXT = #xaaa
    COLOR_META = #xccc
    COLOR_META_INV = #xfffa
    COLOR_OVERLAY_BG = #x000000d8
    COLOR_READ_MARKER = #xeb2733
    COLOR_PROFILE_CIRCLE = #xfff8ee
    TYPING_NOTICE_ANIMATION_DURATION = 1.5

    FillerY = <View> {width: Fill}

    FillerX = <View> {height: Fill}


    IconButton = <Button> {
        draw_text: {
            instance hover: 0.0
            instance pressed: 0.0
            text_style: {
                font_size: 11.0
            }
            fn get_color(self) -> vec4 {
                return mix(
                    mix(
                        (COLOR_META_TEXT),
                        (COLOR_BRAND),
                        self.hover
                    ),
                    (COLOR_BRAND_HOVER),
                    self.pressed
                )
            }
        }
        draw_icon: {
            svg_file: (ICO_FAV),
            fn get_color(self) -> vec4 {
                return mix(
                    mix(
                        (COLOR_META),
                        (COLOR_BRAND),
                        self.hover
                    ),
                    (COLOR_BRAND_HOVER),
                    self.pressed
                )
            }
        }
        icon_walk: {width: 7.5, height: Fit, margin: {left: 5.0}}
        draw_bg: {
            fn pixel(self) -> vec4 {
                let sdf = Sdf2d::viewport(self.pos * self.rect_size);
                return sdf.result
            }
        }
        padding: 9.0
        text: ""
    }

    Timestamp = <Label> {
        width: Fit, height: Fit
        padding: { bottom: 0.0, left: 0.0, right: 0.0 }
        draw_text: {
            text_style: <TIMESTAMP_TEXT_STYLE> {},
            color: (TIMESTAMP_TEXT_COLOR)
        }
        text: " "
    }

    REACTION_TEXT_COLOR = #4c00b0

    // The content of a reply preview, which shows a small preview
    // of a message that was replied to.
    //
    // This is used in both the `RepliedToMessage` and `ReplyPreview` views.
    ReplyPreviewContent = <View> {
        width: Fill
        height: Fit
        flow: Down
        padding: {left: 10.0, bottom: 5.0, top: 5.0}

        <View> {
            width: Fill
            height: Fit
            flow: Right
            margin: { bottom: 10.0, top: 0.0, right: 5.0 }
            align: {y: 0.5}

            reply_preview_avatar = <Avatar> {
                width: 19.,
                height: 19.,
                text_view = { text = { draw_text: {
                    text_style: { font_size: 6.0 }
                }}}
            }

            reply_preview_username = <Label> {
                width: Fill,
                margin: { left: 5.0 }
                draw_text: {
                    text_style: <USERNAME_TEXT_STYLE> { font_size: 10 },
                    color: (USERNAME_TEXT_COLOR)
                    wrap: Ellipsis,
                }
                text: "<Username not available>"
            }
        }

        reply_preview_body = <HtmlOrPlaintext> {
            html_view = { html = {
                font_size: (MESSAGE_REPLY_PREVIEW_FONT_SIZE)
                    draw_normal:      { text_style: { font_size: (MESSAGE_REPLY_PREVIEW_FONT_SIZE) } },
                    draw_italic:      { text_style: { font_size: (MESSAGE_REPLY_PREVIEW_FONT_SIZE) } },
                    draw_bold:        { text_style: { font_size: (MESSAGE_REPLY_PREVIEW_FONT_SIZE) } },
                    draw_bold_italic: { text_style: { font_size: (MESSAGE_REPLY_PREVIEW_FONT_SIZE) } },
                    draw_fixed:       { text_style: { font_size: (MESSAGE_REPLY_PREVIEW_FONT_SIZE) } },
                    // a = { draw_text:  { text_style: { font_size: (MESSAGE_REPLY_PREVIEW_FONT_SIZE) } } },
            } }
            plaintext_view = { pt_label = {
                draw_text: {
                    text_style: <MESSAGE_TEXT_STYLE> { font_size: (MESSAGE_REPLY_PREVIEW_FONT_SIZE) },
                }
            } }
        }
    }

    // A small inline preview of a message that was replied to by another message
    // within the room timeline.
    // That is, this view contains a preview of the earlier message
    // that is shown above the "in-reply-to" message.
    RepliedToMessage = <View> {
        visible: false
        width: Fill
        height: Fit
        flow: Down

        padding: {top: 0.0, right: 12.0, bottom: 0.0, left: 12.0}

        // A reply preview with a vertical bar drawn in the background.
        replied_to_message_content = <ReplyPreviewContent> {
            cursor: Hand
            show_bg: true
            draw_bg: {
                instance vertical_bar_color: (USERNAME_TEXT_COLOR)
                instance vertical_bar_width: 2.0
                instance radius: 0.0

                fn get_color(self) -> vec4 {
                    return self.color;
                }

                fn pixel(self) -> vec4 {
                    let sdf = Sdf2d::viewport(self.pos * self.rect_size);

                    sdf.box(
                        0.0,
                        0.0,
                        self.rect_size.x,
                        self.rect_size.y,
                        max(1.0, self.radius)
                    );
                    sdf.fill(self.get_color());

                    sdf.rect(
                        0.0,
                        0.0,
                        self.vertical_bar_width,
                        self.rect_size.y
                    );
                    sdf.fill(self.vertical_bar_color);

                    return sdf.result;
                }
            }
        }
    }

    // A view that shows action buttons for a message,
    // with buttons for sending a reply (and in the future, reactions).
    MessageMenu = <RoundedView> {
        visible: true,
        width: Fit,
        height: Fit,
        align: {x: 1, y: 0}

        draw_bg: {
            border_width: 0.0,
            border_color: #000,
            radius: 2.0
        }

        reply_button = <IconButton> {
            visible: false
            width: Fit,
            height: Fit,

            draw_icon: {
                svg_file: (ICO_REPLY),
            }
            icon_walk: {width: 15, height: 15, margin: {top: 4.0}}
        }
    }

    // An optional view used to show reactions beneath a message.
    MessageAnnotations = <View> {
        visible: false,
        width: Fill,
        height: Fit,
        padding: {top: 5.0}

        html_content = <RobrixHtml> {
            width: Fill,
            height: Fit,
            padding: { bottom: 5.0, top: 0.0 },
            font_size: 10.5,
            font_color: (REACTION_TEXT_COLOR),
            draw_normal:      { color: (REACTION_TEXT_COLOR) },
            draw_italic:      { color: (REACTION_TEXT_COLOR) },
            draw_bold:        { color: (REACTION_TEXT_COLOR) },
            draw_bold_italic: { color: (REACTION_TEXT_COLOR) },
            draw_fixed:       { color: (REACTION_TEXT_COLOR) },
            body: ""
        }
    }

    // An empty view that takes up no space in the portal list.
    Empty = <View> { }

    // The view used for each text-based message event in a room's timeline.
    Message = {{Message}} {
        width: Fill,
        height: Fit,
        margin: 0.0
        flow: Down,
        padding: 0.0,
        spacing: 0.0

        show_bg: true
        draw_bg: {
            instance highlight: 0.0
            instance hover: 0.0
            fn pixel(self) -> vec4 {
                return mix(
                    mix(
                        #ffffff,
                        #fafafa,
                        self.hover
                    ),
                    #c5d6fa, // light blue
                    self.highlight
                )
            }
        }

        animator: {
            highlight = {
                default: off
                off = {
                    redraw: true,
                    from: { all: Forward {duration: 2.0} }
                    ease: ExpDecay {d1: 0.80, d2: 0.97}
                    apply: { draw_bg: {highlight: 0.0} }
                }
                on = {
                    redraw: true,
                    from: { all: Forward {duration: 0.5} }
                    ease: ExpDecay {d1: 0.80, d2: 0.97}
                    apply: { draw_bg: {highlight: 1.0} }
                }
            }
            hover = {
                default: off
                off = {
                    redraw: true,
                    from: { all: Snap }
                    apply: { draw_bg: {hover: 0.0} }
                }
                on = {
                    redraw: true,
                    from: { all: Snap }
                    apply: { draw_bg: {hover: 1.0} }
                }
            }
        }

        // A preview of the earlier message that this message was in reply to.
        replied_to_message = <RepliedToMessage> {
            flow: Right
            margin: { bottom: 5.0, top: 10.0 }
            replied_to_message_content = {
                margin: { left: 29 }
            }
        }

        body = <View> {
            width: Fill,
            height: Fit
            flow: Right,
            padding: 10.0,

            profile = <View> {
                align: {x: 0.5, y: 0.0} // centered horizontally, top aligned
                width: 65.0,
                height: Fit,
                margin: {top: 4.5, right: 10}
                flow: Down,
                avatar = <Avatar> {
                    width: 50.,
                    height: 50.
                    // draw_bg: {
                    //     fn pixel(self) -> vec4 {
                    //         let sdf = Sdf2d::viewport(self.pos * self.rect_size);
                    //         let c = self.rect_size * 0.5;
                    //         sdf.circle(c.x, c.y, c.x - 2.)
                    //         sdf.fill_keep(self.get_color());
                    //         sdf.stroke((COLOR_PROFILE_CIRCLE), 1);
                    //         return sdf.result
                    //     }
                    // }
                }
                timestamp = <Timestamp> {
                    padding: { top: 3.0 }
                }
                datestamp = <Timestamp> {
                    padding: { top: 3.0 }
                }
            }
            content = <View> {
                width: Fill,
                height: Fit
                flow: Down,
                padding: 0.0

                username = <Label> {
                    width: Fill,
                    margin: {bottom: 9.0, top: 11.0, right: 10.0,}
                    draw_text: {
                        text_style: <USERNAME_TEXT_STYLE> {},
                        color: (USERNAME_TEXT_COLOR)
                        wrap: Ellipsis,
                    }
                    text: "<Username not available>"
                }
                message = <HtmlOrPlaintext> { }

                // <LineH> {
                //     margin: {top: 13.0, bottom: 5.0}
                // }

                message_annotations = <MessageAnnotations> {}
            }

            message_menu = <MessageMenu> {}
            // leave space for reply button (simulate a min width).
            // once the message menu is done with overlays this wont be necessary.
            <View> {
                width: 1,
                height: 1
            }
        }
    }

    // The view used for a condensed message that came right after another message
    // from the same sender, and thus doesn't need to display the sender's profile again.
    CondensedMessage = <Message> {
        padding: { top: 2.0, bottom: 2.0 }
        replied_to_message = <RepliedToMessage> {
            replied_to_message_content = {
                margin: { left: 74, bottom: 5.0 }
            }
        }
        body = {
            padding: { top: 0, bottom: 2.5, left: 10.0, right: 10.0 },
            profile = <View> {
                align: {x: 0.5, y: 0.0} // centered horizontally, top aligned
                width: 65.0,
                height: Fit,
                flow: Down,
                timestamp = <Timestamp> {
                    margin: {top: 1.5}
                }
            }
            content = <View> {
                width: Fill,
                height: Fit,
                flow: Down,
                padding: { left: 10.0 }

                message = <HtmlOrPlaintext> { }
                message_annotations = <MessageAnnotations> {}
            }
        }
    }

    // The view used for each static image-based message event in a room's timeline.
    // This excludes stickers and other animated GIFs, video clips, audio clips, etc.
    ImageMessage = <Message> {
        body = {
            content = {
                padding: { left: 10.0 }
                message = <TextOrImage> {
                    width: Fill, height: 300,
                    image_view = { image = { fit: Horizontal } }
                }
                message_annotations = <MessageAnnotations> {}
            }
        }
    }

    // The view used for a condensed image message that came right after another message
    // from the same sender, and thus doesn't need to display the sender's profile again.
    // This excludes stickers and other animated GIFs, video clips, audio clips, etc.
    CondensedImageMessage = <CondensedMessage> {
        body = {
            content = {
                message = <TextOrImage> {
                    width: Fill, height: 300,
                    image_view = { image = { fit: Horizontal } }
                }
                message_annotations = <MessageAnnotations> {}
            }
        }
    }


    // The view used for each state event (non-messages) in a room's timeline.
    // The timestamp, profile picture, and text are all very small.
    SmallStateEvent = <View> {
        width: Fill,
        height: Fit,
        margin: 0.0
        flow: Right,
        padding: { top: 1.0, bottom: 1.0 }
        spacing: 0.0
        margin: { left: 2.5, top: 4.0, bottom: 4.0}

        body = <View> {
            width: Fill,
            height: Fit
            flow: Right,
            padding: { left: 7.0, top: 2.0, bottom: 2.0 }
            spacing: 5.0
            align: {y: 0.5}

            left_container = <View> {
                align: {x: 0.5, y: 0.5}
                width: 70.0,
                height: Fit

                timestamp = <Timestamp> {
                    draw_text: {
                        text_style: <TIMESTAMP_TEXT_STYLE> {},
                        color: (TIMESTAMP_TEXT_COLOR)
                    }
                }
            }

            avatar = <Avatar> {
                width: 19.,
                height: 19.,

                text_view = { text = { draw_text: {
                    text_style: <TITLE_TEXT>{ font_size: 7.0 }
                }}}
            }

            content = <Label> {
                width: Fill,
                height: Fit
                padding: { top: 0.0, bottom: 0.0, left: 0.0, right: 0.0 }
                draw_text: {
                    wrap: Word,
                    text_style: <SMALL_STATE_TEXT_STYLE> {},
                    color: (SMALL_STATE_TEXT_COLOR)
                }
                text: ""
            }
        }
    }


    // The view used for each day divider in a room's timeline.
    // The date text is centered between two horizontal lines.
    DayDivider = <View> {
        width: Fill,
        height: Fit,
        margin: {top: 7.0, bottom: 7.0}
        flow: Right,
        padding: {left: 7.0, right: 7.0},
        spacing: 0.0,
        align: {x: 0.5, y: 0.5} // center horizontally and vertically

        left_line = <LineH> {
            draw_bg: {color: (COLOR_DIVIDER_DARK)}
        }

        date = <Label> {
            padding: {left: 7.0, right: 7.0}
            draw_text: {
                text_style: <TEXT_SUB> {},
                color: (COLOR_DIVIDER_DARK)
            }
            text: "<date>"
        }

        right_line = <LineH> {
            draw_bg: {color: (COLOR_DIVIDER_DARK)}
        }
    }

    // The view used for the divider indicating where the user's last-viewed message is.
    // This is implemented as a DayDivider with a different color and a fixed text label.
    ReadMarker = <DayDivider> {
        left_line = {
            draw_bg: {color: (COLOR_READ_MARKER)}
        }

        date = {
            draw_text: {
                color: (COLOR_READ_MARKER)
            }
            text: "New Messages"
        }

        right_line = {
            draw_bg: {color: (COLOR_READ_MARKER)}
        }
    }



    // The top space is used to display a loading animation while the room is being paginated.
    TopSpace = <View> {
        visible: false,
        width: Fill,
        height: Fit,
        align: {x: 0.5, y: 0.5}
        show_bg: true,
        draw_bg: {
            color: #ebfcf2,
        }

        label = <Label> {
            padding: { top: 10.0, bottom: 8.0, left: 0.0, right: 0.0 }
            draw_text: {
                text_style: <MESSAGE_TEXT_STYLE> { font_size: 10 },
                color: (TIMESTAMP_TEXT_COLOR)
            }
            text: "Loading more messages..."
        }
    }

    Timeline = <View> {
        width: Fill,
        height: Fill,
        align: {x: 0.5, y: 0.0} // center horizontally, align to top vertically
        flow: Overlay,

        list = <PortalList> {
            height: Fill,
            width: Fill
            flow: Down

            auto_tail: true, // set to `true` to lock the view to the last item.

            // Below, we must place all of the possible templates (views) that can be used in the portal list.
            Message = <Message> {}
            CondensedMessage = <CondensedMessage> {}
            ImageMessage = <ImageMessage> {}
            CondensedImageMessage = <CondensedImageMessage> {}
            SmallStateEvent = <SmallStateEvent> {}
            Empty = <Empty> {}
            DayDivider = <DayDivider> {}
            ReadMarker = <ReadMarker> {}
        }

        // A jump to bottom button that appears when the timeline is not at the bottom.
        jump_to_bottom_view = <View> {
            width: Fill,
            height: Fill,
            flow: Down,
            align: {x: 1.0, y: 1.0},
            margin: {right: 15.0, bottom: 15.0},
            visible: false,

            jump_to_bottom_button = <IconButton> {
                width: 50, height: 50,
                draw_icon: {svg_file: (ICO_JUMP_TO_BOTTOM)},
                icon_walk: {width: 20, height: 20, margin: {top: 10, right: 4.5} }
                // draw a circular background for the button
                draw_bg: {
                    instance background_color: #edededee,
                    fn pixel(self) -> vec4 {
                        let sdf = Sdf2d::viewport(self.pos * self.rect_size);
                        let c = self.rect_size * 0.5;
                        sdf.circle(c.x, c.x, c.x)
                        sdf.fill_keep(self.background_color);
                        return sdf.result
                    }
                }
            }
        }

    }

    LocationPreview = {{LocationPreview}} {
        visible: false
        width: Fill
        height: Fit
        flow: Down
        padding: {left: 12.0, top: 12.0, bottom: 12.0, right: 10.0}
        spacing: 15

        show_bg: true,
        draw_bg: {
            color: #xF0F5FF,
        }

        <Label> {
            width: Fill,
            height: Fit,
            draw_text: {
                wrap: Word,
                color: (MESSAGE_TEXT_COLOR),
                text_style: <MESSAGE_TEXT_STYLE>{ font_size: 10.0 },
            }
            text: "Send your location to this room?"
        }

        location_label = <Label> {
            width: Fill,
            height: Fit,
            align: {x: 0.0, y: 0.5},
            padding: {left: 5.0}
            draw_text: {
                wrap: Word,
                color: (MESSAGE_TEXT_COLOR),
                text_style: <MESSAGE_TEXT_STYLE>{},
            }
            text: "Fetching current location..."
        }

        <View> {
            width: Fill, height: Fit
            flow: Right,
            align: {x: 0.0, y: 0.5}
            spacing: 15

            cancel_location_button = <RobrixIconButton> {
                padding: {left: 15, right: 15}
                draw_icon: {
                    svg_file: (ICON_BLOCK_USER)
                    color: (COLOR_DANGER_RED),
                }
                icon_walk: {width: 16, height: 16, margin: {left: -2, right: -1, top: -1} }

                draw_bg: {
                    border_color: (COLOR_DANGER_RED),
                    color: #fff0f0 // light red
                }
                text: "Cancel"
                draw_text:{
                    color: (COLOR_DANGER_RED),
                }
            }

            send_location_button = <RobrixIconButton> {
                // disabled by default; will be enabled upon receiving valid location update.
                enabled: false,
                padding: {left: 15, right: 15}
                draw_icon: {
                    svg_file: (ICO_SEND)
                    color: (COLOR_ACCEPT_GREEN),
                }
                icon_walk: {width: 16, height: 16, margin: {left: -2, right: -1} }

                draw_bg: {
                    border_color: (COLOR_ACCEPT_GREEN),
                    color: #f0fff0 // light green
                }
                text: "Yes"
                draw_text:{
                    color: (COLOR_ACCEPT_GREEN),
                }
            }
        }
    }


    IMG_SMILEY_FACE_BW = dep("crate://self/resources/img/smiley_face_bw.png")
    IMG_PLUS = dep("crate://self/resources/img/plus.png")
    IMG_KEYBOARD_ICON = dep("crate://self/resources/img/keyboard_icon.png")

    RoomScreen = {{RoomScreen}} {
        width: Fill, height: Fill,
        show_bg: true,
        draw_bg: {
            color: (COLOR_SECONDARY)
        }
        flow: Down, spacing: 0.0

        chat = <View> {
            width: Fill, height: Fill,
            flow: Overlay,
            show_bg: true
            draw_bg: {
                color: (COLOR_PRIMARY_DARKER)
            }

            keyboard = <KeyboardView> {
                width: Fill, height: Fill,
                flow: Down,

                top_space = <TopSpace> { }

                // First, display the timeline of all messages/events.
                timeline = <Timeline> {}

                // Below that, display an optional preview of the message that the user
                // is currently drafting a replied to.
                replying_preview = <View> {
                    visible: false
                    width: Fill
                    height: Fit
                    flow: Down
                    padding: 0.0

                    // Displays a "Replying to" label and a cancel button
                    // above the preview of the message being replied to.
                    <View> {
                        padding: {right: 12.0, left: 12.0}
                        width: Fill
                        height: Fit
                        flow: Right
                        align: {y: 0.5}

                        <Label> {
                            draw_text: {
                                text_style: <TEXT_SUB> {},
                                color: (COLOR_META)
                            }
                            text: "Replying to:"
                        }

                        filler = <View> {width: Fill, height: Fill}

                        // TODO: Fix style
                        cancel_reply_button = <IconButton> {
                            width: Fit,
                            height: Fit,

                            draw_icon: {
                                svg_file: (ICO_CLOSE),
                                fn get_color(self) -> vec4 {
                                   return (COLOR_META)
                                }
                            }
                            icon_walk: {width: 12, height: 12}
                        }
                    }

                    reply_preview_content = <ReplyPreviewContent> { }
                }

                // Below that, display a typing notice when other users in the room are typing.
                typing_notice = <View> {
                    visible: false
                    width: Fill
                    height: 30
                    flow: Right
                    padding: {left: 12.0, top: 8.0, bottom: 8.0, right: 10.0}
                    show_bg: true,
                    draw_bg: {
                        color: #e8f4ff,
                    }

                    typing_label = <Label> {
                        align: {x: 0.0, y: 0.5},
                        padding: {left: 5.0}
                        draw_text: {
                            color: (TYPING_NOTICE_TEXT_COLOR),
                            text_style: <REGULAR_TEXT>{font_size: 9}
                        }
                        text: "Someone is typing..."
                    }

                    typing_animation = <TypingAnimation> {}
                }

                // Below that, display a preview of the current location that a user is about to send.
                location_preview = <LocationPreview> { }

                // Below that, display a view that holds the message input bar and send button.
                <View> {
                    width: Fill, height: Fit
                    flow: Right,
                    align: {y: 0.5},
                    padding: 10.
                    show_bg: true,
                    draw_bg: {
                        color: (COLOR_PRIMARY)
                    }

                    location_button = <IconButton> {
                        draw_icon: {svg_file: (ICO_LOCATION_PERSON)},
                        icon_walk: {width: 22.0, height: Fit, margin: {left: 0, right: 5}},
                        text: "",
                    }

                    message_input = <TextInput> {
                        width: Fill, height: Fit, margin: 0
                        align: {y: 0.5}
                        empty_message: "Write a message (in Markdown) ..."
                        draw_bg: {
                            color: (COLOR_PRIMARY)
                            instance radius: 2.0
                            instance border_width: 0.8
                            instance border_color: #D0D5DD
                            instance inset: vec4(0.0, 0.0, 0.0, 0.0)

                            fn get_color(self) -> vec4 {
                                return self.color
                            }

                            fn get_border_color(self) -> vec4 {
                                return self.border_color
                            }

                            fn pixel(self) -> vec4 {
                                let sdf = Sdf2d::viewport(self.pos * self.rect_size)
                                sdf.box(
                                    self.inset.x + self.border_width,
                                    self.inset.y + self.border_width,
                                    self.rect_size.x - (self.inset.x + self.inset.z + self.border_width * 2.0),
                                    self.rect_size.y - (self.inset.y + self.inset.w + self.border_width * 2.0),
                                    max(1.0, self.radius)
                                )
                                sdf.fill_keep(self.get_color())
                                if self.border_width > 0.0 {
                                    sdf.stroke(self.get_border_color(), self.border_width)
                                }
                                return sdf.result;
                            }
                        }
                        draw_text: {
                            color: (MESSAGE_TEXT_COLOR),
                            text_style: <MESSAGE_TEXT_STYLE>{},

                            fn get_color(self) -> vec4 {
                                return mix(
                                    self.color,
                                    #B,
                                    self.is_empty
                                )
                            }
                        }

                        // TODO find a way to override colors
                        draw_cursor: {
                            instance focus: 0.0
                            uniform border_radius: 0.5
                            fn pixel(self) -> vec4 {
                                let sdf = Sdf2d::viewport(self.pos * self.rect_size);
                                sdf.box(
                                    0.,
                                    0.,
                                    self.rect_size.x,
                                    self.rect_size.y,
                                    self.border_radius
                                )
                                sdf.fill(mix(#0f0, #0b0, self.focus));
                                return sdf.result
                            }
                        }

                        // TODO find a way to override colors
                        draw_selection: {
                            instance hover: 0.0
                            instance focus: 0.0
                            uniform border_radius: 2.0
                            fn pixel(self) -> vec4 {
                                let sdf = Sdf2d::viewport(self.pos * self.rect_size);
                                sdf.box(
                                    0.,
                                    0.,
                                    self.rect_size.x,
                                    self.rect_size.y,
                                    self.border_radius
                                )
                                sdf.fill(mix(#dfffd6, #bfffb0, self.focus));
                                return sdf.result
                            }
                        }
                    }

                    send_message_button = <IconButton> {
                        draw_icon: {svg_file: (ICO_SEND)},
                        icon_walk: {width: 18.0, height: Fit},
                    }
                }
            }

            <View> {
                width: Fill,
                height: Fill,
                align: { x: 1.0 },
                flow: Right,

                user_profile_sliding_pane = <UserProfileSlidingPane> { }
            }
        }
        animator: {
            typing_notice = {
                default: default,
                default = {
                    redraw: true,
                    from: { all: Forward { duration: (0) } }
                    apply: {  chat = { keyboard = {typing_notice = { height: 30 } } } }
                }
                collapse = {
                    redraw: true,
                    from: { all: Forward { duration: (TYPING_NOTICE_ANIMATION_DURATION) } }
                    apply: {  chat = { keyboard = {typing_notice = { height: 0 } }  }}
                }
            }
        }
    }
}

/// A simple deref wrapper around the `RoomScreen` widget that enables us to handle its events.
#[derive(Live, LiveHook, Widget)]
pub struct RoomScreen {
    #[deref] view: View,

    /// The room ID of the currently-shown room.
    #[rust] room_id: Option<OwnedRoomId>,
    /// The display name of the currently-shown room.
    #[rust] room_name: String,
    /// The UI-relevant states for the room that this widget is currently displaying.
    #[rust] tl_state: Option<TimelineUiState>,
    /// 5 secs timer when scroll ends
    #[rust] fully_read_timer: Timer,
    #[animator] animator: Animator,
    /// Animation Timer for Typing Notice
    #[rust] typing_notice_timer: Timer,
}

impl RoomScreen{
    fn send_user_read_receipts_based_on_scroll_pos(
        &mut self,
        cx: &mut Cx,
        actions: &ActionsBuf,
    ) {
        let portal_list = self.portal_list(id!(list));
        //stopped scrolling
        if portal_list.scrolled(actions) {
            return;
        }
        let first_index = portal_list.first_id();

        let Some(tl_state) = self.tl_state.as_mut() else { return };
        let Some(room_id) = self.room_id.as_ref() else { return };
        if let Some(ref mut index) = tl_state.prev_first_index {
            // to detect change of scroll when scroll ends
            if *index != first_index {
                // scroll changed
                self.fully_read_timer = cx.start_interval(5.0);
                let time_now = std::time::Instant::now();
                if first_index > *index {
                    // Store visible event messages with current time into a hashmap
                    let mut read_receipt_event = None;
                    for r in first_index .. (first_index + portal_list.visible_items() + 1) {
                        if let Some(v) = tl_state.items.get(r) {
                            if let Some(e) = v.as_event().and_then(|f| f.event_id()) {
                                read_receipt_event = Some(e.to_owned());
                                if !tl_state.read_event_hashmap.contains_key(&e.to_string()) {
                                    tl_state.read_event_hashmap.insert(
                                        e.to_string(),
                                        (room_id.clone(), e.to_owned(), time_now, false),
                                    );
                                }
                            }
                        }
                    }
                    if let Some(event_id) = read_receipt_event {
                        submit_async_request(MatrixRequest::ReadReceipt { room_id: room_id.clone(), event_id });
                    }
                    let mut fully_read_receipt_event = None;
                    // Implements sending fully read receipts when message is scrolled out of first row
                    for r in *index..first_index {
                        if let Some(v) = tl_state.items.get(r).clone() {
                            if let Some(e) = v.as_event().and_then(|f| f.event_id()) {
                                let mut to_remove = vec![];
                                for (event_id_string, (_, event_id)) in &tl_state.marked_fully_read_queue {
                                    if e == event_id {
                                        fully_read_receipt_event = Some(event_id.clone());
                                        to_remove.push(event_id_string.clone());
                                    }
                                }
                                for r in to_remove {
                                    tl_state.marked_fully_read_queue.remove(&r);
                                }
                            }
                        }
                    }
                    if let Some(event_id) = fully_read_receipt_event {
                        submit_async_request(MatrixRequest::FullyReadReceipt { room_id: room_id.clone(), event_id: event_id.clone()});
                    }
                }
                *index = first_index;
            }
        } else {
            tl_state.prev_first_index = Some(first_index);
        }
    }
}

impl Widget for RoomScreen {
    // Handle events and actions for the RoomScreen widget and its inner Timeline view.
    fn handle_event(&mut self, cx: &mut Cx, event: &Event, scope: &mut Scope) {
        let widget_uid = self.widget_uid();
        let pane = self.user_profile_sliding_pane(id!(user_profile_sliding_pane));

        // Currently, a Signal event is only used to tell this widget
        // that its timeline events have been updated in the background.
        if let Event::Signal = event {
            self.process_timeline_updates(cx);
        }

        if let Event::Actions(actions) = event {
            for action in actions {
                // Handle actions on a message, e.g., clicking the reply button or clicking the reply preview.
                match action.as_widget_action().cast() {
                    MessageAction::MessageReply(item_id) => {
                        let Some(tl) = self.tl_state.as_mut() else {
                            continue;
                        };

                        if let Some(event_tl_item) = tl.items
                            .get(item_id)
                            .and_then(|tl_item| tl_item.as_event().cloned())
                        {
                            if let Ok(replied_to_info) = event_tl_item.replied_to_info() {
                                self.show_replying_to(cx, (event_tl_item, replied_to_info));
                            }
                        }
                    }
                    MessageAction::ReplyPreviewClicked { reply_message_item_id, replied_to_event } => {
                        let mut portal_list = self.portal_list(id!(list));
                        let Some(tl) = self.tl_state.as_mut() else {
                            continue;
                        };
                        let tl_idx = reply_message_item_id as usize;

                        // Attempt to find the index of replied-to message on the timeline.
                        // Start from the current item's index (`tl_idx`)and search backwards,
                        // since we know the replied-to message must come before the current item.
                        let replied_to_msg_tl_index = tl.items
                            .focus()
                            .narrow(..tl_idx)
                            .into_iter()
                            .rposition(|i| i.as_event()
                                .and_then(|e| e.event_id())
                                .is_some_and(|ev_id| ev_id == &replied_to_event)
                            );

                        if let Some(index) = replied_to_msg_tl_index {
                            let distance = (index as isize - portal_list.first_id() as isize).abs() as f64;
                            let base_speed = 10.0;
                            // apply a scaling based on the distance
                            let scaled_speed = base_speed * (distance * distance);
                            // Scroll to the message right before the replied-to message.
                            // FIXME: `smooth_scroll_to` should accept a scroll offset parameter too,
                            //       so that we can scroll to the replied-to message and have it
                            //       appear beneath the top of the viewport.
                            portal_list.smooth_scroll_to(cx, index - 1, scaled_speed);
                            // start highlight animation.
                            tl.message_highlight_animation_state = MessageHighlightAnimationState::Pending {
                                item_id: index
                            };
                            self.redraw(cx);
                        } else {
                            log!("TODO: the replied-to message was not yet available in the timeline.");
                        }
                    }
                    _ => {}
                }

                // Handle the highlight animation.
                let portal_list = self.portal_list(id!(list));
                let Some(tl) = self.tl_state.as_mut() else { return };
                if let MessageHighlightAnimationState::Pending { item_id } = tl.message_highlight_animation_state {
                    if portal_list.smooth_scroll_reached(actions) {
                        cx.widget_action(
                            widget_uid,
                            &scope.path,
                            MessageAction::MessageHighlight(item_id),
                        );
                        tl.message_highlight_animation_state = MessageHighlightAnimationState::Off;
                        // Adjust the scrolled-to item's position to be slightly beneath the top of the viewport.
                        // portal_list.set_first_id_and_scroll(portal_list.first_id(), 15.0);
                    }
                }

                // Handle the action that requests to show the user profile sliding pane.
                if let ShowUserProfileAction::ShowUserProfile(profile_and_room_id) = action.as_widget_action().cast() {
                    // Only show the user profile in room that this avatar belongs to
                    if self.room_id.as_ref().is_some_and(|r| r == &profile_and_room_id.room_id) {
                        self.show_user_profile(
                            cx,
                            &pane,
                            UserProfilePaneInfo {
                                profile_and_room_id,
                                room_name: self.room_name.clone(),
                                room_member: None,
                            },
                        );
                    }
                }

                // Handle a link being clicked.
                if let HtmlLinkAction::Clicked { url, .. } = action.as_widget_action().cast() {
                    // A closure that handles both MatrixToUri and MatrixUri links.
                    let mut handle_uri = |id: &MatrixId, _via: &[OwnedServerName]| -> bool {
                        match id {
                            MatrixId::Room(room_id) => {
                                if self.room_id.as_ref() == Some(room_id) {
                                    return true;
                                }
                                if let Some(_known_room) = get_client().and_then(|c| c.get_room(room_id)) {
                                    log!("TODO: jump to known room {}", room_id);
                                } else {
                                    log!("TODO: fetch and display room preview for room {}", room_id);
                                }
                                true
                            }
                            MatrixId::RoomAlias(room_alias) => {
                                log!("TODO: open room alias {}", room_alias);
                                // TODO: open a room loading screen that shows a spinner
                                //       while our background async task calls Client::resolve_room_alias()
                                //       and then either jumps to the room if known, or fetches and displays
                                //       a room preview for that room.
                                true
                            }
                            MatrixId::User(user_id) => {
                                log!("Opening matrix.to user link for {}", user_id);

                                // There is no synchronous way to get the user's full profile info
                                // including the details of their room membership,
                                // so we fill in with the details we *do* know currently,
                                // show the UserProfileSlidingPane, and then after that,
                                // the UserProfileSlidingPane itself will fire off
                                // an async request to get the rest of the details.
                                self.show_user_profile(
                                    cx,
                                    &pane,
                                    UserProfilePaneInfo {
                                        profile_and_room_id: UserProfileAndRoomId {
                                            user_profile: UserProfile {
                                                user_id: user_id.to_owned(),
                                                username: None,
                                                avatar_state: AvatarState::Unknown,
                                            },
                                            room_id: self.room_id.clone().unwrap(),
                                        },
                                        room_name: self.room_name.clone(),
                                        // TODO: use the extra `via` parameters
                                        room_member: None,
                                    },
                                );
                                true
                            }
                            MatrixId::Event(room_id, event_id) => {
                                log!("TODO: open event {} in room {}", event_id, room_id);
                                // TODO: this requires the same first step as the `MatrixId::Room` case above,
                                //       but then we need to call Room::event_with_context() to get the event
                                //       and its context (surrounding events ?).
                                true
                            }
                            _ => false,
                        }
                    };

                    let mut link_was_handled = false;
                    if let Ok(matrix_to_uri) = MatrixToUri::parse(&url) {
                        link_was_handled |= handle_uri(matrix_to_uri.id(), matrix_to_uri.via());
                    }
                    if let Ok(matrix_uri) = MatrixUri::parse(&url) {
                        link_was_handled |= handle_uri(matrix_uri.id(), matrix_uri.via());
                    }

                    if !link_was_handled {
                        if let Err(e) = robius_open::Uri::new(&url).open() {
                            error!("Failed to open URL {:?}. Error: {:?}", url, e);
                        }
                    }
                }
            }

            // Set visibility of loading message banner based of pagination logic
            self.send_pagination_request_based_on_scroll_pos(cx, actions);
            // Handle sending any read receipts for the current logged-in user.
            self.send_user_read_receipts_based_on_scroll_pos(cx, actions);

            // Handle the cancel reply button being clicked.
            if self.button(id!(cancel_reply_button)).clicked(&actions) {
                self.clear_replying_to();
                self.redraw(cx);
            }

            // Handle the add location button being clicked.
            if self.button(id!(location_button)).clicked(&actions) {
                log!("Add location button clicked; requesting current location...");
                if let Err(_e) = init_location_subscriber(cx) {
                    error!("Failed to initialize location subscriber");
                }
                self.show_location_preview(cx);
            }

            // Handle the send location button being clicked.
            if self.button(id!(location_preview.send_location_button)).clicked(&actions) {
                let location_preview = self.location_preview(id!(location_preview));
                if let Some((coords, _system_time_opt)) = location_preview.get_current_data() {
                    let geo_uri = format!("{}{},{}", GEO_URI_SCHEME, coords.latitude, coords.longitude);
                    let message = RoomMessageEventContent::new(
                        MessageType::Location(
                            LocationMessageEventContent::new(geo_uri.clone(), geo_uri)
                        )
                    );
                    submit_async_request(MatrixRequest::SendMessage {
                        room_id: self.room_id.clone().unwrap(),
                        message,
                        replied_to: self.tl_state.as_mut().and_then(
                            |tl| tl.replying_to.take().map(|(_, rep)| rep)
                        ),
                        // TODO: support attaching mentions, etc.
                    });

                    self.clear_replying_to();
                    location_preview.clear();
                    location_preview.redraw(cx);
                }
            }

            // Handle the send message button being clicked.
            if self.button(id!(send_message_button)).clicked(&actions) {
                let msg_input_widget = self.text_input(id!(message_input));
                let entered_text = msg_input_widget.text();
                if !entered_text.is_empty() {
                    let room_id = self.room_id.clone().unwrap();
                    log!("Sending message to room {}: {:?}", room_id, entered_text);
                    let message = if let Some(html_text) = entered_text.strip_prefix("/html") {
                        RoomMessageEventContent::text_html(html_text, html_text)
                    } else if let Some(plain_text) = entered_text.strip_prefix("/plain") {
                        RoomMessageEventContent::text_plain(plain_text)
                    } else {
                        RoomMessageEventContent::text_markdown(entered_text)
                    };
                    submit_async_request(MatrixRequest::SendMessage {
                        room_id,
                        message,
                        replied_to: self.tl_state.as_mut().and_then(
                            |tl| tl.replying_to.take().map(|(_, rep)| rep)
                        ),
                        // TODO: support attaching mentions, etc.
                    });

                    self.clear_replying_to();
                    msg_input_widget.set_text_and_redraw(cx, "");
                }
            }

            // Handle the jump to bottom button: update its visibility, and handle clicks.
            {
                let mut portal_list = self.portal_list(id!(timeline.list));
                let jump_to_bottom_view = self.view(id!(jump_to_bottom_view));
                if portal_list.scrolled(&actions) {
                    // TODO: is_at_end() isn't perfect, see: <https://github.com/makepad/makepad/issues/517>
                    jump_to_bottom_view.set_visible(!portal_list.is_at_end());
                }

                const SCROLL_TO_BOTTOM_NUM_ANIMATION_ITEMS: usize = 30;
                const SCROLL_TO_BOTTOM_SPEED: f64 = 90.0;
                if self.button(id!(jump_to_bottom_button)).clicked(&actions) {
                    portal_list.smooth_scroll_to_end(
                        cx,
                        SCROLL_TO_BOTTOM_NUM_ANIMATION_ITEMS,
                        SCROLL_TO_BOTTOM_SPEED,
                    );
                    jump_to_bottom_view.set_visible(false);
                    self.redraw(cx);
                }
            }

            // Handle a typing action on the message input box.
            if let Some(new_text) = self.text_input(id!(message_input)).changed(actions) {
                submit_async_request(MatrixRequest::SendTypingNotice {
                    room_id: self.room_id.clone().unwrap(),
                    typing: !new_text.is_empty(),
                });
            }
        }

        // Mark events as fully read after they have been displayed on screen for 5 seconds.
        if self.fully_read_timer.is_event(event).is_some() {
            if let (Some(ref mut tl_state), Some(ref _room_id)) = (&mut self.tl_state, &self.room_id) {
                for (k, (room, event, start, ref mut moved_to_queue)) in &mut tl_state.read_event_hashmap {
                    if start.elapsed() > std::time::Duration::new(5, 0) && !*moved_to_queue{
                        tl_state.marked_fully_read_queue.insert(k.clone(), (room.clone(), event.clone()));
                        *moved_to_queue = true;
                    }
                }
            }
            cx.stop_timer(self.fully_read_timer);
        }

        if self.typing_notice_timer.is_event(event).is_some() {
            cx.stop_timer(self.typing_notice_timer);
            self.view(id!(typing_notice)).set_visible(false);
            let typing_animation =  self.view.typing_animation(id!(typing_animation));
            typing_animation.stop_animation();
            self.animator_play(cx, id!(typing_notice.default));
        }
        if self.animator_handle_event(cx, event).must_redraw() {
            self.redraw(cx);
        }
        
        // Only forward visibility-related events (touch/tap/scroll) to the inner timeline view
        // if the user profile sliding pane is not visible.
        if event.requires_visibility() && pane.is_currently_shown(cx) {
            // Forward the event to the user profile sliding pane,
            // preventing the underlying timeline view from receiving it.
            pane.handle_event(cx, event, scope);
        } else {
            // Forward the event to the inner timeline view.
            self.view.handle_event(cx, event, scope);
        }
    }

    fn draw_walk(&mut self, cx: &mut Cx2d, scope: &mut Scope, walk: Walk) -> DrawStep {
        while let Some(subview) = self.view.draw_walk(cx, scope, walk).step() {
            // We only care about drawing the portal list.
            let portal_list_ref = subview.as_portal_list();
            let Some(mut list_ref) = portal_list_ref.borrow_mut() else {
                error!("!!! RoomScreen::draw_walk(): BUG: expected a PortalList widget, but got something else");
                continue;
            };
            let Some(tl_state) = self.tl_state.as_mut() else {
                return DrawStep::done();
            };
            let room_id = &tl_state.room_id;
            let tl_items = &tl_state.items;

            // Set the portal list's range based on the number of timeline items.
            let last_item_id = tl_items.len();

            let list = list_ref.deref_mut();
            list.set_item_range(cx, 0, last_item_id);

            while let Some(item_id) = list.next_visible_item(cx) {
                let item = {
                    let tl_idx = item_id as usize;
                    let Some(timeline_item) = tl_items.get(tl_idx) else {
                        // This shouldn't happen (unless the timeline gets corrupted or some other weird error),
                        // but we can always safely fill the item with an empty widget that takes up no space.
                        list.item(cx, item_id, live_id!(Empty));
                        continue;
                    };

                    // Determine whether this item's content and profile have been drawn since the last update.
                    // Pass this state to each of the `populate_*` functions so they can attempt to re-use
                    // an item in the timeline's portallist that was previously populated, if one exists.
                    let item_drawn_status = ItemDrawnStatus {
                        content_drawn: tl_state.content_drawn_since_last_update.contains(&tl_idx),
                        profile_drawn: tl_state.profile_drawn_since_last_update.contains(&tl_idx),
                    };

                    let (item, item_new_draw_status) = match timeline_item.kind() {
                        TimelineItemKind::Event(event_tl_item) => match event_tl_item.content() {
                            TimelineItemContent::Message(message) => {
                                let prev_event = tl_items.get(tl_idx.saturating_sub(1));
                                populate_message_view(
                                    cx,
                                    list,
                                    item_id,
                                    room_id,
                                    event_tl_item,
                                    message,
                                    prev_event,
                                    &mut tl_state.media_cache,
                                    item_drawn_status,
                                )
                            }
                            TimelineItemContent::RedactedMessage => populate_small_state_event(
                                cx,
                                list,
                                item_id,
                                room_id,
                                event_tl_item,
                                &RedactedMessageEventMarker,
                                item_drawn_status,
                            ),
                            TimelineItemContent::MembershipChange(membership_change) => populate_small_state_event(
                                cx,
                                list,
                                item_id,
                                room_id,
                                event_tl_item,
                                membership_change,
                                item_drawn_status,
                            ),
                            TimelineItemContent::ProfileChange(profile_change) => populate_small_state_event(
                                cx,
                                list,
                                item_id,
                                room_id,
                                event_tl_item,
                                profile_change,
                                item_drawn_status,
                            ),
                            TimelineItemContent::OtherState(other) => populate_small_state_event(
                                cx,
                                list,
                                item_id,
                                room_id,
                                event_tl_item,
                                other,
                                item_drawn_status,
                            ),
                            unhandled => {
                                let item = list.item(cx, item_id, live_id!(SmallStateEvent));
                                item.label(id!(content)).set_text(&format!("[TODO] {:?}", unhandled));
                                (item, ItemDrawnStatus::both_drawn())
                            }
                        }
                        TimelineItemKind::Virtual(VirtualTimelineItem::DayDivider(millis)) => {
                            let item = list.item(cx, item_id, live_id!(DayDivider));
                            let text = unix_time_millis_to_datetime(&millis)
                                // format the time as a shortened date (Sat, Sept 5, 2021)
                                .map(|dt| format!("{}", dt.date_naive().format("%a %b %-d, %Y")))
                                .unwrap_or_else(|| format!("{:?}", millis));
                            item.label(id!(date)).set_text(&text);
                            (item, ItemDrawnStatus::both_drawn())
                        }
                        TimelineItemKind::Virtual(VirtualTimelineItem::ReadMarker) => {
                            let item = list.item(cx, item_id, live_id!(ReadMarker));
                            (item, ItemDrawnStatus::both_drawn())
                        }
                    };

                    // Now that we've drawn the item, add its index to the set of drawn items.
                    if item_new_draw_status.content_drawn {
                        tl_state.content_drawn_since_last_update.insert(tl_idx .. tl_idx + 1);
                    }
                    if item_new_draw_status.profile_drawn {
                        tl_state.profile_drawn_since_last_update.insert(tl_idx .. tl_idx + 1);
                    }
                    item
                };
                item.draw_all(cx, &mut Scope::empty());
            }
        }

        DrawStep::done()
    }
}

impl RoomScreen {
    /// Processes all pending background updates to the currently-shown timeline.
    ///
    /// Redraws this RoomScreen view if any updates were applied.
    fn process_timeline_updates(&mut self, cx: &mut Cx) {
        let portal_list = self.portal_list(id!(list));
        let top_space = self.view(id!(top_space));
        let curr_first_id = portal_list.first_id();
        let Some(tl) = self.tl_state.as_mut() else { return };

        let mut done_loading = false;
        let mut num_updates = 0;
        let mut is_typing = false;
        while let Ok(update) = tl.update_receiver.try_recv() {
            num_updates += 1;
            match update {
                TimelineUpdate::NewItems { new_items, changed_indices, clear_cache } => {
                    if new_items.is_empty() {
                        if !tl.items.is_empty() {
                            log!("Timeline::handle_event(): timeline (had {} items) was cleared for room {}", tl.items.len(), tl.room_id);
                        }

                        // If the bottom of the timeline (the last event) is visible, then we should
                        // set the timeline to live mode.
                        // If the bottom of the timeline is *not* visible, then we should
                        // set the timeline to Focused mode.

                        // TODO: Save the event IDs of the top 3 items before we apply this update,
                        //       which indicates this timeline is in the process of being restored,
                        //       such that we can jump back to that position later after applying this update.

                        // TODO: here we need to re-build the timeline via TimelineBuilder
                        //       and set the TimelineFocus to one of the above-saved event IDs.

                        // TODO: the docs for `TimelineBuilder::with_focus()` claim that the timeline's focus mode
                        //       can be changed after creation, but I do not see any methods to actually do that.
                        //       <https://matrix-org.github.io/matrix-rust-sdk/matrix_sdk_ui/timeline/struct.TimelineBuilder.html#method.with_focus>
                        //
                        //       As such, we probably need to create a new async request enum variant
                        //       that tells the background async task to build a new timeline
                        //       (either in live mode or focused mode around one or more events)
                        //       and then replaces the existing timeline in ALL_ROOMS_INFO with the new one.
                    }

                    // Maybe todo?: we can often avoid the following loops that iterate over the `items` list
                    //       by only doing that if `clear_cache` is true, or if `changed_indices` range includes
                    //       any index that comes before (is less than) the above `curr_first_id`.

                    if new_items.len() == tl.items.len() {
                        // log!("Timeline::handle_event(): no jump necessary for updated timeline of same length: {}", items.len());
                    }
                    else if curr_first_id > new_items.len() {
                        log!("Timeline::handle_event(): jumping to bottom: curr_first_id {} is out of bounds for {} new items", curr_first_id, new_items.len());
                        portal_list.set_first_id_and_scroll(new_items.len().saturating_sub(1), 0.0);
                        portal_list.set_tail_range(true);
                    }
                    else if let Some((curr_item_idx, new_item_idx, new_item_scroll, _event_id)) =
                        find_new_item_matching_current_item(cx, &portal_list, curr_first_id, &tl.items, &new_items)
                    {
                        if curr_item_idx != new_item_idx {
                            log!("Timeline::handle_event(): jumping view from event index {curr_item_idx} to new index {new_item_idx}, scroll {new_item_scroll}, event ID {_event_id}");
                            portal_list.set_first_id_and_scroll(new_item_idx, new_item_scroll);
                            tl.prev_first_index = Some(new_item_idx);
                            cx.stop_timer(self.fully_read_timer);
                        }
                    }
                    // TODO: after an (un)ignore user event, all timelines are cleared.
                    //       To handle this, we must remember one or more currently-visible events across multiple updates
                    //       such that we can jump back to the correct (current) position after enough updates have been received
                    //       to restore the timeline to its previous position of at least one of the previously-existing events
                    //       having also been found in the new items.
                    //       --> Should we only do this if `clear_cache` is true? (e.g., after an (un)ignore event)
                    //
                    // else if tl.saved_state.first_event_id.as_deref() == Some(item_event_id) {
                    //     log!("Timeline::handle_event(): jumping view from saved first event ID to index {idx}");
                    //     portal_list.set_first_id_and_scroll(idx, scroll_from_first_id);
                    //     break;
                    // }
                    else {
                        warning!("!!! Couldn't find new event with matching ID for ANY event currently visible in the portal list");
                    }

                    if clear_cache {
                        tl.content_drawn_since_last_update.clear();
                        tl.profile_drawn_since_last_update.clear();
                        tl.fully_paginated = false;
                    } else {
                        tl.content_drawn_since_last_update.remove(changed_indices.clone());
                        tl.profile_drawn_since_last_update.remove(changed_indices.clone());
                        // log!("Timeline::handle_event(): changed_indices: {changed_indices:?}, items len: {}\ncontent drawn: {:#?}\nprofile drawn: {:#?}", items.len(), tl.content_drawn_since_last_update, tl.profile_drawn_since_last_update);
                    }
                    tl.items = new_items;
                    done_loading = true;
                }
                TimelineUpdate::TimelineStartReached => {
                    log!("Timeline::handle_event(): timeline start reached for room {}", tl.room_id);
                    tl.fully_paginated = true;
                }
                TimelineUpdate::PaginationIdle => {
                    top_space.set_visible(true);
                }
                TimelineUpdate::EventDetailsFetched {event_id, result } => {
                    if let Err(_e) = result {
                        error!("Failed to fetch details fetched for event {event_id} in room {}. Error: {_e:?}", tl.room_id);
                    }
                    // Here, to be most efficient, we could redraw only the updated event,
                    // but for now we just fall through and let the final `redraw()` call re-draw the whole timeline view.
                }
                TimelineUpdate::RoomMembersFetched => {
                    log!("Timeline::handle_event(): room members fetched for room {}", tl.room_id);
                    // Here, to be most efficient, we could redraw only the user avatars and names in the timeline,
                    // but for now we just fall through and let the final `redraw()` call re-draw the whole timeline view.
                }
                TimelineUpdate::MediaFetched => {
                    log!("Timeline::handle_event(): media fetched for room {}", tl.room_id);
                    // Here, to be most efficient, we could redraw only the media items in the timeline,
                    // but for now we just fall through and let the final `redraw()` call re-draw the whole timeline view.
                }

                TimelineUpdate::TypingUsers { users } => {
                    let typing_text = match users.as_slice() {
                        [] => String::new(),
                        [user] => format!("{user} is typing "),
                        [user1, user2] => format!("{user1} and {user2} are typing "),
                        [user1, user2, others @ ..] => {
                            if others.len() > 1 {
                                format!("{user1}, {user2}, and {} are typing ", &others[0])
                            } else {
                                format!(
                                    "{user1}, {user2}, and {} others are typing ",
                                    others.len()
                                )
                            }
                        }
                    };
                    is_typing = !users.is_empty();
                    if typing_text != "" {
                        self.view.label(id!(typing_label)).set_text(&typing_text);
                    }
                    
                }
            }
        }

        if done_loading {
            top_space.set_visible(false);
        }
        if num_updates > 0 {
            // log!("Applied {} timeline updates for room {}, redrawing with {} items...", num_updates, tl.room_id, tl.items.len());
            self.redraw(cx);
        }
        if is_typing {
            let typing_animation = self.view.typing_animation(id!(typing_animation));
            self.view.view(id!(typing_notice)).set_visible(true);
            typing_animation.animate(cx);
        } else  {
            self.start_typing_notice_animation(cx);
        }
        
    }

    /// Shows the user profile sliding pane with the given avatar info.
    fn show_user_profile(
        &mut self,
        cx: &mut Cx,
        pane: &UserProfileSlidingPaneRef,
        info: UserProfilePaneInfo,
    ) {
        pane.set_info(cx, info);
        pane.show(cx);
        // Not sure if this redraw is necessary
        self.redraw(cx);
    }

    /// Shows a preview of the given event that the user is currently replying to
    /// above the message input bar.
    fn show_replying_to(
        &mut self,
        cx: &mut Cx,
        replying_to: (EventTimelineItem, RepliedToInfo),
    ) {
        let replying_preview_view = self.view(id!(replying_preview));
        let (replying_preview_username, _) = set_avatar_and_get_username(
            cx,
            replying_preview_view.avatar(id!(reply_preview_content.reply_preview_avatar)),
            self.room_id.as_ref().unwrap(),
            replying_to.0.sender(),
            replying_to.0.sender_profile(),
            replying_to.0.event_id(),
        );

        replying_preview_view
            .label(id!(reply_preview_content.reply_preview_username))
            .set_text(replying_preview_username.as_str());

        populate_preview_of_timeline_item(
            &replying_preview_view.html_or_plaintext(id!(reply_preview_content.reply_preview_body)),
            replying_to.0.content(),
            &replying_preview_username,
        );

        self.view(id!(replying_preview)).set_visible(true);
        if let Some(tl) = self.tl_state.as_mut() {
            tl.replying_to = Some(replying_to);
        }

        // After the user clicks the reply button next to a message,
        // and we get to this point where the replying-to preview is shown,
        // we should automatically focus the keyboard on the message input box
        // so that the user can immediately start typing their reply
        // without having to manually click on the message input box.
        self.text_input(id!(message_input)).set_key_focus(cx);
        self.redraw(cx);
    }

    /// Clears (and makes invisible) the preview of the message
    /// that the user is currently replying to.
    fn clear_replying_to(&mut self) {
        self.view(id!(replying_preview)).set_visible(false);
        if let Some(tl) = self.tl_state.as_mut() {
            tl.replying_to = None;
        }
    }

    fn show_location_preview(&mut self, cx: &mut Cx) {
        self.location_preview(id!(location_preview)).show();
        self.redraw(cx);
    }

    /// Invoke this when this timeline is being shown,
    /// e.g., when the user navigates to this timeline.
    fn show_timeline(&mut self, cx: &mut Cx) {
        let room_id = self.room_id.clone()
            .expect("BUG: Timeline::show_timeline(): no room_id was set.");
        // just an optional sanity check
        assert!(self.tl_state.is_none(),
            "BUG: tried to show_timeline() into a timeline with existing state. \
            Did you forget to save the timeline state back to the global map of states?",
        );


        let (mut tl_state, first_time_showing_room) = if let Some(existing) = TIMELINE_STATES.lock().unwrap().remove(&room_id) {
            (existing, false)
        } else {
            let (update_sender, update_receiver) = take_timeline_update_receiver(&room_id)
                .expect("BUG: couldn't get timeline state for first-viewed room.");
            let new_tl_state = TimelineUiState {
                room_id: room_id.clone(),
                // We assume timelines being viewed for the first time haven't been fully paginated.
                fully_paginated: false,
                items: Vector::new(),
                content_drawn_since_last_update: RangeSet::new(),
                profile_drawn_since_last_update: RangeSet::new(),
                update_receiver,
                media_cache: MediaCache::new(MediaFormatConst::File, Some(update_sender)),
                replying_to: None,
                saved_state: SavedState::default(),
                message_highlight_animation_state: MessageHighlightAnimationState::default(),
                prev_first_index: None,
                read_event_hashmap: HashMap::new(),
                marked_fully_read_queue: HashMap::new(),
            };
            (new_tl_state, true)
        };

        // Subscribe to typing notices, but hide the typing notice view initially.
        self.view(id!(typing_notice)).set_visible(false);
        submit_async_request(
            MatrixRequest::SubscribeToTypingNotices {
                room_id: room_id.clone(),
                subscribe: true,
            }
        );

        // kick off a back pagination request for this room
        if !tl_state.fully_paginated {
            submit_async_request(MatrixRequest::PaginateRoomTimeline {
                room_id: room_id.clone(),
                num_events: 50,
                forwards: false,
            })
        } else {
            // log!("Note: skipping pagination request for room {} because it is already fully paginated.", room_id);
        }

        // Even though we specify that room member profiles should be lazy-loaded,
        // the matrix server still doesn't consistently send them to our client properly.
        // So we kick off a request to fetch the room members here upon first viewing the room.
        if first_time_showing_room {
            submit_async_request(MatrixRequest::FetchRoomMembers { room_id });
            // TODO: in the future, move the back pagination request to here,
            //       once back pagination is done dynamically based on timeline scroll position.
        }

        // Now, restore the visual state of this timeline from its previously-saved state.
        self.restore_state(cx, &mut tl_state);

        // As the final step, store the tl_state for this room into the Timeline widget,
        // such that it can be accessed in future event/draw handlers.
        self.tl_state = Some(tl_state);

        // Now we can process any background updates and redraw the timeline.
        if first_time_showing_room {
            self.process_timeline_updates(cx);
        }

        self.redraw(cx);
    }

    /// Invoke this when this RoomScreen/timeline is being hidden or no longer being shown.
    fn hide_timeline(&mut self) {
        if let Some(room_id) = self.room_id.clone() {
            self.save_state();
            self.location_preview(id!(location_preview)).clear();
            submit_async_request(MatrixRequest::SubscribeToTypingNotices {
                room_id,
                subscribe: false,
            });
        }
    }

    /// Removes the current room's visual UI state from this widget
    /// and saves it to the map of `TIMELINE_STATES` such that it can be restored later.
    ///
    /// Note: after calling this function, the widget's `tl_state` will be `None`.
    fn save_state(&mut self) {
        let Some(mut tl) = self.tl_state.take() else {
            error!("Timeline::save_state(): skipping due to missing state, room {:?}", self.room_id);
            return;
        };

        let portal_list = self.portal_list(id!(list));
        let first_index = portal_list.first_id();
        let message_input_box = self.text_input(id!(message_input));
        let state = SavedState {
            first_index_and_scroll: Some((first_index, portal_list.scroll_position())),
            first_event_id: tl.items
                .get(first_index)
                .and_then(|item| item
                    .as_event()
                    .and_then(|ev| ev.event_id().map(|i| i.to_owned()))
                ),
            message_input_state: message_input_box.save_state(),
            replying_to: tl.replying_to.clone(),
        };
        tl.saved_state = state;
        // Store this Timeline's `TimelineUiState` in the global map of states.
        TIMELINE_STATES.lock().unwrap().insert(tl.room_id.clone(), tl);
    }

    /// Restores the previously-saved visual UI state of this room.
    ///
    /// Note: this accepts a direct reference to the timeline's UI state,
    /// so this function must not try to re-obtain it by accessing `self.tl_state`.
    fn restore_state(&mut self, cx: &mut Cx, tl_state: &mut TimelineUiState) {
        let SavedState {
            first_index_and_scroll,
            first_event_id: _,
            message_input_state,
            replying_to,
        } = &mut tl_state.saved_state;
        if let Some((first_index, scroll_from_first_id)) = first_index_and_scroll {
            self.portal_list(id!(timeline.list))
                .set_first_id_and_scroll(*first_index, *scroll_from_first_id);
        } else {
            // If the first index is not set, then the timeline has not yet been scrolled by the user,
            // so we set the portal list to "tail" (track) the bottom of the list.
            self.portal_list(id!(timeline.list)).set_tail_range(true);
        }

        let saved_message_input_state = std::mem::take(message_input_state);
        self.text_input(id!(message_input))
            .restore_state(saved_message_input_state);
        if let Some(replying_to_event) = replying_to.take() {
            self.show_replying_to(cx, replying_to_event);
        } else {
            self.clear_replying_to();
        }
    }

    /// Sets this `RoomScreen` widget to display the timeline for the given room.
    pub fn set_displayed_room(&mut self, cx: &mut Cx, room_name: String, room_id: OwnedRoomId) {
        // If the room is already being displayed, then do nothing.
        if let Some(current_room_id) = &self.room_id {
            if current_room_id.eq(&room_id) {
                return;
            }
        }

        self.hide_timeline();
        self.room_name = room_name;
        self.room_id = Some(room_id);
        self.show_timeline(cx);
        self.label(id!(room_name)).set_text(&self.room_name);
    }
<<<<<<< HEAD
    /// Start Typing Notice animation that fades away
    pub fn start_typing_notice_animation(&mut self, cx: &mut Cx) {
        self.animator_play(cx, id!(typing_notice.collapse));
        self.typing_notice_timer = cx.start_interval(1.5);
=======
    
    /// Send Pagination Request when the scroll position is at the top 
    fn send_pagination_request_based_on_scroll_pos(
        &mut self,
        cx: &mut Cx,
        actions: &ActionsBuf,
    ) {
        let portal_list = self.portal_list(id!(list));
        //stopped scrolling and when scroll position is at top
        if portal_list.scrolled(actions) {
            return;
        }
        
        let Some(room_id) = self.room_id.as_ref() else { return };
        if  portal_list.scroll_position() == 0.0 {
            submit_async_request(MatrixRequest::PaginateRoomTimeline { room_id: room_id.clone(), num_events: 50, forwards: false});
        }
        
>>>>>>> 18237da5
    }
}

impl RoomScreenRef {
    /// See [`RoomScreen::set_displayed_room()`].
    pub fn set_displayed_room(&self, cx: &mut Cx, room_name: String, room_id: OwnedRoomId) {
        let Some(mut inner) = self.borrow_mut() else { return };
        inner.set_displayed_room(cx, room_name, room_id);
    }
}


/// A message that is sent from a background async task to a room's timeline view
/// for the purpose of update the Timeline UI contents or metadata.
pub enum TimelineUpdate {
    /// The content of a room's timeline was updated in the background.
    NewItems {
        /// The entire list of timeline items (events) for a room.
        new_items: Vector<Arc<TimelineItem>>,
        /// The range of indices in the `items` list that have been changed in this update
        /// and thus must be removed from any caches of drawn items in the timeline.
        /// Any items outside of this range are assumed to be unchanged and need not be redrawn.
        changed_indices: Range<usize>,
        /// Whether to clear the entire cache of drawn items in the timeline.
        /// This supercedes `index_of_first_change` and is used when the entire timeline is being redrawn.
        clear_cache: bool,
    },
    /// A notice that the start of the timeline has been reached, meaning that
    /// there is no need to send further backwards pagination requests.
    TimelineStartReached,
    /// A notice that the background task doing pagination for this room has become idle,
    /// meaning that it has completed its recent pagination request(s) and is now waiting
    /// for more requests, but that the start of the timeline has not yet been reached.
    PaginationIdle,
    /// A notice that event details have been fetched from the server,
    /// including a `result` that indicates whether the request was successful.
    EventDetailsFetched {
        event_id: OwnedEventId,
        result: Result<(), matrix_sdk_ui::timeline::Error>,
    },
    /// A notice that the room's members have been fetched from the server,
    /// though the success or failure of the request is not yet known until the client
    /// requests the member info via a timeline event's `sender_profile()` method.
    RoomMembersFetched,
    /// A notice that one or more requested media items (images, videos, etc.)
    /// that should be displayed in this timeline have now been fetched and are available.
    MediaFetched,
    /// A notice that one or more members of a this room are currently typing.
    TypingUsers {
        /// The list of users (their displayable name) who are currently typing in this room.
        users: Vec<String>,
    },
}

/// The global set of all timeline states, one entry per room.
static TIMELINE_STATES: Mutex<BTreeMap<OwnedRoomId, TimelineUiState>> = Mutex::new(BTreeMap::new());

/// The UI-side state of a single room's timeline, which is only accessed/updated by the UI thread.
struct TimelineUiState {
    /// The ID of the room that this timeline is for.
    room_id: OwnedRoomId,

    /// Whether this room's timeline has been fully paginated, which means
    /// that the oldest (first) event in the timeline is locally synced and available.
    /// When `true`, further backwards pagination requests will not be sent.
    ///
    /// This must be reset to `false` whenever the timeline is fully cleared.
    fully_paginated: bool,

    /// The list of items (events) in this room's timeline that our client currently knows about.
    items: Vector<Arc<TimelineItem>>,

    /// The range of items (indices in the above `items` list) whose event **contents** have been drawn
    /// since the last update and thus do not need to be re-populated on future draw events.
    ///
    /// This range is partially cleared on each background update (see below) to ensure that
    /// items modified during the update are properly redrawn. Thus, it is a conservative
    /// "cache tracker" that may not include all items that have already been drawn,
    /// but that's okay because big updates that clear out large parts of the rangeset
    /// only occur during back pagination, which is both rare and slow in and of itself.
    /// During typical usage, new events are appended to the end of the timeline,
    /// meaning that the range of already-drawn items doesn't need to be cleared.
    ///
    /// Upon a background update, only item indices greater than or equal to the
    /// `index_of_first_change` are removed from this set.
    content_drawn_since_last_update: RangeSet<usize>,

    /// Same as `content_drawn_since_last_update`, but for the event **profiles** (avatar, username).
    profile_drawn_since_last_update: RangeSet<usize>,

    /// The channel receiver for timeline updates for this room.
    ///
    /// Here we use a synchronous (non-async) channel because the receiver runs
    /// in a sync context and the sender runs in an async context,
    /// which is okay because a sender on an unbounded channel never needs to block.
    update_receiver: crossbeam_channel::Receiver<TimelineUpdate>,

    /// The cache of media items (images, videos, etc.) that appear in this timeline.
    ///
    /// Currently this excludes avatars, as those are shared across multiple rooms.
    media_cache: MediaCache,

    /// Info about the event currently being replied to, if any.
    replying_to: Option<(EventTimelineItem, RepliedToInfo)>,

    /// The states relevant to the UI display of this timeline that are saved upon
    /// a `Hide` action and restored upon a `Show` action.
    saved_state: SavedState,

    /// The state of the message highlight animation.
    ///
    /// We need to run the animation once the scrolling, triggered by the click of of a
    /// a reply preview, ends. so we keep a small state for it.
    /// By default, it starts in Off.
    /// Once the scrolling is started, the state becomes Pending.
    /// If the animation was trigged, the state goes back to Off.
    message_highlight_animation_state: MessageHighlightAnimationState,

    prev_first_index: Option<usize>,
    read_event_hashmap: HashMap<String, (OwnedRoomId, OwnedEventId, Instant, bool)>,
    marked_fully_read_queue: HashMap<String, (OwnedRoomId, OwnedEventId)>,
}

/// The item index, scroll position, and optional unique IDs of the first `N` events
/// that have been drawn in the most recent draw pass of a timeline's PortalList.
#[derive(Debug)]
struct FirstDrawnEvents<const N: usize> {
    index_and_scroll: [ItemIndexScroll; N],
    event_ids: [Option<OwnedEventId>; N],
}
impl<const N: usize> Default for FirstDrawnEvents<N> {
    fn default() -> Self {
        Self {
            index_and_scroll: std::array::from_fn(|_| ItemIndexScroll::default()),
            event_ids: std::array::from_fn(|_| None),
        }
    }
}

///
#[derive(Clone, Copy, Debug, Default)]
struct ItemIndexScroll {
    index: usize,
    scroll: f64,
}

#[derive(Default, Debug)]
enum MessageHighlightAnimationState {
    Pending { item_id: usize },
    #[default]
    Off,
}

/// States that are necessary to save in order to maintain a consistent UI display for a timeline.
///
/// These are saved when navigating away from a timeline (upon `Hide`)
/// and restored when navigating back to a timeline (upon `Show`).
#[derive(Default, Debug)]
struct SavedState {
    /// The index of the first item in the timeline's PortalList that is currently visible,
    /// and the scroll offset from the top of the list's viewport to the beginning of that item.
    /// If this is `None`, then the timeline has not yet been scrolled by the user
    /// and the portal list will be set to "tail" (track) the bottom of the list.
    first_index_and_scroll: Option<(usize, f64)>,
    /// The unique ID of the event that corresponds to the first item visible in the timeline.
    first_event_id: Option<OwnedEventId>,

    /// The content of the message input box.
    message_input_state: TextInputState,
    /// The event that the user is currently replying to, if any.
    replying_to: Option<(EventTimelineItem, RepliedToInfo)>,
}

/// Returns info about the item in the list of `new_items` that matches the event ID
/// of a visible item in the given `curr_items` list.
///
/// This info includes a tuple of:
/// 1. the index of the item in the currennt items list,
/// 2. the index of the item in the new items list,
/// 3. the positional "scroll" offset of the corresponding current item in the portal list,
/// 4. the unique event ID of the item.
fn find_new_item_matching_current_item(
    cx: &mut Cx,
    portal_list: &PortalListRef,
    starting_at_curr_idx: usize,
    curr_items: &Vector<Arc<TimelineItem>>,
    new_items: &Vector<Arc<TimelineItem>>,
) -> Option<(usize, usize, f64, OwnedEventId)> {
    let mut curr_item_focus = curr_items.focus();
    let mut idx_curr = starting_at_curr_idx;
    let mut curr_items_with_ids: Vec<(usize, OwnedEventId)> = Vec::with_capacity(
        portal_list.visible_items()
    );

    // Find all items with real event IDs that are currently visible in the portal list.
    // TODO: if this is slow, we could limit it to 3-5 events at the most.
    if curr_items_with_ids.len() <= portal_list.visible_items() {
        while let Some(curr_item) = curr_item_focus.get(idx_curr) {
            if let Some(event_id) = curr_item.as_event().and_then(|ev| ev.event_id()) {
                curr_items_with_ids.push((idx_curr, event_id.to_owned()));
            }
            if curr_items_with_ids.len() >= portal_list.visible_items() {
                break;
            }
            idx_curr += 1;
        }
    }

    // Find a new item that has the same real event ID as any of the current items.
    for (idx_new, new_item) in new_items.iter().enumerate() {
        let Some(event_id) = new_item.as_event().and_then(|ev| ev.event_id()) else {
            continue;
        };
        if let Some((idx_curr, _)) = curr_items_with_ids
            .iter()
            .find(|(_, ev_id)| ev_id == &event_id)
        {
            // Not all items in the portal list are guaranteed to have a position offset,
            // some may be zeroed-out, so we need to account for that possibility by only
            // using events that have a real non-zero area
            if let Some(pos_offset) = portal_list.position_of_item(cx, *idx_curr) {
                log!("Found matching event ID {event_id} at index {idx_new} in new items list, corresponding to current item index {idx_curr} at pos offset {pos_offset}");
                return Some((*idx_curr, idx_new, pos_offset, event_id.to_owned()));
            }
        }
    }

    None
}

#[derive(Debug, Default, Clone, Copy, PartialEq, Eq)]
struct ItemDrawnStatus {
    /// Whether the profile info (avatar and displayable username) were drawn for this item.
    profile_drawn: bool,
    /// Whether the content of the item was drawn (e.g., the message text, image, video, sticker, etc).
    content_drawn: bool,
}
impl ItemDrawnStatus {
    /// Returns a new `ItemDrawnStatus` with both `profile_drawn` and `content_drawn` set to `false`.
    const fn new() -> Self {
        Self {
            profile_drawn: false,
            content_drawn: false,
        }
    }
    /// Returns a new `ItemDrawnStatus` with both `profile_drawn` and `content_drawn` set to `true`.
    const fn both_drawn() -> Self {
        Self {
            profile_drawn: true,
            content_drawn: true,
        }
    }
}

/// Creates, populates, and adds a Message liveview widget to the given `PortalList`
/// with the given `item_id`.
///
/// The content of the returned `Message` widget is populated with data from the given `message`
/// and its parent `EventTimelineItem`.
fn populate_message_view(
    cx: &mut Cx2d,
    list: &mut PortalList,
    item_id: usize,
    room_id: &RoomId,
    event_tl_item: &EventTimelineItem,
    message: &timeline::Message,
    prev_event: Option<&Arc<TimelineItem>>,
    media_cache: &mut MediaCache,
    item_drawn_status: ItemDrawnStatus,
) -> (WidgetRef, ItemDrawnStatus) {
    let mut new_drawn_status = item_drawn_status;

    let ts_millis = event_tl_item.timestamp();

    // Determine whether we can use a more compact UI view that hides the user's profile info
    // if the previous message was sent by the same user within 10 minutes.
    let use_compact_view = match prev_event.map(|p| p.kind()) {
        Some(TimelineItemKind::Event(prev_event_tl_item)) => match prev_event_tl_item.content() {
            TimelineItemContent::Message(_prev_msg) => {
                let prev_msg_sender = prev_event_tl_item.sender();
                prev_msg_sender == event_tl_item.sender()
                    && ts_millis.0
                        .checked_sub(prev_event_tl_item.timestamp().0)
                        .map_or(false, |d| d < uint!(600000)) // 10 mins in millis
            }
            _ => false,
        },
        _ => false,
    };

    let (item, used_cached_item) = match message.msgtype() {
        MessageType::Text(TextMessageEventContent { body, formatted, .. })
        | MessageType::Notice(NoticeMessageEventContent { body, formatted, .. }) => {
            let template = if use_compact_view {
                live_id!(CondensedMessage)
            } else {
                live_id!(Message)
            };
            let (item, existed) = list.item_with_existed(cx, item_id, template);
            if existed && item_drawn_status.content_drawn {
                (item, true)
            } else {
                populate_text_message_content(
                    &item.html_or_plaintext(id!(content.message)),
                    &body,
                    formatted.as_ref(),
                );
                new_drawn_status.content_drawn = true;
                (item, false)
            }
        }
        MessageType::Image(image) => {
            let template = if use_compact_view {
                live_id!(CondensedImageMessage)
            } else {
                live_id!(ImageMessage)
            };
            let (item, existed) = list.item_with_existed(cx, item_id, template);
            if existed && item_drawn_status.content_drawn {
                (item, true)
            } else {
                let is_image_fully_drawn = populate_image_message_content(
                    cx,
                    &item.text_or_image(id!(content.message)),
                    image,
                    media_cache,
                );
                new_drawn_status.content_drawn = is_image_fully_drawn;
                (item, false)
            }
        }
        MessageType::Location(location) => {
            let template = if use_compact_view {
                live_id!(CondensedMessage)
            } else {
                live_id!(Message)
            };
            let (item, existed) = list.item_with_existed(cx, item_id, template);
            if existed && item_drawn_status.content_drawn {
                (item, true)
            } else {
                let is_location_fully_drawn = populate_location_message_content(
                    &item.html_or_plaintext(id!(content.message)),
                    location,
                );
                new_drawn_status.content_drawn = is_location_fully_drawn;
                (item, false)
            }
        }
        other => {
            let (item, existed) = list.item_with_existed(cx, item_id, live_id!(Message));
            if existed && item_drawn_status.content_drawn {
                (item, true)
            } else {
                let kind = other.msgtype();
                item.label(id!(content.message))
                    .set_text(&format!("[TODO {kind:?}] {}", other.body()));
                new_drawn_status.content_drawn = true;
                (item, false)
            }
        }
    };

    let mut replied_to_event_id = None;

    // If we didn't use a cached item, we need to draw all other message content: the reply preview and reactions.
    if !used_cached_item {
        draw_reactions(cx, &item, event_tl_item.reactions(), item_id);
        let (is_reply_fully_drawn, replied_to_ev_id) = draw_replied_to_message(
            cx,
            &item.view(id!(replied_to_message)),
            room_id,
            message,
            event_tl_item.event_id(),
        );
        replied_to_event_id = replied_to_ev_id;
        // The content is only considered to be fully drawn if the logic above marked it as such
        // *and* if the reply preview was also fully drawn.
        new_drawn_status.content_drawn &= is_reply_fully_drawn;
    }

    // If `used_cached_item` is false, we should always redraw the profile, even if profile_drawn is true.
    let skip_draw_profile =
        use_compact_view || (used_cached_item && item_drawn_status.profile_drawn);
    if skip_draw_profile {
        // log!("\t --> populate_message_view(): SKIPPING profile draw for item_id: {item_id}");
        new_drawn_status.profile_drawn = true;
    } else {
        // log!("\t --> populate_message_view(): DRAWING  profile draw for item_id: {item_id}");
        let (username, profile_drawn) = set_avatar_and_get_username(
            cx,
            item.avatar(id!(profile.avatar)),
            room_id,
            event_tl_item.sender(),
            event_tl_item.sender_profile(),
            event_tl_item.event_id(),
        );
        item.label(id!(content.username)).set_text(&username);
        new_drawn_status.profile_drawn = profile_drawn;
    }

    // If we've previously drawn the item content, skip all other steps.
    if used_cached_item && item_drawn_status.content_drawn && item_drawn_status.profile_drawn {
        return (item, new_drawn_status);
    }

    // Set the Message widget's metatdata for reply-handling purposes.
    item.as_message().set_data(
        event_tl_item.can_be_replied_to(),
        item_id,
        replied_to_event_id,
    );

    // Set the timestamp.
    if let Some(dt) = unix_time_millis_to_datetime(&ts_millis) {
        // format as AM/PM 12-hour time
        item.label(id!(profile.timestamp))
            .set_text(&format!("{}", dt.time().format("%l:%M %P")));
        item.label(id!(profile.datestamp))
            .set_text(&format!("{}", dt.date_naive()));
    } else {
        item.label(id!(profile.timestamp))
            .set_text(&format!("{}", ts_millis.get()));
    }

    (item, new_drawn_status)
}

/// Draws the Html or plaintext body of the given Text or Notice message into the `message_content_widget`.
fn populate_text_message_content(
    message_content_widget: &HtmlOrPlaintextRef,
    body: &str,
    formatted_body: Option<&FormattedBody>,
) {
    if let Some(formatted_body) = formatted_body
        .and_then(|fb| (fb.format == MessageFormat::Html).then(|| fb.body.clone()))
    {
        message_content_widget.show_html(utils::linkify(formatted_body.as_ref()));
    } else {
        match utils::linkify(body) {
            Cow::Owned(linkified_html) => message_content_widget.show_html(&linkified_html),
            Cow::Borrowed(plaintext) => message_content_widget.show_plaintext(plaintext),
        }
    }
}

/// Draws the given image message's content into the `message_content_widget`.
///
/// Returns whether the image message content was fully drawn.
fn populate_image_message_content(
    cx: &mut Cx2d,
    text_or_image_ref: &TextOrImageRef,
    image: &ImageMessageEventContent,
    media_cache: &mut MediaCache,
) -> bool {
    // We don't use thumbnails, as their resolution is too low to be visually useful.
    // We also don't trust the provided mimetype, as it can be incorrect.
    let (_mimetype, _width, _height) = if let Some(info) = image.info.as_ref() {
        (
            info.mimetype
                .as_deref()
                .and_then(utils::ImageFormat::from_mimetype),
            info.width,
            info.height,
        )
    } else {
        (None, None, None)
    };

    match &image.source {
        MediaSource::Plain(mxc_uri) => {
            // now that we've obtained the image URI and its metadata, try to fetch the image.
            match media_cache.try_get_media_or_fetch(mxc_uri.clone(), None) {
                MediaCacheEntry::Loaded(data) => {
                    let show_image_result = text_or_image_ref.show_image(|img| {
                        utils::load_png_or_jpg(&img, cx, &data)
                            .map(|()| img.size_in_pixels(cx).unwrap())
                    });
                    if let Err(e) = show_image_result {
                        let err_str = format!("Failed to display image: {e:?}");
                        error!("{err_str}");
                        text_or_image_ref.set_text(&err_str);
                    }

                    // We're done drawing the image message content, so mark it as fully drawn.
                    true
                }
                MediaCacheEntry::Requested => {
                    text_or_image_ref.set_text(&format!("Fetching image from {:?}", mxc_uri));
                    // Do not consider this image as being fully drawn, as we're still fetching it.
                    false
                }
                MediaCacheEntry::Failed => {
                    text_or_image_ref
                        .set_text(&format!("Failed to fetch image from {:?}", mxc_uri));
                    // For now, we consider this as being "complete". In the future, we could support
                    // retrying to fetch the image on a user click/tap.
                    true
                }
            }
        }
        MediaSource::Encrypted(encrypted) => {
            text_or_image_ref.set_text(&format!(
                "[TODO] fetch encrypted image at {:?}",
                encrypted.url
            ));
            // We consider this as "fully drawn" since we don't yet support encryption,
            // but *only if* the reply preview was also fully drawn.
            true
        }
    }
}

/// Draws the given location message's content into the `message_content_widget`.
///
/// Returns whether the location message content was fully drawn.
fn populate_location_message_content(
    message_content_widget: &HtmlOrPlaintextRef,
    location: &LocationMessageEventContent,
) -> bool {
    let coords = location.geo_uri
        .get(GEO_URI_SCHEME.len() ..)
        .and_then(|s| {
            let mut iter = s.split(',');
            if let (Some(lat), Some(long)) = (iter.next(), iter.next()) {
                Some((lat, long))
            } else {
                None
            }
        });
    if let Some((lat, long)) = coords {
        let short_lat = lat.find('.').and_then(|dot| lat.get(..dot + 7)).unwrap_or(lat);
        let short_long = long.find('.').and_then(|dot| long.get(..dot + 7)).unwrap_or(long);
        let html_body = format!(
            "Location: {short_lat},{short_long}\
            <p><a href=\"https://www.openstreetmap.org/?mlat={lat}&amp;mlon={long}#map=15/{lat}/{long}\">Open in OpenStreetMap</a></p>\
            <p><a href=\"https://www.google.com/maps/search/?api=1&amp;query={lat},{long}\">Open in Google Maps</a></p>\
            <p><a href=\"https://maps.apple.com/?ll={lat},{long}&amp;q={lat},{long}\">Open in Apple Maps</a></p>",
        );
        message_content_widget.show_html(html_body);
    } else {
        message_content_widget.show_html(
            format!("<i>[Location invalid]</i> {}", location.body)
        );
    }

    // Currently we do not fetch location thumbnail previews, so we consider this as fully drawn.
    // In the future, when we do support this, we'll return false until the thumbnail is fetched,
    // at which point we can return true.
    true
}

/// Draws a ReplyPreview above the given `message` if it was in-reply to another message.
///
/// If the given `message` was *not* in-reply to another message,
/// this function will mark the ReplyPreview as non-visible and consider it fully drawn.
///
/// Returns whether the in-reply-to information was available and fully drawn,
/// i.e., whether it can be considered as cached and not needing to be redrawn later.
fn draw_replied_to_message(
    cx: &mut Cx2d,
    replied_to_message_view: &ViewRef,
    room_id: &RoomId,
    message: &timeline::Message,
    message_event_id: Option<&EventId>,
) -> (bool, Option<OwnedEventId>) {
    let fully_drawn: bool;
    let show_reply: bool;
    let mut replied_to_event_id = None;

    if let Some(in_reply_to_details) = message.in_reply_to() {
        replied_to_event_id = Some(in_reply_to_details.event_id.to_owned());
        show_reply = true;

        match &in_reply_to_details.event {
            TimelineDetails::Ready(replied_to_event) => {
                let (in_reply_to_username, is_avatar_fully_drawn) = set_avatar_and_get_username(
                    cx,
                    replied_to_message_view
                        .avatar(id!(replied_to_message_content.reply_preview_avatar)),
                    room_id,
                    replied_to_event.sender(),
                    replied_to_event.sender_profile(),
                    Some(in_reply_to_details.event_id.as_ref()),
                );

                fully_drawn = is_avatar_fully_drawn;

                replied_to_message_view
                    .label(id!(replied_to_message_content.reply_preview_username))
                    .set_text(in_reply_to_username.as_str());
                let msg_body = replied_to_message_view.html_or_plaintext(id!(reply_preview_body));
                populate_preview_of_timeline_item(
                    &msg_body,
                    replied_to_event.content(),
                    &in_reply_to_username,
                );
            }
            TimelineDetails::Error(_e) => {
                fully_drawn = true;
                replied_to_message_view
                    .label(id!(replied_to_message_content.reply_preview_username))
                    .set_text("[Error fetching username]");
                replied_to_message_view
                    .avatar(id!(replied_to_message_content.reply_preview_avatar))
                    .show_text(None, "?");
                replied_to_message_view
                    .html_or_plaintext(id!(replied_to_message_content.reply_preview_body))
                    .show_plaintext("[Error fetching replied-to event]");
            }
            status @ TimelineDetails::Pending | status @ TimelineDetails::Unavailable => {
                // We don't have the replied-to message yet, so we can't fully draw the preview.
                fully_drawn = false;
                replied_to_message_view
                    .label(id!(replied_to_message_content.reply_preview_username))
                    .set_text("[Loading username...]");
                replied_to_message_view
                    .avatar(id!(replied_to_message_content.reply_preview_avatar))
                    .show_text(None, "?");
                replied_to_message_view
                    .html_or_plaintext(id!(replied_to_message_content.reply_preview_body))
                    .show_plaintext("[Loading replied-to message...]");

                // Confusingly, we need to fetch the details of the `message` (the event that is the reply),
                // not the details of the original event that this `message` is replying to.
                if matches!(status, TimelineDetails::Unavailable) {
                    if let Some(event_id) = message_event_id {
                        submit_async_request(MatrixRequest::FetchDetailsForEvent {
                            room_id: room_id.to_owned(),
                            event_id: event_id.to_owned(),
                        });
                    }
                }
            }
        }
    } else {
        // This message was not in reply to another message, so we don't need to show a reply.
        show_reply = false;
        fully_drawn = true;
    }

    replied_to_message_view.set_visible(show_reply);
    (fully_drawn, replied_to_event_id)
}

fn populate_preview_of_timeline_item(
    widget_out: &HtmlOrPlaintextRef,
    timeline_item_content: &TimelineItemContent,
    sender_username: &str,
) {
    if let TimelineItemContent::Message(m) = timeline_item_content {
        match m.msgtype() {
            MessageType::Text(TextMessageEventContent { body, formatted, .. })
            | MessageType::Notice(NoticeMessageEventContent { body, formatted, .. }) => {
                return populate_text_message_content(widget_out, &body, formatted.as_ref());
            }
            _ => { } // fall through to the general case for all timeline items below.
        }
    }
    let html = text_preview_of_timeline_item(timeline_item_content, sender_username)
        .format_with(sender_username);
    widget_out.show_html(html);
}

/// Draws the reactions beneath the given `message_item`.
fn draw_reactions(
    _cx: &mut Cx2d,
    message_item: &WidgetRef,
    reactions: &ReactionsByKeyBySender,
    id: usize,
) {
    const DRAW_ITEM_ID_REACTION: bool = false;
    if reactions.is_empty() && !DRAW_ITEM_ID_REACTION {
        return;
    }

    // The message annotaions view is invisible by default, so we must set it to visible
    // now that we know there are reactions to show.
    message_item
        .view(id!(content.message_annotations))
        .set_visible(true);

    let mut label_text = String::new();
    for (reaction_raw, reaction_senders) in reactions.iter() {
        // Just take the first char of the emoji, which ignores any variant selectors.
        let reaction_first_char = reaction_raw.chars().next().map(|c| c.to_string());
        let reaction_str = reaction_first_char.as_deref().unwrap_or(reaction_raw);
        let text_to_display = emojis::get(reaction_str)
            .and_then(|e| e.shortcode())
            .unwrap_or(reaction_raw);
        let count = reaction_senders.len();
        // log!("Found reaction {:?} with count {}", text_to_display, count);
        label_text = format!("{label_text}<i>:{}:</i> <b>{}</b> ", text_to_display, count);
    }

    // Debugging: draw the item ID as a reaction
    if DRAW_ITEM_ID_REACTION {
        label_text = format!("{label_text}<i>ID: {}</i>", id);
    }

    let html_reaction_view = message_item.html(id!(message_annotations.html_content));
    html_reaction_view.set_text(&label_text);
}

/// A trait for abstracting over the different types of timeline events
/// that can be displayed in a `SmallStateEvent` widget.
trait SmallStateEventContent {
    /// Populates the *content* (not the profile) of the given `item` with data from
    /// the given `event_tl_item` and `self` (the specific type of event content).
    ///
    /// ## Arguments
    /// * `item`: a `SmallStateEvent` widget that has already been added to
    ///    the given `PortalList` at the given `item_id`.
    ///    This function may either modify that item or completely replace it
    ///    with a different widget if needed.
    /// * `item_drawn_status`: the old (prior) drawn status of the item.
    /// * `new_drawn_status`: the new drawn status of the item, which may have already
    ///    been updated to reflect the item's profile having been drawn right before this function.
    ///
    /// ## Return
    /// Returns a tuple of the drawn `item` and its `new_drawn_status`.
    fn populate_item_content(
        &self,
        cx: &mut Cx,
        list: &mut PortalList,
        item_id: usize,
        item: WidgetRef,
        event_tl_item: &EventTimelineItem,
        username: &str,
        item_drawn_status: ItemDrawnStatus,
        new_drawn_status: ItemDrawnStatus,
    ) -> (WidgetRef, ItemDrawnStatus);
}

/// An empty marker struct used for populating redacted messages.
struct RedactedMessageEventMarker;

impl SmallStateEventContent for RedactedMessageEventMarker {
    fn populate_item_content(
        &self,
        _cx: &mut Cx,
        _list: &mut PortalList,
        _item_id: usize,
        item: WidgetRef,
        event_tl_item: &EventTimelineItem,
        original_sender: &str,
        _item_drawn_status: ItemDrawnStatus,
        mut new_drawn_status: ItemDrawnStatus,
    ) -> (WidgetRef, ItemDrawnStatus) {
        item.label(id!(content)).set_text(
            &text_preview_of_redacted_message(event_tl_item, original_sender)
                .format_with(original_sender),
        );
        new_drawn_status.content_drawn = true;
        (item, new_drawn_status)
    }
}

impl SmallStateEventContent for timeline::OtherState {
    fn populate_item_content(
        &self,
        cx: &mut Cx,
        list: &mut PortalList,
        item_id: usize,
        item: WidgetRef,
        _event_tl_item: &EventTimelineItem,
        username: &str,
        _item_drawn_status: ItemDrawnStatus,
        mut new_drawn_status: ItemDrawnStatus,
    ) -> (WidgetRef, ItemDrawnStatus) {
        let item = if let Some(text_preview) = text_preview_of_other_state(self) {
            item.label(id!(content))
                .set_text(&text_preview.format_with(username));
            new_drawn_status.content_drawn = true;
            item
        } else {
            let item = list.item(cx, item_id, live_id!(Empty));
            new_drawn_status = ItemDrawnStatus::new();
            item
        };
        (item, new_drawn_status)
    }
}

impl SmallStateEventContent for MemberProfileChange {
    fn populate_item_content(
        &self,
        _cx: &mut Cx,
        _list: &mut PortalList,
        _item_id: usize,
        item: WidgetRef,
        _event_tl_item: &EventTimelineItem,
        username: &str,
        _item_drawn_status: ItemDrawnStatus,
        mut new_drawn_status: ItemDrawnStatus,
    ) -> (WidgetRef, ItemDrawnStatus) {
        item.label(id!(content))
            .set_text(&text_preview_of_member_profile_change(self, username).format_with(username));
        new_drawn_status.content_drawn = true;
        (item, new_drawn_status)
    }
}

impl SmallStateEventContent for RoomMembershipChange {
    fn populate_item_content(
        &self,
        cx: &mut Cx,
        list: &mut PortalList,
        item_id: usize,
        item: WidgetRef,
        _event_tl_item: &EventTimelineItem,
        username: &str,
        _item_drawn_status: ItemDrawnStatus,
        mut new_drawn_status: ItemDrawnStatus,
    ) -> (WidgetRef, ItemDrawnStatus) {
        let Some(preview) = text_preview_of_room_membership_change(self) else {
            // Don't actually display anything for nonexistent/unimportant membership changes.
            return (
                list.item(cx, item_id, live_id!(Empty)),
                ItemDrawnStatus::new(),
            );
        };

        item.label(id!(content))
            .set_text(&preview.format_with(username));
        new_drawn_status.content_drawn = true;
        (item, new_drawn_status)
    }
}

/// Creates, populates, and adds a SmallStateEvent liveview widget to the given `PortalList`
/// with the given `item_id`.
///
/// The content of the returned widget is populated with data from the
/// given room membership change and its parent `EventTimelineItem`.
fn populate_small_state_event(
    cx: &mut Cx,
    list: &mut PortalList,
    item_id: usize,
    room_id: &RoomId,
    event_tl_item: &EventTimelineItem,
    event_content: &impl SmallStateEventContent,
    item_drawn_status: ItemDrawnStatus,
) -> (WidgetRef, ItemDrawnStatus) {
    let mut new_drawn_status = item_drawn_status;
    let (item, existed) = list.item_with_existed(cx, item_id, live_id!(SmallStateEvent));

    // The content of a small state event view may depend on the profile info,
    // so we can only mark the content as drawn after the profile has been fully drawn and cached.
    let skip_redrawing_profile = existed && item_drawn_status.profile_drawn;
    let skip_redrawing_content = skip_redrawing_profile && item_drawn_status.content_drawn;

    if skip_redrawing_content {
        return (item, new_drawn_status);
    }

    // If the profile has been drawn, we can just quickly grab the user's display name
    // instead of having to call `set_avatar_and_get_username` again.
    let username_opt = skip_redrawing_profile
        .then(|| get_profile_display_name(event_tl_item))
        .flatten();

    let username = username_opt.unwrap_or_else(|| {
        // As a fallback, call `set_avatar_and_get_username` to get the user's display name.
        let (username, profile_drawn) = set_avatar_and_get_username(
            cx,
            item.avatar(id!(avatar)),
            room_id,
            event_tl_item.sender(),
            event_tl_item.sender_profile(),
            event_tl_item.event_id(),
        );
        // Draw the timestamp as part of the profile.
        set_timestamp(
            &item,
            id!(left_container.timestamp),
            event_tl_item.timestamp(),
        );
        new_drawn_status.profile_drawn = profile_drawn;
        username
    });

    // Proceed to draw the actual event content.
    event_content.populate_item_content(
        cx,
        list,
        item_id,
        item,
        event_tl_item,
        &username,
        item_drawn_status,
        new_drawn_status,
    )
}

/// Sets the text of the `Label` at the given `item`'s live ID path
/// to a typical 12-hour AM/PM timestamp format.
fn set_timestamp(item: &WidgetRef, live_id_path: &[LiveId], timestamp: MilliSecondsSinceUnixEpoch) {
    if let Some(dt) = unix_time_millis_to_datetime(&timestamp) {
        // format as AM/PM 12-hour time
        item.label(live_id_path)
            .set_text(&format!("{}", dt.time().format("%l:%M %P")));
    } else {
        item.label(live_id_path)
            .set_text(&format!("{}", timestamp.get()));
    }
}

/// Sets the given avatar and returns a displayable username based on the
/// given profile and user ID of the sender of the event with the given event ID.
///
/// If the sender profile is not ready, this function will submit an async request
/// to fetch the sender profile from the server, but only if the event ID is `Some`.
///
/// This function will always choose a nice, displayable username and avatar.
///
/// The specific behavior is as follows:
/// * If the timeline event's sender profile *is* ready, then the `username` and `avatar`
///   will be the user's display name and avatar image, if available.
///   * If it's not ready, we attempt to fetch the user info from the user profile cache.
/// * If no avatar image is available, then the `avatar` will be set to the first character
///   of the user's display name, if available.
/// * If the user's display name is not available or has not been set, the user ID
///   will be used for the `username`, and the first character of the user ID for the `avatar`.
/// * If the timeline event's sender profile isn't ready and the user ID isn't found in
///   our user profile cache , then the `username` and `avatar`  will be the user ID
///   and the first character of that user ID, respectively.
///
/// ## Return
/// Returns a tuple of:
/// 1. The displayable username that should be used to populate the username field.
/// 2. A boolean indicating whether the user's profile info has been completely drawn
///    (for purposes of caching it to avoid future redraws).
fn set_avatar_and_get_username(
    cx: &mut Cx,
    avatar: AvatarRef,
    room_id: &RoomId,
    sender_user_id: &UserId,
    sender_profile: &TimelineDetails<Profile>,
    event_id: Option<&EventId>,
) -> (String, bool) {
    // Get the display name and avatar URL from the sender's profile, if available,
    // or if the profile isn't ready, fall back to qeurying our user profile cache.
    let (username_opt, avatar_state) = match sender_profile {
        TimelineDetails::Ready(profile) => (
            profile.display_name.clone(),
            AvatarState::Known(profile.avatar_url.clone()),
        ),
        not_ready => {
            if matches!(not_ready, TimelineDetails::Unavailable) {
                if let Some(event_id) = event_id {
                    submit_async_request(MatrixRequest::FetchDetailsForEvent {
                        room_id: room_id.to_owned(),
                        event_id: event_id.to_owned(),
                    });
                }
            }
            // log!("populate_message_view(): sender profile not ready yet for event {not_ready:?}");
            user_profile_cache::with_user_profile(cx, sender_user_id, |profile, room_members| {
                room_members
                    .get(room_id)
                    .map(|rm| {
                        (
                            rm.display_name().map(|n| n.to_owned()),
                            AvatarState::Known(rm.avatar_url().map(|u| u.to_owned())),
                        )
                    })
                    .unwrap_or_else(|| (profile.username.clone(), profile.avatar_state.clone()))
            })
            .unwrap_or((None, AvatarState::Unknown))
        }
    };

    let (avatar_img_data_opt, profile_drawn) = match avatar_state {
        AvatarState::Loaded(data) => (Some(data), true),
        AvatarState::Known(Some(uri)) => match avatar_cache::get_or_fetch_avatar(cx, uri) {
            AvatarCacheEntry::Loaded(data) => (Some(data), true),
            AvatarCacheEntry::Failed => (None, true),
            AvatarCacheEntry::Requested => (None, false),
        },
        AvatarState::Known(None) | AvatarState::Failed => (None, true),
        AvatarState::Unknown => (None, false),
    };

    // Set sender to the display name if available, otherwise the user id.
    let username = username_opt
        .clone()
        .unwrap_or_else(|| sender_user_id.to_string());

    // Set the sender's avatar image, or use the username if no image is available.
    avatar_img_data_opt.and_then(|data|
        avatar.show_image(
            Some((sender_user_id.to_owned(), username_opt.clone(), room_id.to_owned(), data.clone())),
            |img| utils::load_png_or_jpg(&img, cx, &data)
        )
        .ok()
    )
    .unwrap_or_else(|| avatar.show_text(
        Some((sender_user_id.to_owned(), username_opt, room_id.to_owned())),
        &username,
    ));
    (username, profile_drawn)
}

/// Returns the display name of the sender of the given `event_tl_item`, if available.
fn get_profile_display_name(event_tl_item: &EventTimelineItem) -> Option<String> {
    if let TimelineDetails::Ready(profile) = event_tl_item.sender_profile() {
        profile.display_name.clone()
    } else {
        None
    }
}

/// A simple deref wrapper around the `LocationPreview` widget that enables us to handle actions on it.
#[derive(Live, LiveHook, Widget)]
struct LocationPreview {
    #[deref] view: View,
    #[rust] coords: Option<Result<Coordinates, robius_location::Error>>,
    #[rust] timestamp: Option<SystemTime>,
}
impl Widget for LocationPreview {
    fn handle_event(&mut self, cx: &mut Cx, event: &Event, scope: &mut Scope) {
        let mut needs_redraw = false;
        if let Event::Actions(actions) = event {
            for action in actions {
                match action.downcast_ref() {
                    Some(LocationAction::Update(LocationUpdate { coordinates, time })) => {
                        self.coords = Some(Ok(coordinates.clone()));
                        self.timestamp = time.clone();
                        self.button(id!(send_location_button)).set_enabled(true);
                        needs_redraw = true;
                    }
                    Some(LocationAction::Error(e)) => {
                        self.coords = Some(Err(e.clone()));
                        self.timestamp = None;
                        self.button(id!(send_location_button)).set_enabled(false);
                        needs_redraw = true;
                    }
                    _ => { }
                }
            }

            // NOTE: the send location button click event is handled
            //       in the RoomScreen handle_event function.

            // Handle the cancel location button being clicked.
            if self.button(id!(cancel_location_button)).clicked(&actions) {
                self.clear();
                needs_redraw = true;
            }
        }

        if needs_redraw {
            self.redraw(cx);
        }

        self.view.handle_event(cx, event, scope);
    }

    fn draw_walk(&mut self, cx: &mut Cx2d, scope: &mut Scope, walk: Walk) -> DrawStep {
        let text = match self.coords {
            Some(Ok(c)) => {
                // if let Some(st) = self.timestamp {
                //     format!("Current location: {:.6},{:.6}\n   Timestamp: {:?}", c.latitude, c.longitude, st)
                // } else {
                    format!("Current location: {:.6},{:.6}", c.latitude, c.longitude)
                // }
            }
            Some(Err(e)) => format!("Error getting location: {e:?}"),
            None => format!("Current location is not yet available."),
        };
        self.label(id!(location_label)).set_text(&text);
        self.view.draw_walk(cx, scope, walk)
    }
}


impl LocationPreview {
    fn show(&mut self) {
        request_location_update(LocationRequest::UpdateOnce);
        if let Some(loc) = get_latest_location() {
            self.coords = Some(Ok(loc.coordinates));
            self.timestamp = loc.time;
        }
        self.visible = true;
    }

    fn clear(&mut self) {
        self.coords = None;
        self.timestamp = None;
        self.visible = false;
    }

    pub fn get_current_data(&self) -> Option<(Coordinates, Option<SystemTime>)> {
        self.coords
            .as_ref()
            .and_then(|res| res.ok().clone())
            .map(|c| (c, self.timestamp.clone()))
    }
}

impl LocationPreviewRef {
    pub fn show(&self) {
        if let Some(mut inner) = self.borrow_mut() {
            inner.show();
        }
    }

    pub fn clear(&self) {
        if let Some(mut inner) = self.borrow_mut() {
            inner.clear();
        }
    }

    pub fn get_current_data(&self) -> Option<(Coordinates, Option<SystemTime>)> {
        self.borrow().and_then(|inner| inner.get_current_data())
    }
}


/// Actions that can be performed on a message.
#[derive(Clone, DefaultNone, Debug)]
pub enum MessageAction {
    /// The user clicked the reply button on the message,
    /// indicating that they want to reply to this message.
    MessageReply(usize),
    /// The user clicked the inline reply preview above a message
    /// indicating that they want to jump upwards to the replied-to message shown in the preview.
    ReplyPreviewClicked {
        /// The item ID (in the timeline PortalList) of the reply message
        /// that the user clicked the reply preview above.
        reply_message_item_id: usize,
        /// The event ID of the replied-to message (the target of the reply).
        replied_to_event: OwnedEventId,
    },
    /// The message with the given item ID should be highlighted.
    MessageHighlight(usize),
    None,
}

#[derive(Live, LiveHook, Widget)]
pub struct Message {
    #[deref] view: View,
    #[animator] animator: Animator,
    #[rust(false)] hovered: bool,

    #[rust] can_be_replied_to: bool,
    #[rust] item_id: usize,
    /// The event ID of the message that this message is replying to, if any.
    #[rust] replied_to_event_id: Option<OwnedEventId>,
}

impl Widget for Message {
    fn handle_event(&mut self, cx: &mut Cx, event: &Event, scope: &mut Scope) {
        if self.animator_handle_event(cx, event).must_redraw() {
            self.redraw(cx);
        }

        if !self.animator.is_track_animating(cx, id!(highlight))
            && self.animator_in_state(cx, id!(highlight.on))
        {
            self.animator_play(cx, id!(highlight.off));
        }

        let widget_uid = self.widget_uid();

        if let Event::Actions(actions) = event {
            if self.view.button(id!(reply_button)).clicked(actions) {
                cx.widget_action(
                    widget_uid,
                    &scope.path,
                    MessageAction::MessageReply(self.item_id),
                );
            }
        }

        if let Hit::FingerUp(fe) = event.hits(cx, self.view(id!(replied_to_message)).area()) {
            if fe.was_tap() {
                if let Some(ref replied_to_event) = self.replied_to_event_id {
                    cx.widget_action(
                        widget_uid,
                        &scope.path,
                        MessageAction::ReplyPreviewClicked {
                            reply_message_item_id: self.item_id,
                            replied_to_event: replied_to_event.to_owned(),
                        },
                    );
                } else {
                    error!("BUG: reply preview clicked for message {} with no replied-to event!", self.item_id);
                }
            }
        }

        if let Event::Actions(actions) = event {
            for action in actions {
                match action.as_widget_action().cast() {
                    MessageAction::MessageHighlight(id) if id == self.item_id => {
                        self.animator_play(cx, id!(highlight.on));
                        self.redraw(cx);
                    }
                    _ => {}
                }
            }
        }

        if let Event::MouseMove(e) = event {
            let hovered = self.view.area().rect(cx).contains(e.abs);
            if (self.hovered != hovered) || (!hovered && self.animator_in_state(cx, id!(hover.on)))
            {
                self.hovered = hovered;

                // TODO: Once we have a context menu, the messageMenu can be displayed on hover or push only
                // self.view.view(id!(message_menu)).set_visible(hovered);
                let hover_animator = if self.hovered {
                    id!(hover.on)
                } else {
                    id!(hover.off)
                };
                self.animator_play(cx, hover_animator);
            }
        }

        self.view.handle_event(cx, event, scope);
    }

    fn draw_walk(&mut self, cx: &mut Cx2d, scope: &mut Scope, walk: Walk) -> DrawStep {
        self.view
            .button(id!(reply_button))
            .set_visible(self.can_be_replied_to);

        self.view.draw_walk(cx, scope, walk)
    }
}

impl Message {
    fn set_data(
        &mut self,
        can_be_replied_to: bool,
        item_id: usize,
        replied_to_event_id: Option<OwnedEventId>,
    ) {
        self.can_be_replied_to = can_be_replied_to;
        self.item_id = item_id;
        self.replied_to_event_id = replied_to_event_id;
    }
}

impl MessageRef {
    fn set_data(
        &self,
        can_be_replied_to: bool,
        item_id: usize,
        replied_to_event_id: Option<OwnedEventId>,
    ) {
        if let Some(mut inner) = self.borrow_mut() {
            inner.set_data(can_be_replied_to, item_id, replied_to_event_id);
        };
    }
}<|MERGE_RESOLUTION|>--- conflicted
+++ resolved
@@ -1930,12 +1930,6 @@
         self.show_timeline(cx);
         self.label(id!(room_name)).set_text(&self.room_name);
     }
-<<<<<<< HEAD
-    /// Start Typing Notice animation that fades away
-    pub fn start_typing_notice_animation(&mut self, cx: &mut Cx) {
-        self.animator_play(cx, id!(typing_notice.collapse));
-        self.typing_notice_timer = cx.start_interval(1.5);
-=======
     
     /// Send Pagination Request when the scroll position is at the top 
     fn send_pagination_request_based_on_scroll_pos(
@@ -1954,7 +1948,11 @@
             submit_async_request(MatrixRequest::PaginateRoomTimeline { room_id: room_id.clone(), num_events: 50, forwards: false});
         }
         
->>>>>>> 18237da5
+    }
+    /// Start Typing Notice animation that fades away
+    pub fn start_typing_notice_animation(&mut self, cx: &mut Cx) {
+        self.animator_play(cx, id!(typing_notice.collapse));
+        self.typing_notice_timer = cx.start_interval(1.5);
     }
 }
 
