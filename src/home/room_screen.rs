--- conflicted
+++ resolved
@@ -1319,7 +1319,7 @@
                         }
                         TimelineItemKind::Virtual(VirtualTimelineItem::DateDivider(millis)) => {
                             let item = list.item(cx, item_id, live_id!(DateDivider));
-                            let text = unix_time_millis_to_datetime(millis)
+                            let text = unix_time_millis_to_datetime(*millis)
                                 // format the time as a shortened date (Sat, Sept 5, 2021)
                                 .map(|dt| format!("{}", dt.date_naive().format("%a %b %-d, %Y")))
                                 .unwrap_or_else(|| format!("{:?}", millis));
@@ -2369,10 +2369,6 @@
     ) {
         // If the room is already being displayed, then do nothing.
         if self.room_id.as_ref().is_some_and(|id| id == &room_id) { return; }
-<<<<<<< HEAD
-
-=======
->>>>>>> 7f680653
 
         self.hide_timeline();
         // Reset the the state of the inner loading pane.
@@ -2734,15 +2730,9 @@
     /// The content of the message input box.
     message_input_state: TextInputState,
     /// The event that the user is currently replying to, if any.
-<<<<<<< HEAD
     replying_to: Option<(EventTimelineItem, EmbeddedEvent)>,
-    /// The event that the user is currently editing, if any.
-    editing_event: Option<EventTimelineItem>,
-=======
-    replying_to: Option<(EventTimelineItem, RepliedToInfo)>,
     /// The state of the `EditingPane`, if any message was being edited.
     editing_pane_state: Option<EditingPaneState>,
->>>>>>> 7f680653
 }
 
 /// Returns info about the item in the list of `new_items` that matches the event ID
@@ -2875,7 +2865,7 @@
     /// Returns `false` for stickers, as they cannot be edited.
     pub fn is_edited(&self) -> bool {
         match self {
-            Self::Message(msg) => msg.is_edited(),
+            Self::Message(msg, _) => msg.is_edited(),
             Self::Sticker(_) => false, // Stickers cannot be edited
         }
     }
@@ -3392,7 +3382,7 @@
     });
 
     // Set the timestamp.
-    if let Some(dt) = unix_time_millis_to_datetime(&ts_millis) {
+    if let Some(dt) = unix_time_millis_to_datetime(ts_millis) {
         item.timestamp(id!(profile.timestamp)).set_date_time(cx, dt);
     }
 
@@ -3999,7 +3989,7 @@
             event_tl_item.event_id(),
         );
         // Draw the timestamp as part of the profile.
-        if let Some(dt) = unix_time_millis_to_datetime(&event_tl_item.timestamp()) {
+        if let Some(dt) = unix_time_millis_to_datetime(event_tl_item.timestamp()) {
             item.timestamp(id!(left_container.timestamp)).set_date_time(cx, dt);
         }
         new_drawn_status.profile_drawn = profile_drawn;
