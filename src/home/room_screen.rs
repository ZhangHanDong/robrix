--- conflicted
+++ resolved
@@ -4042,11 +4042,6 @@
                 self.long_press_state = LongPressState::None;
             }
         }
-<<<<<<< HEAD
-        if let Hit::FingerUp(fe) = event.hits(cx, self.view(id!(body)).area()) {
-            let right_click = fe.device.mouse_button().is_some_and(|button| button == 3);
-            if right_click {
-=======
 
         // This closure is passed into the below `hits()` function,
         // which is used to determine if a hit should be marked as handled.
@@ -4099,7 +4094,6 @@
             // a right-click event
             // TODO: this is macOS-specific mouse button numbering.
             Hit::FingerUp(fe) if fe.device.mouse_button().is_some_and(|button| button == 1) => {
->>>>>>> 136a4ff0
                 cx.widget_action(
                     room_screen_widget_uid,
                     &scope.path,
@@ -4116,14 +4110,10 @@
             }
             _ => { }
         }
-<<<<<<< HEAD
-        
-=======
 
         // TODO: move this to the event handler for any reply preview content,
         //       since we also want this jump-to-reply behavior for the reply preview
         //       that appears above the message input box when you click the reply button.
->>>>>>> 136a4ff0
         if let Hit::FingerUp(fe) = event.hits(cx, self.view(id!(replied_to_message)).area()) {
             if fe.was_tap() {
                 if let Some(ref replied_to_event) = self.replied_to_event_id {
