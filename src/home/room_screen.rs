//! A room screen is the UI page that displays a single Room's timeline of events/messages
//! along with a message input bar at the bottom.

use std::{borrow::Cow, collections::{BTreeMap, HashMap}, ops::{DerefMut, Range}, sync::{Arc, Mutex}, time::{Instant, SystemTime}};

use bytesize::ByteSize;
use imbl::Vector;
use makepad_widgets::*;
use matrix_sdk::{
    ruma::{
        events::{room::{
            message::{
                AudioMessageEventContent, CustomEventContent, EmoteMessageEventContent, FileMessageEventContent, FormattedBody, ImageMessageEventContent, KeyVerificationRequestEventContent, LocationMessageEventContent, MessageFormat, MessageType, NoticeMessageEventContent, RoomMessageEventContent, ServerNoticeMessageEventContent, TextMessageEventContent, VideoMessageEventContent
            }, ImageInfo, MediaSource
        }, sticker::StickerEventContent}, matrix_uri::MatrixId, uint, EventId, MatrixToUri, MatrixUri, MilliSecondsSinceUnixEpoch, OwnedEventId, OwnedRoomId, OwnedUserId, UserId
    },
    OwnedServerName,
};
use matrix_sdk_ui::timeline::{
    self, EventTimelineItem, InReplyToDetails, MemberProfileChange, Profile, RepliedToInfo, RoomMembershipChange, TimelineDetails, TimelineItem, TimelineItemContent, TimelineItemKind, VirtualTimelineItem
};
use robius_location::Coordinates;

use crate::{
    avatar_cache::{self, AvatarCacheEntry}, event_preview::{text_preview_of_member_profile_change, text_preview_of_other_state, text_preview_of_redacted_message, text_preview_of_room_membership_change, text_preview_of_timeline_item}, home::loading_modal::LoadingModalWidgetExt, location::{get_latest_location, init_location_subscriber, request_location_update, LocationAction, LocationRequest, LocationUpdate}, media_cache::{MediaCache, MediaCacheEntry}, profile::{
        user_profile::{AvatarState, ShowUserProfileAction, UserProfile, UserProfileAndRoomId, UserProfilePaneInfo, UserProfileSlidingPaneRef, UserProfileSlidingPaneWidgetExt},
        user_profile_cache,
    }, shared::{
        avatar::{AvatarRef, AvatarWidgetRefExt}, html_or_plaintext::{HtmlOrPlaintextRef, HtmlOrPlaintextWidgetRefExt}, jump_to_bottom_button::JumpToBottomButtonWidgetExt, text_or_image::{TextOrImageRef, TextOrImageWidgetRefExt}, typing_animation::TypingAnimationWidgetExt
    }, sliding_sync::{self, get_client, submit_async_request, take_timeline_endpoints, BackwardsPaginateUntilEventRequest, MatrixRequest, PaginationDirection, TimelineRequestSender}, utils::{self, unix_time_millis_to_datetime, ImageFormat, MediaFormatConst}
};
use crate::home::event_reaction_list::ReactionListWidgetRefExt;
use rangemap::RangeSet;

use super::loading_modal::{LoadingModalAction, LoadingModalState};

const GEO_URI_SCHEME: &str = "geo:";

const MESSAGE_NOTICE_TEXT_COLOR: Vec3 = Vec3 { x: 0.5, y: 0.5, z: 0.5 };
const COLOR_DANGER_RED: Vec3 = Vec3 { x: 0.862, y: 0.0, z: 0.02 };


live_design! {
<<<<<<< HEAD
    import makepad_draw::shader::std::*;
    import makepad_widgets::base::*;
    import makepad_widgets::theme_desktop_dark::*;

    import crate::shared::styles::*;
    import crate::shared::helpers::*;
    import crate::shared::search_bar::SearchBar;
    import crate::shared::avatar::Avatar;
    import crate::shared::text_or_image::TextOrImage;
    import crate::shared::html_or_plaintext::*;
    import crate::profile::user_profile::UserProfileSlidingPane;
    import crate::home::event_reaction::*;
    import crate::shared::typing_animation::TypingAnimation;
    import crate::shared::icon_button::*;
    import crate::shared::jump_to_bottom_button::*;
    import crate::home::loading_modal::*;
=======
    use link::theme::*;
    use link::shaders::*;
    use link::widgets::*;

    use crate::shared::styles::*;
    use crate::shared::helpers::*;
    use crate::shared::search_bar::SearchBar;
    use crate::shared::avatar::Avatar;
    use crate::shared::text_or_image::TextOrImage;
    use crate::shared::html_or_plaintext::*;
    use crate::profile::user_profile::UserProfileSlidingPane;
    use crate::shared::typing_animation::TypingAnimation;
    use crate::shared::icon_button::*;
    use crate::shared::jump_to_bottom_button::*;
    use crate::home::loading_modal::*;
>>>>>>> 6cf61104

    IMG_DEFAULT_AVATAR = dep("crate://self/resources/img/default_avatar.png")
    ICO_FAV = dep("crate://self/resources/icon_favorite.svg")
    ICO_COMMENT = dep("crate://self/resources/icon_comment.svg")
    ICO_REPLY = dep("crate://self/resources/icons/reply.svg")
    ICO_SEND = dep("crate://self/resources/icon_send.svg")
    ICO_LIKES = dep("crate://self/resources/icon_likes.svg")
    ICO_USER = dep("crate://self/resources/icon_user.svg")
    ICO_ADD = dep("crate://self/resources/icon_add.svg")
    ICO_CLOSE = dep("crate://self/resources/icons/close.svg")

    ICO_LOCATION_PERSON = dep("crate://self/resources/icons/location-person.svg")

    COLOR_BG = #xfff8ee
    COLOR_OVERLAY_BG = #x000000d8
    COLOR_READ_MARKER = #xeb2733
    COLOR_PROFILE_CIRCLE = #xfff8ee
    TYPING_NOTICE_ANIMATION_DURATION = 0.3

    CAN_NOT_SEND_NOTICE = "You don't have permission to post to this room."

    FillerY = <View> {width: Fill}

    FillerX = <View> {height: Fill}

    Timestamp = <Label> {
        width: Fit, height: Fit
        padding: { bottom: 0.0, left: 0.0, right: 0.0 }
        draw_text: {
            text_style: <TIMESTAMP_TEXT_STYLE> {},
            color: (TIMESTAMP_TEXT_COLOR)
        }
        text: " "
    }

    REACTION_TEXT_COLOR = #4c00b0

    // The content of a reply preview, which shows a small preview
    // of a message that was replied to.
    //
    // This is used in both the `RepliedToMessage` and `ReplyPreview` views.
    ReplyPreviewContent = <View> {
        width: Fill
        height: Fit
        flow: Down
        padding: {left: 10.0, bottom: 5.0, top: 5.0}

        <View> {
            width: Fill
            height: Fit
            flow: Right
            margin: { bottom: 10.0, top: 0.0, right: 5.0 }
            align: {y: 0.5}

            reply_preview_avatar = <Avatar> {
                width: 19.,
                height: 19.,
                text_view = { text = { draw_text: {
                    text_style: { font_size: 6.0 }
                }}}
            }

            reply_preview_username = <Label> {
                width: Fill,
                margin: { left: 5.0 }
                draw_text: {
                    text_style: <USERNAME_TEXT_STYLE> { font_size: 10 },
                    color: (USERNAME_TEXT_COLOR)
                    wrap: Ellipsis,
                }
                text: "<Username not available>"
            }
        }

        reply_preview_body = <HtmlOrPlaintext> {
            html_view = { html = {
                font_size: (MESSAGE_REPLY_PREVIEW_FONT_SIZE)
                    draw_normal:      { text_style: { font_size: (MESSAGE_REPLY_PREVIEW_FONT_SIZE) } },
                    draw_italic:      { text_style: { font_size: (MESSAGE_REPLY_PREVIEW_FONT_SIZE) } },
                    draw_bold:        { text_style: { font_size: (MESSAGE_REPLY_PREVIEW_FONT_SIZE) } },
                    draw_bold_italic: { text_style: { font_size: (MESSAGE_REPLY_PREVIEW_FONT_SIZE) } },
                    draw_fixed:       { text_style: { font_size: (MESSAGE_REPLY_PREVIEW_FONT_SIZE) } },
                    // a = { draw_text:  { text_style: { font_size: (MESSAGE_REPLY_PREVIEW_FONT_SIZE) } } },
            } }
            plaintext_view = { pt_label = {
                draw_text: {
                    text_style: <MESSAGE_TEXT_STYLE> { font_size: (MESSAGE_REPLY_PREVIEW_FONT_SIZE) },
                }
            } }
        }
    }

    // A small inline preview of a message that was replied to by another message
    // within the room timeline.
    // That is, this view contains a preview of the earlier message
    // that is shown above the "in-reply-to" message.
    RepliedToMessage = <View> {
        visible: false
        width: Fill
        height: Fit
        flow: Down

        padding: {top: 0.0, right: 12.0, bottom: 0.0, left: 12.0}

        // A reply preview with a vertical bar drawn in the background.
        replied_to_message_content = <ReplyPreviewContent> {
            cursor: Hand
            show_bg: true
            draw_bg: {
                instance vertical_bar_color: (USERNAME_TEXT_COLOR)
                instance vertical_bar_width: 2.0
                instance radius: 0.0

                fn get_color(self) -> vec4 {
                    return self.color;
                }

                fn pixel(self) -> vec4 {
                    let sdf = Sdf2d::viewport(self.pos * self.rect_size);

                    sdf.box(
                        0.0,
                        0.0,
                        self.rect_size.x,
                        self.rect_size.y,
                        max(1.0, self.radius)
                    );
                    sdf.fill(self.get_color());

                    sdf.rect(
                        0.0,
                        0.0,
                        self.vertical_bar_width,
                        self.rect_size.y
                    );
                    sdf.fill(self.vertical_bar_color);

                    return sdf.result;
                }
            }
        }
    }

    // A view that shows action buttons for a message,
    // with buttons for sending a reply (and in the future, reactions).
    MessageMenu = <RoundedView> {
        visible: true,
        width: Fit,
        height: Fit,
        align: {x: 1, y: 0}

        draw_bg: {
            border_width: 0.0,
            border_color: #000,
            radius: 2.0
        }

        reply_button = <IconButton> {
            visible: false
            width: Fit,
            height: Fit,

            draw_icon: {
                svg_file: (ICO_REPLY),
            }
            icon_walk: {width: 15, height: 15, margin: {top: 4.0}}
        }
    }


    // An empty view that takes up no space in the portal list.
    Empty = <View> { }

    // The view used for each text-based message event in a room's timeline.
    Message = {{Message}} {
        width: Fill,
        height: Fit,
        margin: 0.0
        flow: Down,
        cursor: Default,
        padding: 0.0,
        spacing: 0.0

        show_bg: true
        draw_bg: {
            instance highlight: 0.0
            instance hover: 0.0
            color: #ffffff  // default color

            instance mentions_bar_color: #ffffff
            instance mentions_bar_width: 4.0

            fn pixel(self) -> vec4 {
                let base_color = mix(
                    self.color,
                    #fafafa,
                    self.hover
                );

                let with_highlight = mix(
                    base_color,
                    #c5d6fa,
                    self.highlight
                );

                let sdf = Sdf2d::viewport(self.pos * self.rect_size);

                // draw bg
                sdf.rect(0., 0., self.rect_size.x, self.rect_size.y);
                sdf.fill(with_highlight);

                // draw the left vertical line
                sdf.rect(0., 0., self.mentions_bar_width, self.rect_size.y);
                sdf.fill(self.mentions_bar_color);

                return sdf.result;
            }
        }

        animator: {
            highlight = {
                default: off
                off = {
                    redraw: true,
                    from: { all: Forward {duration: 2.0} }
                    ease: ExpDecay {d1: 0.80, d2: 0.97}
                    apply: { draw_bg: {highlight: 0.0} }
                }
                on = {
                    redraw: true,
                    from: { all: Forward {duration: 0.5} }
                    ease: ExpDecay {d1: 0.80, d2: 0.97}
                    apply: { draw_bg: {highlight: 1.0} }
                }
            }
            hover = {
                default: off
                off = {
                    redraw: true,
                    from: { all: Snap }
                    apply: { draw_bg: {hover: 0.0} }
                }
                on = {
                    redraw: true,
                    from: { all: Snap }
                    apply: { draw_bg: {hover: 1.0} }
                }
            }
        }

        // A preview of the earlier message that this message was in reply to.
        replied_to_message = <RepliedToMessage> {
            flow: Right
            margin: { bottom: 5.0, top: 10.0 }
            replied_to_message_content = {
                margin: { left: 29 }
            }
        }

        body = <View> {
            width: Fill,
            height: Fit
            flow: Right,
            padding: 10.0,

            profile = <View> {
                align: {x: 0.5, y: 0.0} // centered horizontally, top aligned
                width: 65.0,
                height: Fit,
                margin: {top: 4.5, right: 10}
                flow: Down,
                avatar = <Avatar> {
                    width: 50.,
                    height: 50.
                    // draw_bg: {
                    //     fn pixel(self) -> vec4 {
                    //         let sdf = Sdf2d::viewport(self.pos * self.rect_size);
                    //         let c = self.rect_size * 0.5;
                    //         sdf.circle(c.x, c.y, c.x - 2.)
                    //         sdf.fill_keep(self.get_color());
                    //         sdf.stroke((COLOR_PROFILE_CIRCLE), 1);
                    //         return sdf.result
                    //     }
                    // }
                }
                timestamp = <Timestamp> {
                    padding: { top: 3.0 }
                }
                datestamp = <Timestamp> {
                    padding: { top: 3.0 }
                }
            }
            content = <View> {
                width: Fill,
                height: Fit
                flow: Down,
                padding: 0.0

                username = <Label> {
                    width: Fill,
                    margin: {bottom: 9.0, top: 11.0, right: 10.0,}
                    draw_text: {
                        text_style: <USERNAME_TEXT_STYLE> {},
                        color: (USERNAME_TEXT_COLOR)
                        wrap: Ellipsis,
                    }
                    text: "<Username not available>"
                }
                message = <HtmlOrPlaintext> { }

                // <LineH> {
                //     margin: {top: 13.0, bottom: 5.0}
                // }

                reaction_list = <ReactionList> { }
            }

            message_menu = <MessageMenu> {}
            // leave space for reply button (simulate a min width).
            // once the message menu is done with overlays this wont be necessary.
            <View> {
                width: 1,
                height: 1
            }
        }
    }

    // The view used for a condensed message that came right after another message
    // from the same sender, and thus doesn't need to display the sender's profile again.
    CondensedMessage = <Message> {
        padding: { top: 2.0, bottom: 2.0 }
        replied_to_message = <RepliedToMessage> {
            replied_to_message_content = {
                margin: { left: 74, bottom: 5.0 }
            }
        }
        body = {
            padding: { top: 0, bottom: 2.5, left: 10.0, right: 10.0 },
            profile = <View> {
                align: {x: 0.5, y: 0.0} // centered horizontally, top aligned
                width: 65.0,
                height: Fit,
                flow: Down,
                timestamp = <Timestamp> {
                    margin: {top: 1.5}
                }
            }
            content = <View> {
                width: Fill,
                height: Fit,
                flow: Down,
                padding: { left: 10.0 }

                message = <HtmlOrPlaintext> { }
                reaction_list = <ReactionList> { }
            }
        }
    }

    // The view used for each static image-based message event in a room's timeline.
    // This excludes stickers and other animated GIFs, video clips, audio clips, etc.
    ImageMessage = <Message> {
        body = {
            content = {
                padding: { left: 10.0 }
                message = <TextOrImage> { }
                reaction_list = <ReactionList> { }
            }
        }
    }

    // The view used for a condensed image message that came right after another message
    // from the same sender, and thus doesn't need to display the sender's profile again.
    // This excludes stickers and other animated GIFs, video clips, audio clips, etc.
    CondensedImageMessage = <CondensedMessage> {
        body = {
            content = {
                message = <TextOrImage> { }
                reaction_list = <ReactionList> { }
            }
        }
    }


    // The view used for each state event (non-messages) in a room's timeline.
    // The timestamp, profile picture, and text are all very small.
    SmallStateEvent = <View> {
        width: Fill,
        height: Fit,
        margin: 0.0
        cursor: Default
        flow: Right,
        padding: { top: 1.0, bottom: 1.0 }
        spacing: 0.0
        margin: { left: 2.5, top: 4.0, bottom: 4.0}

        body = <View> {
            width: Fill,
            height: Fit
            flow: Right,
            padding: { left: 7.0, top: 2.0, bottom: 2.0 }
            spacing: 5.0
            align: {y: 0.5}

            left_container = <View> {
                align: {x: 0.5, y: 0.5}
                width: 70.0,
                height: Fit

                timestamp = <Timestamp> {
                    draw_text: {
                        text_style: <TIMESTAMP_TEXT_STYLE> {},
                        color: (TIMESTAMP_TEXT_COLOR)
                    }
                }
            }

            avatar = <Avatar> {
                width: 19.,
                height: 19.,

                text_view = { text = { draw_text: {
                    text_style: <TITLE_TEXT>{ font_size: 7.0 }
                }}}
            }

            content = <Label> {
                width: Fill,
                height: Fit
                padding: { top: 0.0, bottom: 0.0, left: 0.0, right: 0.0 }
                draw_text: {
                    wrap: Word,
                    text_style: <SMALL_STATE_TEXT_STYLE> {},
                    color: (SMALL_STATE_TEXT_COLOR)
                }
                text: ""
            }
        }
    }


    // The view used for each day divider in a room's timeline.
    // The date text is centered between two horizontal lines.
    DayDivider = <View> {
        width: Fill,
        height: Fit,
        margin: {top: 7.0, bottom: 7.0}
        flow: Right,
        padding: {left: 7.0, right: 7.0},
        spacing: 0.0,
        align: {x: 0.5, y: 0.5} // center horizontally and vertically

        left_line = <LineH> {
            draw_bg: {color: (COLOR_DIVIDER_DARK)}
        }

        date = <Label> {
            padding: {left: 7.0, right: 7.0}
            draw_text: {
                text_style: <TEXT_SUB> {},
                color: (COLOR_DIVIDER_DARK)
            }
            text: "<date>"
        }

        right_line = <LineH> {
            draw_bg: {color: (COLOR_DIVIDER_DARK)}
        }
    }

    // The view used for the divider indicating where the user's last-viewed message is.
    // This is implemented as a DayDivider with a different color and a fixed text label.
    ReadMarker = <DayDivider> {
        left_line = {
            draw_bg: {color: (COLOR_READ_MARKER)}
        }

        date = {
            draw_text: {
                color: (COLOR_READ_MARKER)
            }
            text: "New Messages"
        }

        right_line = {
            draw_bg: {color: (COLOR_READ_MARKER)}
        }
    }


    // The top space is used to display a loading message while the room is being paginated.
    TopSpace = <View> {
        visible: false,
        width: Fill,
        height: Fit,
        align: {x: 0.5, y: 0}
        show_bg: true,
        draw_bg: {
            color: #xDAF5E5F0, // mostly opaque light green
        }

        label = <Label> {
            width: Fill,
            height: Fit,
            align: {x: 0.5, y: 0.5},
            padding: { top: 10.0, bottom: 7.0, left: 15.0, right: 15.0 }
            draw_text: {
                text_style: <MESSAGE_TEXT_STYLE> { font_size: 10 },
                color: (TIMESTAMP_TEXT_COLOR)
            }
            text: "Loading earlier messages..."
        }
    }

    Timeline = <View> {
        width: Fill,
        height: Fill,
        align: {x: 0.5, y: 0.0} // center horizontally, align to top vertically
        flow: Overlay,

        list = <PortalList> {
            height: Fill,
            width: Fill
            flow: Down

            auto_tail: true, // set to `true` to lock the view to the last item.

            // Below, we must place all of the possible templates (views) that can be used in the portal list.
            Message = <Message> {}
            CondensedMessage = <CondensedMessage> {}
            ImageMessage = <ImageMessage> {}
            CondensedImageMessage = <CondensedImageMessage> {}
            SmallStateEvent = <SmallStateEvent> {}
            Empty = <Empty> {}
            DayDivider = <DayDivider> {}
            ReadMarker = <ReadMarker> {}
        }

        // A jump to bottom button (with an unread message badge) that is shown
        // when the timeline is not at the bottom.
        jump_to_bottom = <JumpToBottomButton> { }
    }

    LocationPreview = {{LocationPreview}} {
        visible: false
        width: Fill
        height: Fit
        flow: Down
        padding: {left: 12.0, top: 12.0, bottom: 12.0, right: 10.0}
        spacing: 15

        show_bg: true,
        draw_bg: {
            color: #xF0F5FF,
        }

        <Label> {
            width: Fill,
            height: Fit,
            draw_text: {
                wrap: Word,
                color: (MESSAGE_TEXT_COLOR),
                text_style: <MESSAGE_TEXT_STYLE>{ font_size: 10.0 },
            }
            text: "Send your location to this room?"
        }

        location_label = <Label> {
            width: Fill,
            height: Fit,
            align: {x: 0.0, y: 0.5},
            padding: {left: 5.0}
            draw_text: {
                wrap: Word,
                color: (MESSAGE_TEXT_COLOR),
                text_style: <MESSAGE_TEXT_STYLE>{},
            }
            text: "Fetching current location..."
        }

        <View> {
            width: Fill, height: Fit
            flow: Right,
            align: {x: 0.0, y: 0.5}
            spacing: 15

            cancel_location_button = <RobrixIconButton> {
                padding: {left: 15, right: 15}
                draw_icon: {
                    svg_file: (ICON_BLOCK_USER)
                    color: (COLOR_DANGER_RED),
                }
                icon_walk: {width: 16, height: 16, margin: {left: -2, right: -1, top: -1} }

                draw_bg: {
                    border_color: (COLOR_DANGER_RED),
                    color: #fff0f0 // light red
                }
                text: "Cancel"
                draw_text:{
                    color: (COLOR_DANGER_RED),
                }
            }

            send_location_button = <RobrixIconButton> {
                // disabled by default; will be enabled upon receiving valid location update.
                enabled: false,
                padding: {left: 15, right: 15}
                draw_icon: {
                    svg_file: (ICO_SEND)
                    color: (COLOR_ACCEPT_GREEN),
                }
                icon_walk: {width: 16, height: 16, margin: {left: -2, right: -1} }

                draw_bg: {
                    border_color: (COLOR_ACCEPT_GREEN),
                    color: #f0fff0 // light green
                }
                text: "Yes"
                draw_text:{
                    color: (COLOR_ACCEPT_GREEN),
                }
            }
        }
    }


    IMG_SMILEY_FACE_BW = dep("crate://self/resources/img/smiley_face_bw.png")
    IMG_PLUS = dep("crate://self/resources/img/plus.png")
    IMG_KEYBOARD_ICON = dep("crate://self/resources/img/keyboard_icon.png")

    pub RoomScreen = {{RoomScreen}} {
        width: Fill, height: Fill,
        cursor: Default,
        show_bg: true,
        draw_bg: {
            color: (COLOR_SECONDARY)
        }
        flow: Down, spacing: 0.0

        room_screen_wrapper = <View> {
            width: Fill, height: Fill,
            flow: Overlay,
            show_bg: true
            draw_bg: {
                color: (COLOR_PRIMARY_DARKER)
            }

            keyboard_view = <KeyboardView> {
                width: Fill, height: Fill,
                flow: Down,

                // First, display the timeline of all messages/events.
                timeline = <Timeline> {}

                // Below that, display an optional preview of the message that the user
                // is currently drafting a replied to.
                replying_preview = <View> {
                    visible: false
                    width: Fill
                    height: Fit
                    flow: Down
                    padding: 0.0

                    // Displays a "Replying to" label and a cancel button
                    // above the preview of the message being replied to.
                    <View> {
                        padding: {right: 12.0, left: 12.0}
                        width: Fill
                        height: Fit
                        flow: Right
                        align: {y: 0.5}

                        <Label> {
                            draw_text: {
                                text_style: <TEXT_SUB> {},
                                color: (COLOR_META)
                            }
                            text: "Replying to:"
                        }

                        filler = <View> {width: Fill, height: Fill}

                        // TODO: Fix style
                        cancel_reply_button = <IconButton> {
                            width: Fit,
                            height: Fit,

                            draw_icon: {
                                svg_file: (ICO_CLOSE),
                                fn get_color(self) -> vec4 {
                                   return (COLOR_META)
                                }
                            }
                            icon_walk: {width: 12, height: 12}
                        }
                    }

                    reply_preview_content = <ReplyPreviewContent> { }
                }

                // Below that, display a typing notice when other users in the room are typing.
                typing_notice = <View> {
                    visible: false
                    width: Fill
                    height: 30
                    flow: Right
                    padding: {left: 12.0, top: 8.0, bottom: 8.0, right: 10.0}
                    show_bg: true,
                    draw_bg: {
                        color: #e8f4ff,
                    }

                    typing_label = <Label> {
                        align: {x: 0.0, y: 0.5},
                        padding: {left: 5.0, right: 0.0}
                        draw_text: {
                            color: (TYPING_NOTICE_TEXT_COLOR),
                            text_style: <REGULAR_TEXT>{font_size: 9}
                        }
                        text: "Someone is typing"
                    }

                    typing_animation = <TypingAnimation> {
                        margin: {top: 1.1, left: -4 }
                        padding: 0.0,
                        draw_bg: {
                            color: (TYPING_NOTICE_TEXT_COLOR),
                        }
                    }
                }

                // Below that, display a preview of the current location that a user is about to send.
                location_preview = <LocationPreview> { }

                // Below that, display a view that holds the message input bar and send button.
                input_bar = <View> {
                    width: Fill, height: Fit
                    flow: Right,
                    align: {y: 0.5},
                    padding: 10.
                    show_bg: true,
                    draw_bg: {
                        color: (COLOR_PRIMARY)
                    }

                    location_button = <IconButton> {
                        draw_icon: {svg_file: (ICO_LOCATION_PERSON)},
                        icon_walk: {width: 22.0, height: Fit, margin: {left: 0, right: 5}},
                        text: "",
                    }

                    message_input = <TextInput> {
                        width: Fill, height: Fit, margin: 0
                        align: {y: 0.5}
                        empty_message: "Write a message (in Markdown) ..."
                        draw_bg: {
                            color: (COLOR_PRIMARY)
                            instance radius: 2.0
                            instance border_width: 0.8
                            instance border_color: #D0D5DD
                            instance inset: vec4(0.0, 0.0, 0.0, 0.0)

                            fn get_color(self) -> vec4 {
                                return self.color
                            }

                            fn get_border_color(self) -> vec4 {
                                return self.border_color
                            }

                            fn pixel(self) -> vec4 {
                                let sdf = Sdf2d::viewport(self.pos * self.rect_size)
                                sdf.box(
                                    self.inset.x + self.border_width,
                                    self.inset.y + self.border_width,
                                    self.rect_size.x - (self.inset.x + self.inset.z + self.border_width * 2.0),
                                    self.rect_size.y - (self.inset.y + self.inset.w + self.border_width * 2.0),
                                    max(1.0, self.radius)
                                )
                                sdf.fill_keep(self.get_color())
                                if self.border_width > 0.0 {
                                    sdf.stroke(self.get_border_color(), self.border_width)
                                }
                                return sdf.result;
                            }
                        }
                        draw_text: {
                            color: (MESSAGE_TEXT_COLOR),
                            text_style: <MESSAGE_TEXT_STYLE>{},

                            fn get_color(self) -> vec4 {
                                return mix(
                                    self.color,
                                    #B,
                                    self.is_empty
                                )
                            }
                        }

                        // TODO find a way to override colors
                        draw_cursor: {
                            instance focus: 0.0
                            uniform border_radius: 0.5
                            fn pixel(self) -> vec4 {
                                let sdf = Sdf2d::viewport(self.pos * self.rect_size);
                                sdf.box(
                                    0.,
                                    0.,
                                    self.rect_size.x,
                                    self.rect_size.y,
                                    self.border_radius
                                )
                                sdf.fill(mix(#0f0, #0b0, self.focus));
                                return sdf.result
                            }
                        }

                        // TODO find a way to override colors
                        draw_selection: {
                            instance hover: 0.0
                            instance focus: 0.0
                            uniform border_radius: 2.0
                            fn pixel(self) -> vec4 {
                                let sdf = Sdf2d::viewport(self.pos * self.rect_size);
                                sdf.box(
                                    0.,
                                    0.,
                                    self.rect_size.x,
                                    self.rect_size.y,
                                    self.border_radius
                                )
                                sdf.fill(mix(#dfffd6, #bfffb0, self.focus));
                                return sdf.result
                            }
                        }
                    }

                    send_message_button = <IconButton> {
                        draw_icon: {svg_file: (ICO_SEND)},
                        icon_walk: {width: 18.0, height: Fit},
                    }
                }
                can_not_send_message_notice = <View> {
                    visible: false
                    show_bg: true
                    draw_bg: {
                        color: (COLOR_SECONDARY)
                    }
                    padding: {left: 75}
                    align: {y: 0.3}
                    width: Fill, height: 37.5

                    text = <Label> {
                        draw_text: {
                            color: (COLOR_TEXT)
                            text_style: <THEME_FONT_ITALIC>{font_size: 12.2}
                        }
                        text: (CAN_NOT_SEND_NOTICE)
                    }
                }
            }

            // The top space should be displayed on top of the timeline
            top_space = <TopSpace> { }

            // The user profile sliding pane should be displayed on top of other "static" subviews
            // (on top of all other views that are always visible).
            <View> {
                width: Fill,
                height: Fill,
                align: { x: 1.0 },
                flow: Right,

                user_profile_sliding_pane = <UserProfileSlidingPane> { }
            }

            // A pop-up modal that appears while the user must wait for something
            // in the room to finish loading, e.g., when loading an older replied-to message.
            loading_modal = <Modal> {
                content: {
                    loading_modal_inner = <LoadingModal> {}
                }
            }
        }

        animator: {
            typing_notice_animator = {
                default: show,
                show = {
                    redraw: true,
                    from: { all: Forward { duration: (TYPING_NOTICE_ANIMATION_DURATION) } }
                    apply: { room_screen_wrapper = { keyboard_view = { typing_notice = { height: 30 } } } }
                }
                hide = {
                    redraw: true,
                    from: { all: Forward { duration: (TYPING_NOTICE_ANIMATION_DURATION) } }
                    apply: { room_screen_wrapper = { keyboard_view = { typing_notice = { height: 0 } } } }
                }
            }
        }
        room_screen_tooltip = <Tooltip> {
            content: <View> {
                flow: Overlay
                width: Fit
                height: Fit
    
                <RoundedView> {
                    width: Fit,
                    height: Fit,
    
                    padding: {left:10, top: 19, right: 10, bottom: 10},
    
                    draw_bg: {
                        color: #fff,
                        border_width: 1.0,
                        border_color: #D0D5DD,
                        radius: 2.
                    }
    
                    tooltip_label = <Label> {
                        width: Fit,
                        draw_text: {
                            text_style: <THEME_FONT_REGULAR>{font_size: 9},
                            text_wrap: Word,
                            color: #000
                        }
                    }
                }
            }
        }
    }
}

/// The main widget that displays a single Matrix room.
#[derive(Live, LiveHook, Widget)]
pub struct RoomScreen {
    #[deref] view: View,
    #[animator] animator: Animator,

    /// The room ID of the currently-shown room.
    #[rust] room_id: Option<OwnedRoomId>,
    /// The display name of the currently-shown room.
    #[rust] room_name: String,
    /// The persistent UI-relevant states for the room that this widget is currently displaying.
    #[rust] tl_state: Option<TimelineUiState>,
    /// 5 secs timer when scroll ends
    #[rust] fully_read_timer: Timer,

}
impl Drop for RoomScreen {
    fn drop(&mut self) {
        // This ensures that the `TimelineUiState` instance owned by this room is *always* returned
        // back to to `TIMELINE_STATES`, which ensures that its UI state(s) are not lost
        // and that other RoomScreen instances can show this room in the future.
        // RoomScreen will be dropped whenever its widget instance is destroyed, e.g.,
        // when a Tab is closed or the app is resized to a different AdaptiveView layout.
        self.hide_timeline();
    }
}

impl Widget for RoomScreen {
    // Handle events and actions for the RoomScreen widget and its inner Timeline view.
    fn handle_event(&mut self, cx: &mut Cx, event: &Event, scope: &mut Scope) {
        let widget_uid = self.widget_uid();
        let portal_list = self.portal_list(id!(timeline.list));
        let pane = self.user_profile_sliding_pane(id!(user_profile_sliding_pane));

        // Currently, a Signal event is only used to tell this widget
        // that its timeline events have been updated in the background.
        if let Event::Signal = event {
            self.process_timeline_updates(cx, &portal_list);
        }

        if let Event::Actions(actions) = event {
            let mut tooltip = self.tooltip(id!(room_screen_tooltip));
            portal_list.items_with_actions(actions).iter().for_each(| (_, wr) | {
                let seq = wr.reaction_list(id!(reaction_list));
                if let Some((rect, tooltip_text)) = seq.hover_in(actions) {
                    tooltip.show_with_options(cx, rect.pos, &tooltip_text);
                }
                if seq.hover_out(actions) {
                    tooltip.hide(cx);
                }
            });
            for action in actions {
                // Handle actions on a message, e.g., clicking the reply button or clicking the reply preview.
                match action.as_widget_action().widget_uid_eq(widget_uid).cast() {
                    MessageAction::MessageReplyButtonClicked(item_id) => {
                        let Some(tl) = self.tl_state.as_mut() else {
                            continue;
                        };

                        if let Some(event_tl_item) = tl.items
                            .get(item_id)
                            .and_then(|tl_item| tl_item.as_event().cloned())
                        {
                            if let Ok(replied_to_info) = event_tl_item.replied_to_info() {
                                self.show_replying_to(cx, (event_tl_item, replied_to_info));
                            }
                        }
                    }
                    MessageAction::ReplyPreviewClicked { reply_message_item_id, replied_to_event } => {
                        let loading_modal_inner = self.loading_modal(id!(loading_modal_inner));
                        let loading_modal = self.modal(id!(loading_modal));
                        let Some(tl) = self.tl_state.as_mut() else {
                            continue;
                        };
                        let tl_idx = reply_message_item_id;

                        /// The maximum number of items to search through when looking for the replied-to message.
                        /// This is a safety measure to prevent the main UI thread from getting stuck in a
                        /// long-running loop if the replied-to message is not found quickly.
                        const MAX_ITEMS_TO_SEARCH_THROUGH: usize = 50;

                        // Attempt to find the index of replied-to message in the timeline.
                        // Start from the current item's index (`tl_idx`)and search backwards,
                        // since we know the replied-to message must come before the current item.
                        let mut num_items_searched = 0;
                        let replied_to_msg_tl_index = tl.items
                            .focus()
                            .narrow(..tl_idx)
                            .into_iter()
                            .rev()
                            .take(MAX_ITEMS_TO_SEARCH_THROUGH)
                            .position(|i| {
                                num_items_searched += 1;
                                i.as_event()
                                    .and_then(|e| e.event_id())
                                    .is_some_and(|ev_id| ev_id == replied_to_event)
                            })
                            .map(|position| tl_idx.saturating_sub(position).saturating_sub(1));

                        if let Some(index) = replied_to_msg_tl_index {
                            // log!("The replied-to message {replied_to_event} was immediately found in room {}, scrolling to from index {reply_message_item_id} --> {index} (first ID {}).", tl.room_id, portal_list.first_id());
                            let speed = 50.0;
                            // Scroll to the message right *before* the replied-to message.
                            // FIXME: `smooth_scroll_to` should accept a "scroll offset" (first scroll) parameter too,
                            //       so that we can scroll to the replied-to message and have it
                            //       appear beneath the top of the viewport.
                            portal_list.smooth_scroll_to(cx, index.saturating_sub(1), speed, None);
                            // start highlight animation.
                            tl.message_highlight_animation_state = MessageHighlightAnimationState::Pending {
                                item_id: index
                            };
                        } else {
                            // log!("The replied-to message {replied_to_event} wasn't immediately available in room {}, searching for it in the background...", tl.room_id);
                            // Here, we set the state of the loading modal and display it to the user.
                            // The main logic will be handled in `process_timeline_updates()`, which is the only
                            // place where we can receive updates to the timeline from the background tasks.
                            loading_modal_inner.set_state(
                                cx,
                                LoadingModalState::BackwardsPaginateUntilEvent {
                                    target_event_id: replied_to_event.clone(),
                                    events_paginated: 0,
                                    request_sender: tl.request_sender.clone(),
                                },
                            );
                            loading_modal.open(cx);

                            tl.request_sender.send_if_modified(|requests| {
                                if let Some(existing) = requests.iter_mut().find(|r| r.room_id == tl.room_id) {
                                    warning!("Unexpected: room {} already had an existing timeline request in progress, event: {:?}", tl.room_id, existing.target_event_id);
                                    // We might as well re-use this existing request...
                                    existing.target_event_id = replied_to_event;
                                } else {
                                    requests.push(BackwardsPaginateUntilEventRequest {
                                        room_id: tl.room_id.clone(),
                                        target_event_id: replied_to_event,
                                        // avoid re-searching through items we already searched through.
                                        starting_index: tl_idx.saturating_sub(num_items_searched),
                                        current_tl_len: tl.items.len(),
                                    });
                                }
                                true
                            });

                            // Don't unconditionally start backwards pagination here, because we want to give the
                            // background `timeline_subscriber_handler` task a chance to process the request first
                            // and search our locally-known timeline history for the replied-to message.
                        }
                        self.redraw(cx);
                    }
                    _ => {}
                }

                // Handle the highlight animation.
                let Some(tl) = self.tl_state.as_mut() else { return };
                if let MessageHighlightAnimationState::Pending { item_id } = tl.message_highlight_animation_state {
                    if portal_list.smooth_scroll_reached(actions) {
                        cx.widget_action(
                            widget_uid,
                            &scope.path,
                            MessageAction::MessageHighlight(item_id),
                        );
                        tl.message_highlight_animation_state = MessageHighlightAnimationState::Off;
                        // Adjust the scrolled-to item's position to be slightly beneath the top of the viewport.
                        // portal_list.set_first_id_and_scroll(portal_list.first_id(), 15.0);
                    }
                }

                // Handle the action that requests to show the user profile sliding pane.
                if let ShowUserProfileAction::ShowUserProfile(profile_and_room_id) = action.as_widget_action().cast() {
                    // Only show the user profile in room that this avatar belongs to
                    if self.room_id.as_ref().is_some_and(|r| r == &profile_and_room_id.room_id) {
                        self.show_user_profile(
                            cx,
                            &pane,
                            UserProfilePaneInfo {
                                profile_and_room_id,
                                room_name: self.room_name.clone(),
                                room_member: None,
                            },
                        );
                    }
                }
            }

            // Set visibility of loading message banner based of pagination logic
            self.send_pagination_request_based_on_scroll_pos(cx, actions, &portal_list);
            // Handle sending any read receipts for the current logged-in user.
            self.send_user_read_receipts_based_on_scroll_pos(cx, actions, &portal_list);

            // Handle the cancel reply button being clicked.
            if self.button(id!(cancel_reply_button)).clicked(actions) {
                self.clear_replying_to();
                self.redraw(cx);
            }

            // Handle the add location button being clicked.
            if self.button(id!(location_button)).clicked(actions) {
                log!("Add location button clicked; requesting current location...");
                if let Err(_e) = init_location_subscriber(cx) {
                    error!("Failed to initialize location subscriber");
                }
                self.show_location_preview(cx);
            }

            // Handle the send location button being clicked.
            if self.button(id!(location_preview.send_location_button)).clicked(actions) {
                let location_preview = self.location_preview(id!(location_preview));
                if let Some((coords, _system_time_opt)) = location_preview.get_current_data() {
                    let geo_uri = format!("{}{},{}", GEO_URI_SCHEME, coords.latitude, coords.longitude);
                    let message = RoomMessageEventContent::new(
                        MessageType::Location(
                            LocationMessageEventContent::new(geo_uri.clone(), geo_uri)
                        )
                    );
                    submit_async_request(MatrixRequest::SendMessage {
                        room_id: self.room_id.clone().unwrap(),
                        message,
                        replied_to: self.tl_state.as_mut().and_then(
                            |tl| tl.replying_to.take().map(|(_, rep)| rep)
                        ),
                        // TODO: support attaching mentions, etc.
                    });

                    self.clear_replying_to();
                    location_preview.clear();
                    location_preview.redraw(cx);
                }
            }

            // Handle the send message button being clicked and enter key being pressed.
            let message_input = self.text_input(id!(message_input));
            let send_message_shortcut_pressed = message_input
                .key_down_unhandled(actions)
                .is_some_and(|ke| ke.key_code == KeyCode::ReturnKey && ke.modifiers.is_primary());
            if send_message_shortcut_pressed
                || self.button(id!(send_message_button)).clicked(actions)
            {
                let entered_text = message_input.text().trim().to_string();
                if !entered_text.is_empty() {
                    let room_id = self.room_id.clone().unwrap();
                    log!("Sending message to room {}: {:?}", room_id, entered_text);
                    let message = if let Some(html_text) = entered_text.strip_prefix("/html") {
                        RoomMessageEventContent::text_html(html_text, html_text)
                    } else if let Some(plain_text) = entered_text.strip_prefix("/plain") {
                        RoomMessageEventContent::text_plain(plain_text)
                    } else {
                        RoomMessageEventContent::text_markdown(entered_text)
                    };
                    submit_async_request(MatrixRequest::SendMessage {
                        room_id,
                        message,
                        replied_to: self.tl_state.as_mut().and_then(
                            |tl| tl.replying_to.take().map(|(_, rep)| rep)
                        ),
                        // TODO: support attaching mentions, etc.
                    });

                    self.clear_replying_to();
                    message_input.set_text_and_redraw(cx, "");
                }
            }

            // Handle the jump to bottom button: update its visibility, and handle clicks.
            self.jump_to_bottom_button(id!(jump_to_bottom)).update_from_actions(
                cx,
                &portal_list,
                actions,
            );

            // Handle a typing action on the message input box.
            if let Some(new_text) = message_input.changed(actions) {
                submit_async_request(MatrixRequest::SendTypingNotice {
                    room_id: self.room_id.clone().unwrap(),
                    typing: !new_text.is_empty(),
                });
            }
        }

        // Mark events as fully read after they have been displayed on screen for 5 seconds.
        if self.fully_read_timer.is_event(event).is_some() {
            if let (Some(ref mut tl_state), Some(ref _room_id)) = (&mut self.tl_state, &self.room_id) {
                for (k, (room, event, start, ref mut moved_to_queue)) in &mut tl_state.read_event_hashmap {
                    if start.elapsed() > std::time::Duration::new(5, 0) && !*moved_to_queue{
                        tl_state.marked_fully_read_queue.insert(k.clone(), (room.clone(), event.clone()));
                        *moved_to_queue = true;
                    }
                }
            }
            cx.stop_timer(self.fully_read_timer);
        }

        if self.animator_handle_event(cx, event).must_redraw() {
            self.redraw(cx);
        }

        // Only forward visibility-related events (touch/tap/scroll) to the inner timeline view
        // if the user profile sliding pane is not visible.
        if event.requires_visibility() && pane.is_currently_shown(cx) {
            // Forward the event to the user profile sliding pane,
            // preventing the underlying timeline view from receiving it.
            pane.handle_event(cx, event, scope);
        }
        else {
            // Forward the event to the inner timeline view, but capture any actions it produces
            // such that we can handle the ones relevant to only THIS RoomScreen widget right here and now,
            // ensuring they are not mistakenly handled by other RoomScreen widget instances.
            let mut actions_generated_within_this_room_screen = cx.capture_actions(|cx|
                self.view.handle_event(cx, event, scope)
            );
            // Here, we handle and remove any general actions that are relevant to only this RoomScreen.
            // Removing the handled actions ensures they are not mistakenly handled by other RoomScreen widget instances.
            actions_generated_within_this_room_screen.retain(|action| {
                if self.handle_link_clicked(cx, action, &pane) {
                    return false;
                }

                if let LoadingModalAction::Close = action.as_widget_action().cast() {
                    self.modal(id!(loading_modal)).close(cx);
                    return false;
                }

                // Keep all unhandled actions so we can add them back to the global action list below.
                true
            });
            // Add back any unhandled actions to the global action list.
            cx.extend_actions(actions_generated_within_this_room_screen);
        }
    }

    fn draw_walk(&mut self, cx: &mut Cx2d, scope: &mut Scope, walk: Walk) -> DrawStep {
        let room_screen_widget_uid = self.widget_uid();
        while let Some(subview) = self.view.draw_walk(cx, scope, walk).step() {
            // We only care about drawing the portal list.
            let portal_list_ref = subview.as_portal_list();
            let Some(mut list_ref) = portal_list_ref.borrow_mut() else {
                error!("!!! RoomScreen::draw_walk(): BUG: expected a PortalList widget, but got something else");
                continue;
            };
            let Some(tl_state) = self.tl_state.as_mut() else {
                return DrawStep::done();
            };
            let room_id = &tl_state.room_id;            
            let tl_items = &tl_state.items;

            // Set the portal list's range based on the number of timeline items.
            let last_item_id = tl_items.len();

            let list = list_ref.deref_mut();
            list.set_item_range(cx, 0, last_item_id);

            while let Some(item_id) = list.next_visible_item(cx) {
                let item = {
                    let tl_idx = item_id;
                    let Some(timeline_item) = tl_items.get(tl_idx) else {
                        // This shouldn't happen (unless the timeline gets corrupted or some other weird error),
                        // but we can always safely fill the item with an empty widget that takes up no space.
                        list.item(cx, item_id, live_id!(Empty));
                        continue;
                    };

                    // Determine whether this item's content and profile have been drawn since the last update.
                    // Pass this state to each of the `populate_*` functions so they can attempt to re-use
                    // an item in the timeline's portallist that was previously populated, if one exists.
                    let item_drawn_status = ItemDrawnStatus {
                        content_drawn: tl_state.content_drawn_since_last_update.contains(&tl_idx),
                        profile_drawn: tl_state.profile_drawn_since_last_update.contains(&tl_idx),
                    };

                    let (item, item_new_draw_status) = match timeline_item.kind() {
                        TimelineItemKind::Event(event_tl_item) => match event_tl_item.content() {
                            TimelineItemContent::Message(message) => {
                                let prev_event = tl_idx.checked_sub(1).and_then(|i| tl_items.get(i));
                                populate_message_view(
                                    cx,
                                    list,
                                    item_id,
                                    room_id,
                                    event_tl_item,
                                    MessageOrSticker::Message(message),
                                    prev_event,
                                    &mut tl_state.media_cache,
                                    item_drawn_status,
                                    room_screen_widget_uid,
                                )
                            }
                            TimelineItemContent::Sticker(sticker) => {
                                let prev_event = tl_idx.checked_sub(1).and_then(|i| tl_items.get(i));
                                populate_message_view(
                                    cx,
                                    list,
                                    item_id,
                                    room_id,
                                    event_tl_item,
                                    MessageOrSticker::Sticker(sticker.content()),
                                    prev_event,
                                    &mut tl_state.media_cache,
                                    item_drawn_status,
                                    room_screen_widget_uid,
                                )
                            }
                            TimelineItemContent::RedactedMessage => populate_small_state_event(
                                cx,
                                list,
                                item_id,
                                room_id,
                                event_tl_item,
                                &RedactedMessageEventMarker,
                                item_drawn_status,
                            ),
                            TimelineItemContent::MembershipChange(membership_change) => populate_small_state_event(
                                cx,
                                list,
                                item_id,
                                room_id,
                                event_tl_item,
                                membership_change,
                                item_drawn_status,
                            ),
                            TimelineItemContent::ProfileChange(profile_change) => populate_small_state_event(
                                cx,
                                list,
                                item_id,
                                room_id,
                                event_tl_item,
                                profile_change,
                                item_drawn_status,
                            ),
                            TimelineItemContent::OtherState(other) => populate_small_state_event(
                                cx,
                                list,
                                item_id,
                                room_id,
                                event_tl_item,
                                other,
                                item_drawn_status,
                            ),
                            unhandled => {
                                let item = list.item(cx, item_id, live_id!(SmallStateEvent));
                                item.label(id!(content)).set_text(&format!("[Unsupported] {:?}", unhandled));
                                (item, ItemDrawnStatus::both_drawn())
                            }
                        }
                        TimelineItemKind::Virtual(VirtualTimelineItem::DayDivider(millis)) => {
                            let item = list.item(cx, item_id, live_id!(DayDivider));
                            let text = unix_time_millis_to_datetime(millis)
                                // format the time as a shortened date (Sat, Sept 5, 2021)
                                .map(|dt| format!("{}", dt.date_naive().format("%a %b %-d, %Y")))
                                .unwrap_or_else(|| format!("{:?}", millis));
                            item.label(id!(date)).set_text(&text);
                            (item, ItemDrawnStatus::both_drawn())
                        }
                        TimelineItemKind::Virtual(VirtualTimelineItem::ReadMarker) => {
                            let item = list.item(cx, item_id, live_id!(ReadMarker));
                            (item, ItemDrawnStatus::both_drawn())
                        }
                    };

                    // Now that we've drawn the item, add its index to the set of drawn items.
                    if item_new_draw_status.content_drawn {
                        tl_state.content_drawn_since_last_update.insert(tl_idx .. tl_idx + 1);
                    }
                    if item_new_draw_status.profile_drawn {
                        tl_state.profile_drawn_since_last_update.insert(tl_idx .. tl_idx + 1);
                    }
                    item
                };
                item.draw_all(cx, &mut Scope::empty());
            }
        }

        DrawStep::done()
    }
}

impl RoomScreen {
    /// Processes all pending background updates to the currently-shown timeline.
    ///
    /// Redraws this RoomScreen view if any updates were applied.
    fn process_timeline_updates(&mut self, cx: &mut Cx, portal_list: &PortalListRef) {
        let top_space = self.view(id!(top_space));
        let jump_to_bottom = self.jump_to_bottom_button(id!(jump_to_bottom));
        let curr_first_id = portal_list.first_id();
        let Some(tl) = self.tl_state.as_mut() else { return };

        let mut done_loading = false;
        let mut should_continue_backwards_pagination = false;
        let mut num_updates = 0;
        let mut typing_users = Vec::new();

        while let Ok(update) = tl.update_receiver.try_recv() {
            num_updates += 1;
            match update {
                TimelineUpdate::FirstUpdate { initial_items } => {
                    tl.content_drawn_since_last_update.clear();
                    tl.profile_drawn_since_last_update.clear();
                    tl.fully_paginated = false;
                    // Set the portal list to the very bottom of the timeline.
                    portal_list.set_first_id_and_scroll(initial_items.len().saturating_sub(1), 0.0);
                    portal_list.set_tail_range(true);
                    jump_to_bottom.update_visibility(true);

                    tl.items = initial_items;
                    done_loading = true;
                }
                TimelineUpdate::NewItems { new_items, changed_indices, is_append, clear_cache } => {
                    if new_items.is_empty() {
                        if !tl.items.is_empty() {
                            log!("Timeline::handle_event(): timeline (had {} items) was cleared for room {}", tl.items.len(), tl.room_id);
                        }

                        // If the bottom of the timeline (the last event) is visible, then we should
                        // set the timeline to live mode.
                        // If the bottom of the timeline is *not* visible, then we should
                        // set the timeline to Focused mode.

                        // TODO: Save the event IDs of the top 3 items before we apply this update,
                        //       which indicates this timeline is in the process of being restored,
                        //       such that we can jump back to that position later after applying this update.

                        // TODO: here we need to re-build the timeline via TimelineBuilder
                        //       and set the TimelineFocus to one of the above-saved event IDs.

                        // TODO: the docs for `TimelineBuilder::with_focus()` claim that the timeline's focus mode
                        //       can be changed after creation, but I do not see any methods to actually do that.
                        //       <https://matrix-org.github.io/matrix-rust-sdk/matrix_sdk_ui/timeline/struct.TimelineBuilder.html#method.with_focus>
                        //
                        //       As such, we probably need to create a new async request enum variant
                        //       that tells the background async task to build a new timeline
                        //       (either in live mode or focused mode around one or more events)
                        //       and then replaces the existing timeline in ALL_ROOMS_INFO with the new one.
                    }

                    // Maybe todo?: we can often avoid the following loops that iterate over the `items` list
                    //       by only doing that if `clear_cache` is true, or if `changed_indices` range includes
                    //       any index that comes before (is less than) the above `curr_first_id`.

                    if new_items.len() == tl.items.len() {
                        // log!("Timeline::handle_event(): no jump necessary for updated timeline of same length: {}", items.len());
                    }
                    else if curr_first_id > new_items.len() {
                        log!("Timeline::handle_event(): jumping to bottom: curr_first_id {} is out of bounds for {} new items", curr_first_id, new_items.len());
                        portal_list.set_first_id_and_scroll(new_items.len().saturating_sub(1), 0.0);
                        portal_list.set_tail_range(true);
                        jump_to_bottom.update_visibility(true);
                    }
                    else if let Some((curr_item_idx, new_item_idx, new_item_scroll, _event_id)) =
                        find_new_item_matching_current_item(cx, portal_list, curr_first_id, &tl.items, &new_items)
                    {
                        if curr_item_idx != new_item_idx {
                            log!("Timeline::handle_event(): jumping view from event index {curr_item_idx} to new index {new_item_idx}, scroll {new_item_scroll}, event ID {_event_id}");
                            portal_list.set_first_id_and_scroll(new_item_idx, new_item_scroll);
                            tl.prev_first_index = Some(new_item_idx);
                            cx.stop_timer(self.fully_read_timer);
                        }
                    }
                    //
                    // TODO: after an (un)ignore user event, all timelines are cleared. Handle that here.
                    //
                    else {
                        warning!("!!! Couldn't find new event with matching ID for ANY event currently visible in the portal list");
                    }

                    // If new items were appended to the end of the timeline, show an unread messages badge on the jump to bottom button.
                    if is_append && !portal_list.is_at_end() {
                        // log!("is_append was true, showing unread message badge on the jump to bottom button visible");
                        jump_to_bottom.show_unread_message_badge(1);
                    }

                    if clear_cache {
                        tl.content_drawn_since_last_update.clear();
                        tl.profile_drawn_since_last_update.clear();
                        tl.fully_paginated = false;

                        // If this RoomScreen is showing the loading modal and has an ongoing backwards pagination request,
                        // then we should update the status message in that loading modal
                        // and then continue paginating backwards until we find the target event.
                        // Note that we do this here because `clear_cache` will always be true if backwards pagination occurred.
                        let loading_modal_inner = self.view.loading_modal(id!(loading_modal_inner));
                        let mut loading_modal_state = loading_modal_inner.take_state();
                        if let LoadingModalState::BackwardsPaginateUntilEvent {
                            ref mut events_paginated, target_event_id, ..
                        } = &mut loading_modal_state {
                            *events_paginated += new_items.len().saturating_sub(tl.items.len());
                            log!("While finding target event {target_event_id}, loaded {events_paginated} messages...");
                            // Here, we assume that we have not yet found the target event,
                            // so we need to continue paginating backwards.
                            // If the target event has already been found, it will be handled
                            // in the `TargetEventFound` match arm below, which will set
                            // `should_continue_backwards_pagination` to `false`.
                            // So either way, it's okay to set this to `true` here.
                            should_continue_backwards_pagination = true;
                        }
                        loading_modal_inner.set_state(cx, loading_modal_state);
                    } else {
                        tl.content_drawn_since_last_update.remove(changed_indices.clone());
                        tl.profile_drawn_since_last_update.remove(changed_indices.clone());
                        // log!("Timeline::handle_event(): changed_indices: {changed_indices:?}, items len: {}\ncontent drawn: {:#?}\nprofile drawn: {:#?}", items.len(), tl.content_drawn_since_last_update, tl.profile_drawn_since_last_update);
                    }
                    tl.items = new_items;
                    done_loading = true;
                }
                TimelineUpdate::TargetEventFound { target_event_id, index } => {
                    // log!("Target event found in room {}: {target_event_id}, index: {index}", tl.room_id);
                    tl.request_sender.send_if_modified(|requests| {
                        requests.retain(|r| r.room_id != tl.room_id);
                        // no need to notify/wake-up all receivers for a completed request
                        false
                    });

                    // sanity check: ensure the target event is in the timeline at the given `index`.
                    let item = tl.items.get(index);
                    let is_valid = item.is_some_and(|item|
                        item.as_event()
                            .is_some_and(|ev| ev.event_id() == Some(&target_event_id))
                    );
                    let loading_modal_inner = self.view.loading_modal(id!(loading_modal_inner));

                    // log!("TargetEventFound: is_valid? {is_valid}. room {}, event {target_event_id}, index {index} of {}\n  --> item: {item:?}", tl.room_id, tl.items.len());
                    if is_valid {
                        // We successfully found the target event, so we can close the loading modal,
                        // reset the loading modal state to `None`, and stop issuing backwards pagination requests.
                        loading_modal_inner.set_status(cx, "Successfully found replied-to message!");
                        loading_modal_inner.set_state(cx, LoadingModalState::None);
                        self.view.modal(id!(loading_modal)).close(cx);

                        // NOTE: this code was copied from the `ReplyPreviewClicked` action handler;
                        //       we should deduplicate them at some point.
                        let speed = 50.0;
                        // Scroll to the message right above the replied-to message.
                        // FIXME: `smooth_scroll_to` should accept a scroll offset parameter too,
                        //       so that we can scroll to the replied-to message and have it
                        //       appear beneath the top of the viewport.
                        portal_list.smooth_scroll_to(cx, index.saturating_sub(1), speed, None);
                        // start highlight animation.
                        tl.message_highlight_animation_state = MessageHighlightAnimationState::Pending {
                            item_id: index
                        };
                    }
                    else {
                        // Here, the target event was not found in the current timeline,
                        // or we found it previously but it is no longer in the timeline (or has moved),
                        // which means we encountered an error and are unable to jump to the target event.
                        error!("Target event index {index} of {} is out of bounds for room {}", tl.items.len(), tl.room_id);
                        // Show this error in the loading modal, which should already be open.
                        loading_modal_inner.set_state(cx, LoadingModalState::Error(
                            String::from("Unable to find replied-to message; it may have been deleted.")
                        ));
                    }

                    should_continue_backwards_pagination = false;

                    // redraw now before any other items get added to the timeline list.
                    self.view.redraw(cx);
                }
                TimelineUpdate::PaginationRunning(direction) => {
                    if direction == PaginationDirection::Backwards {
                        top_space.set_visible(true);
                        done_loading = false;
                    } else {
                        error!("Unexpected PaginationRunning update in the Forwards direction");
                    }
                }
                TimelineUpdate::PaginationError { error, direction } => {
                    error!("Pagination error ({direction}) in room {}: {error:?}", tl.room_id);
                    done_loading = true;
                }
                TimelineUpdate::PaginationIdle { fully_paginated, direction } => {
                    if direction == PaginationDirection::Backwards {
                        // Don't set `done_loading` to `true`` here, because we want to keep the top space visible
                        // (with the "loading" message) until the corresponding `NewItems` update is received.
                        tl.fully_paginated = fully_paginated;
                        if fully_paginated {
                            done_loading = true;
                        }
                    } else {
                        error!("Unexpected PaginationIdle update in the Forwards direction");
                    }
                }
                TimelineUpdate::EventDetailsFetched {event_id, result } => {
                    if let Err(_e) = result {
                        error!("Failed to fetch details fetched for event {event_id} in room {}. Error: {_e:?}", tl.room_id);
                    }
                    // Here, to be most efficient, we could redraw only the updated event,
                    // but for now we just fall through and let the final `redraw()` call re-draw the whole timeline view.
                }
                TimelineUpdate::RoomMembersFetched => {
                    // log!("Timeline::handle_event(): room members fetched for room {}", tl.room_id);
                    // Here, to be most efficient, we could redraw only the user avatars and names in the timeline,
                    // but for now we just fall through and let the final `redraw()` call re-draw the whole timeline view.
                }
                TimelineUpdate::MediaFetched => {
                    log!("Timeline::handle_event(): media fetched for room {}", tl.room_id);
                    // Here, to be most efficient, we could redraw only the media items in the timeline,
                    // but for now we just fall through and let the final `redraw()` call re-draw the whole timeline view.
                }

                TimelineUpdate::TypingUsers { users } => {
                    // This update loop should be kept tight & fast, so all we do here is
                    // save the list of typing users for future use after the loop exits.
                    // Then, we "process" it later (by turning it into a string) after the
                    // update loop has completed, which avoids unnecessary expensive work
                    // if the list of typing users gets updated many times in a row.
                    typing_users = users;
                }

                TimelineUpdate::CanUserSendMessage(can_user_send_message) => {
                    let input_bar = self.view.view(id!(input_bar));
                    let can_not_send_message_notice = self.view.view(id!(can_not_send_message_notice));

                    input_bar.set_visible(can_user_send_message);
                    can_not_send_message_notice.set_visible(!can_user_send_message);
                }
            }
        }

        if should_continue_backwards_pagination {
            submit_async_request(MatrixRequest::PaginateRoomTimeline {
                room_id: tl.room_id.clone(),
                num_events: 50,
                direction: PaginationDirection::Backwards,
            });
        }

        if done_loading {
            top_space.set_visible(false);
        }

        if !typing_users.is_empty() {
            let typing_notice_text = match typing_users.as_slice() {
                [] => String::new(),
                [user] => format!("{user} is typing "),
                [user1, user2] => format!("{user1} and {user2} are typing "),
                [user1, user2, others @ ..] => {
                    if others.len() > 1 {
                        format!("{user1}, {user2}, and {} are typing ", &others[0])
                    } else {
                        format!(
                            "{user1}, {user2}, and {} others are typing ",
                            others.len()
                        )
                    }
                }
            };
            // Set the typing notice text and make its view visible.
            self.view.label(id!(typing_label)).set_text(&typing_notice_text);
            self.view.view(id!(typing_notice)).set_visible(true);
            // Animate in the typing notice view (sliding it up from the bottom).
            self.animator_play(cx, id!(typing_notice_animator.show));
            // Start the typing notice text animation of bouncing dots.
            let typing_animation = self.view.typing_animation(id!(typing_animation));
            typing_animation.animate(cx);
        } else {
            // Animate out the typing notice view (sliding it out towards the bottom).
            self.animator_play(cx, id!(typing_notice_animator.hide));
            let typing_animation = self.view.typing_animation(id!(typing_animation));
            typing_animation.stop_animation();
        }

        if num_updates > 0 {
            // log!("Applied {} timeline updates for room {}, redrawing with {} items...", num_updates, tl.room_id, tl.items.len());
            self.redraw(cx);
        }
    }


    /// Handles a link being clicked in any child widgets of this RoomScreen.
    ///
    /// Returns `true` if the given `action` was indeed an `HtmlLinkAction::Clicked` action.
    fn handle_link_clicked(
        &mut self,
        cx: &mut Cx,
        action: &Action,
        pane: &UserProfileSlidingPaneRef,
    ) -> bool {
        if let HtmlLinkAction::Clicked { url, .. } = action.as_widget_action().cast() {
            // A closure that handles both MatrixToUri and MatrixUri links.
            let mut handle_uri = |id: &MatrixId, _via: &[OwnedServerName]| -> bool {
                match id {
                    MatrixId::Room(room_id) => {
                        if self.room_id.as_ref() == Some(room_id) {
                            return true;
                        }
                        if let Some(_known_room) = get_client().and_then(|c| c.get_room(room_id)) {
                            log!("TODO: jump to known room {}", room_id);
                        } else {
                            log!("TODO: fetch and display room preview for room {}", room_id);
                        }
                        true
                    }
                    MatrixId::RoomAlias(room_alias) => {
                        log!("TODO: open room alias {}", room_alias);
                        // TODO: open a room loading screen that shows a spinner
                        //       while our background async task calls Client::resolve_room_alias()
                        //       and then either jumps to the room if known, or fetches and displays
                        //       a room preview for that room.
                        true
                    }
                    MatrixId::User(user_id) => {
                        log!("Opening matrix.to user link for {}", user_id);

                        // There is no synchronous way to get the user's full profile info
                        // including the details of their room membership,
                        // so we fill in with the details we *do* know currently,
                        // show the UserProfileSlidingPane, and then after that,
                        // the UserProfileSlidingPane itself will fire off
                        // an async request to get the rest of the details.
                        self.show_user_profile(
                            cx,
                            pane,
                            UserProfilePaneInfo {
                                profile_and_room_id: UserProfileAndRoomId {
                                    user_profile: UserProfile {
                                        user_id: user_id.to_owned(),
                                        username: None,
                                        avatar_state: AvatarState::Unknown,
                                    },
                                    room_id: self.room_id.clone().unwrap(),
                                },
                                room_name: self.room_name.clone(),
                                // TODO: use the extra `via` parameters
                                room_member: None,
                            },
                        );
                        true
                    }
                    MatrixId::Event(room_id, event_id) => {
                        log!("TODO: open event {} in room {}", event_id, room_id);
                        // TODO: this requires the same first step as the `MatrixId::Room` case above,
                        //       but then we need to call Room::event_with_context() to get the event
                        //       and its context (surrounding events ?).
                        true
                    }
                    _ => false,
                }
            };

            let mut link_was_handled = false;
            if let Ok(matrix_to_uri) = MatrixToUri::parse(&url) {
                link_was_handled |= handle_uri(matrix_to_uri.id(), matrix_to_uri.via());
            }
            if let Ok(matrix_uri) = MatrixUri::parse(&url) {
                link_was_handled |= handle_uri(matrix_uri.id(), matrix_uri.via());
            }

            if !link_was_handled {
                log!("Opening URL \"{}\"", url);
                if let Err(e) = robius_open::Uri::new(&url).open() {
                    error!("Failed to open URL {:?}. Error: {:?}", url, e);
                }
            }
            true
        } else {
            false
        }
    }

    /// Shows the user profile sliding pane with the given avatar info.
    fn show_user_profile(
        &mut self,
        cx: &mut Cx,
        pane: &UserProfileSlidingPaneRef,
        info: UserProfilePaneInfo,
    ) {
        pane.set_info(cx, info);
        pane.show(cx);
        // Not sure if this redraw is necessary
        self.redraw(cx);
    }

    /// Shows a preview of the given event that the user is currently replying to
    /// above the message input bar.
    fn show_replying_to(
        &mut self,
        cx: &mut Cx,
        replying_to: (EventTimelineItem, RepliedToInfo),
    ) {
        let replying_preview_view = self.view(id!(replying_preview));
        let (replying_preview_username, _) = set_avatar_and_get_username(
            cx,
            replying_preview_view.avatar(id!(reply_preview_content.reply_preview_avatar)),
            self.room_id.as_ref().unwrap(),
            replying_to.0.sender(),
            replying_to.0.sender_profile(),
            replying_to.0.event_id(),
        );

        replying_preview_view
            .label(id!(reply_preview_content.reply_preview_username))
            .set_text(replying_preview_username.as_str());

        populate_preview_of_timeline_item(
            &replying_preview_view.html_or_plaintext(id!(reply_preview_content.reply_preview_body)),
            replying_to.0.content(),
            &replying_preview_username,
        );

        self.view(id!(replying_preview)).set_visible(true);
        if let Some(tl) = self.tl_state.as_mut() {
            tl.replying_to = Some(replying_to);
        }

        // After the user clicks the reply button next to a message,
        // and we get to this point where the replying-to preview is shown,
        // we should automatically focus the keyboard on the message input box
        // so that the user can immediately start typing their reply
        // without having to manually click on the message input box.
        self.text_input(id!(message_input)).set_key_focus(cx);
        self.redraw(cx);
    }

    /// Clears (and makes invisible) the preview of the message
    /// that the user is currently replying to.
    fn clear_replying_to(&mut self) {
        self.view(id!(replying_preview)).set_visible(false);
        if let Some(tl) = self.tl_state.as_mut() {
            tl.replying_to = None;
        }
    }

    fn show_location_preview(&mut self, cx: &mut Cx) {
        self.location_preview(id!(location_preview)).show();
        self.redraw(cx);
    }

    /// Invoke this when this timeline is being shown,
    /// e.g., when the user navigates to this timeline.
    fn show_timeline(&mut self, cx: &mut Cx) {
        let room_id = self.room_id.clone()
            .expect("BUG: Timeline::show_timeline(): no room_id was set.");
        // just an optional sanity check
        assert!(self.tl_state.is_none(),
            "BUG: tried to show_timeline() into a timeline with existing state. \
            Did you forget to save the timeline state back to the global map of states?",
        );
<<<<<<< HEAD
=======

        // Send request as `MatrixRequest` to check post permission.
        submit_async_request(MatrixRequest::CheckCanUserSendMessage { room_id: room_id.clone() });

>>>>>>> 6cf61104
        let (mut tl_state, first_time_showing_room) = if let Some(existing) = TIMELINE_STATES.lock().unwrap().remove(&room_id) {
            (existing, false)
        } else {
            let (update_sender, update_receiver, request_sender) = take_timeline_endpoints(&room_id)
                .expect("BUG: couldn't get timeline state for first-viewed room.");
            let new_tl_state = TimelineUiState {
                room_id: room_id.clone(),
                // We assume timelines being viewed for the first time haven't been fully paginated.
                fully_paginated: false,
                items: Vector::new(),
                content_drawn_since_last_update: RangeSet::new(),
                profile_drawn_since_last_update: RangeSet::new(),
                update_receiver,
                request_sender,
                media_cache: MediaCache::new(MediaFormatConst::File, Some(update_sender)),
                replying_to: None,
                saved_state: SavedState::default(),
                message_highlight_animation_state: MessageHighlightAnimationState::default(),
                last_scrolled_index: usize::MAX,
                prev_first_index: None,
                read_event_hashmap: HashMap::new(),
                marked_fully_read_queue: HashMap::new(),
            };
            (new_tl_state, true)
        };

        // Subscribe to typing notices, but hide the typing notice view initially.
        self.view(id!(typing_notice)).set_visible(false);
        submit_async_request(
            MatrixRequest::SubscribeToTypingNotices {
                room_id: room_id.clone(),
                subscribe: true,
            }
        );

        // Kick off a back pagination request for this room. This is "urgent",
        // because we want to show the user some messages as soon as possible
        // when they first open the room, and there might not be any messages yet.
        if first_time_showing_room && !tl_state.fully_paginated {
            log!("Sending a first-time backwards pagination request for room {}", room_id);
            submit_async_request(MatrixRequest::PaginateRoomTimeline {
                room_id: room_id.clone(),
                num_events: 50,
                direction: PaginationDirection::Backwards,
            });

            // Even though we specify that room member profiles should be lazy-loaded,
            // the matrix server still doesn't consistently send them to our client properly.
            // So we kick off a request to fetch the room members here upon first viewing the room.
            submit_async_request(MatrixRequest::FetchRoomMembers { room_id });
        }

        // Now, restore the visual state of this timeline from its previously-saved state.
        self.restore_state(cx, &mut tl_state);

        // As the final step, store the tl_state for this room into this RoomScreen widget,
        // such that it can be accessed in future event/draw handlers.
        self.tl_state = Some(tl_state);

        // Now that we have restored the TimelineUiState into this RoomScreen widget,
        // we can proceed to processing pending background updates, and if any were processed,
        // the timeline will also be redrawn.
        if first_time_showing_room {
            let portal_list = self.portal_list(id!(list));
            self.process_timeline_updates(cx, &portal_list);
        }

        self.redraw(cx);
    }

    /// Invoke this when this RoomScreen/timeline is being hidden or no longer being shown.
    fn hide_timeline(&mut self) {
        let Some(room_id) = self.room_id.clone() else { return };

        self.save_state();

        // When closing a room view, we do the following with non-persistent states:
        // * Unsubscribe from typing notices, since we don't care about them
        //   when a given room isn't visible.
        // * Clear the location preview. We don't save this to the TimelineUiState
        //   because the location might change by the next time the user opens this same room.
        self.location_preview(id!(location_preview)).clear();
        submit_async_request(MatrixRequest::SubscribeToTypingNotices {
            room_id,
            subscribe: false,
        });
    }

    /// Removes the current room's visual UI state from this widget
    /// and saves it to the map of `TIMELINE_STATES` such that it can be restored later.
    ///
    /// Note: after calling this function, the widget's `tl_state` will be `None`.
    fn save_state(&mut self) {
        let Some(mut tl) = self.tl_state.take() else {
            error!("Timeline::save_state(): skipping due to missing state, room {:?}", self.room_id);
            return;
        };

        let portal_list = self.portal_list(id!(list));
        let first_index = portal_list.first_id();
        let message_input_box = self.text_input(id!(message_input));
        let state = SavedState {
            first_index_and_scroll: Some((first_index, portal_list.scroll_position())),
            message_input_state: message_input_box.save_state(),
            replying_to: tl.replying_to.clone(),
        };
        tl.saved_state = state;
        // Store this Timeline's `TimelineUiState` in the global map of states.
        TIMELINE_STATES.lock().unwrap().insert(tl.room_id.clone(), tl);
    }

    /// Restores the previously-saved visual UI state of this room.
    ///
    /// Note: this accepts a direct reference to the timeline's UI state,
    /// so this function must not try to re-obtain it by accessing `self.tl_state`.
    fn restore_state(&mut self, cx: &mut Cx, tl_state: &mut TimelineUiState) {
        let SavedState {
            first_index_and_scroll,
            message_input_state,
            replying_to,
        } = &mut tl_state.saved_state;
        if let Some((first_index, scroll_from_first_id)) = first_index_and_scroll {
            self.portal_list(id!(timeline.list))
                .set_first_id_and_scroll(*first_index, *scroll_from_first_id);
        } else {
            // If the first index is not set, then the timeline has not yet been scrolled by the user,
            // so we set the portal list to "tail" (track) the bottom of the list.
            self.portal_list(id!(timeline.list)).set_tail_range(true);
        }

        let saved_message_input_state = std::mem::take(message_input_state);
        self.text_input(id!(message_input))
            .restore_state(saved_message_input_state);
        if let Some(replying_to_event) = replying_to.take() {
            self.show_replying_to(cx, replying_to_event);
        } else {
            self.clear_replying_to();
        }
    }

    /// Sets this `RoomScreen` widget to display the timeline for the given room.
    pub fn set_displayed_room(
        &mut self,
        cx: &mut Cx,
        room_id: OwnedRoomId,
        room_name: String,
    ) {
        // If the room is already being displayed, then do nothing.
        if let Some(current_room_id) = &self.room_id {
            if current_room_id.eq(&room_id) {
                return;
            }
        }

        self.hide_timeline();
        let loading_modal = self.modal(id!(loading_modal));
        if loading_modal.is_open() {
            // this will also reset the state of the inner loading modal
            loading_modal.close(cx);
        }
        self.room_name = room_name;
        self.room_id = Some(room_id);
        self.show_timeline(cx);
    }

    /// Sends read receipts based on the current scroll position of the timeline.
    fn send_user_read_receipts_based_on_scroll_pos(
        &mut self,
        cx: &mut Cx,
        actions: &ActionsBuf,
        portal_list: &PortalListRef,
    ) {
        //stopped scrolling
        if portal_list.scrolled(actions) {
            return;
        }
        let first_index = portal_list.first_id();

        let Some(tl_state) = self.tl_state.as_mut() else { return };
        let Some(room_id) = self.room_id.as_ref() else { return };
        if let Some(ref mut index) = tl_state.prev_first_index {
            // to detect change of scroll when scroll ends
            if *index != first_index {
                // scroll changed
                self.fully_read_timer = cx.start_interval(5.0);
                let time_now = std::time::Instant::now();
                if first_index > *index {
                    // Store visible event messages with current time into a hashmap
                    let mut read_receipt_event = None;
                    for r in first_index .. (first_index + portal_list.visible_items() + 1) {
                        if let Some(v) = tl_state.items.get(r) {
                            if let Some(e) = v.as_event().and_then(|f| f.event_id()) {
                                read_receipt_event = Some(e.to_owned());
                                tl_state.read_event_hashmap
                                    .entry(e.to_string())
                                    .or_insert_with(|| (room_id.clone(), e.to_owned(), time_now, false));
                            }
                        }
                    }
                    if let Some(event_id) = read_receipt_event {
                        submit_async_request(MatrixRequest::ReadReceipt { room_id: room_id.clone(), event_id });
                    }
                    let mut fully_read_receipt_event = None;
                    // Implements sending fully read receipts when message is scrolled out of first row
                    for r in *index..first_index {
                        if let Some(v) = tl_state.items.get(r) {
                            if let Some(e) = v.as_event().and_then(|f| f.event_id()) {
                                let mut to_remove = vec![];
                                for (event_id_string, (_, event_id)) in &tl_state.marked_fully_read_queue {
                                    if e == event_id {
                                        fully_read_receipt_event = Some(event_id.clone());
                                        to_remove.push(event_id_string.clone());
                                    }
                                }
                                for r in to_remove {
                                    tl_state.marked_fully_read_queue.remove(&r);
                                }
                            }
                        }
                    }
                    if let Some(event_id) = fully_read_receipt_event {
                        submit_async_request(MatrixRequest::FullyReadReceipt { room_id: room_id.clone(), event_id: event_id.clone()});
                    }
                }
                *index = first_index;
            }
        } else {
            tl_state.prev_first_index = Some(first_index);
        }
    }

    /// Sends a backwards pagination request if the user is scrolling up
    /// and is approaching the top of the timeline.
    fn send_pagination_request_based_on_scroll_pos(
        &mut self,
        _cx: &mut Cx,
        actions: &ActionsBuf,
        portal_list: &PortalListRef,
    ) {
        let Some(tl) = self.tl_state.as_mut() else { return };
        if tl.fully_paginated { return };
        if !portal_list.scrolled(actions) { return };

        let first_index = portal_list.first_id();
        if first_index == 0 && tl.last_scrolled_index > 0 {
            log!("Scrolled up from item {} --> 0, sending back pagination request for room {}",
                tl.last_scrolled_index, tl.room_id,
            );
            submit_async_request(MatrixRequest::PaginateRoomTimeline {
                room_id: tl.room_id.clone(),
                num_events: 50,
                direction: PaginationDirection::Backwards,
            });
        }
        tl.last_scrolled_index = first_index;
    }
}

impl RoomScreenRef {
    /// See [`RoomScreen::set_displayed_room()`].
    pub fn set_displayed_room(
        &self,
        cx: &mut Cx,
        room_id: OwnedRoomId,
        room_name: String,
    ) {
        let Some(mut inner) = self.borrow_mut() else { return };
        inner.set_displayed_room(cx, room_id, room_name);
    }
}

/// Actions for the room screen's tooltip 
#[derive(Clone, Debug, DefaultNone)]
pub enum RoomScreenTooltipActions {
    // Mouse over event when the mouse is over the reaction button
    // First parameter is rect containing tooltip position and its size
    // Todo! implement tooltip resizing
    // The second parameter is tooltip text
    HoverIn(Rect, String),
    HoverOut,
    None,
}

/// A message that is sent from a background async task to a room's timeline view
/// for the purpose of update the Timeline UI contents or metadata.
pub enum TimelineUpdate {
    /// The very first update a given room's timeline receives.
    FirstUpdate {
        /// The initial list of timeline items (events) for a room.
        initial_items: Vector<Arc<TimelineItem>>,
    },
    /// The content of a room's timeline was updated in the background.
    NewItems {
        /// The entire list of timeline items (events) for a room.
        new_items: Vector<Arc<TimelineItem>>,
        /// The range of indices in the `items` list that have been changed in this update
        /// and thus must be removed from any caches of drawn items in the timeline.
        /// Any items outside of this range are assumed to be unchanged and need not be redrawn.
        changed_indices: Range<usize>,
        /// An optimization that informs the UI whether the changes to the timeline
        /// resulted in new items being *appended to the end* of the timeline.
        is_append: bool,
        /// Whether to clear the entire cache of drawn items in the timeline.
        /// This supersedes `index_of_first_change` and is used when the entire timeline is being redrawn.
        clear_cache: bool,
    },
    /// The target event ID was found at the given `index` in the timeline items vector.
    ///
    /// This means that the RoomScreen widget can scroll the timeline up to this event,
    /// and the background `timeline_subscriber_handler` async task can stop looking for this event.
    TargetEventFound {
        target_event_id: OwnedEventId,
        index: usize,
    },
    /// A notice that the background task doing pagination for this room is currently running
    /// a pagination request in the given direction, and is waiting for that request to complete.
    PaginationRunning(PaginationDirection),
    /// An error occurred while paginating the timeline for this room.
    PaginationError {
        error: timeline::Error,
        direction: PaginationDirection,
    },
    /// A notice that the background task doing pagination for this room has become idle,
    /// meaning that it has completed its recent pagination request(s).
    PaginationIdle {
        /// If `true`, the start of the timeline has been reached, meaning that
        /// there is no need to send further pagination requests.
        fully_paginated: bool,
        direction: PaginationDirection,
    },
    /// A notice that event details have been fetched from the server,
    /// including a `result` that indicates whether the request was successful.
    EventDetailsFetched {
        event_id: OwnedEventId,
        result: Result<(), matrix_sdk_ui::timeline::Error>,
    },
    /// A notice that the room's members have been fetched from the server,
    /// though the success or failure of the request is not yet known until the client
    /// requests the member info via a timeline event's `sender_profile()` method.
    RoomMembersFetched,
    /// A notice that one or more requested media items (images, videos, etc.)
    /// that should be displayed in this timeline have now been fetched and are available.
    MediaFetched,
    /// A notice that one or more members of a this room are currently typing.
    TypingUsers {
        /// The list of users (their displayable name) who are currently typing in this room.
        users: Vec<String>,
    },
    /// A notice that the permission of user's ability to send messages in this room,
    /// this condition is simple so that we only use `bool`
    CanUserSendMessage (bool)
}

/// The global set of all timeline states, one entry per room.
static TIMELINE_STATES: Mutex<BTreeMap<OwnedRoomId, TimelineUiState>> = Mutex::new(BTreeMap::new());

/// The UI-side state of a single room's timeline, which is only accessed/updated by the UI thread.
///
/// This struct should only include states that need to be persisted for a given room
/// across multiple `Hide`/`Show` cycles of that room's timeline within a RoomScreen.
/// If a state is more temporary and shouldn't be persisted when the timeline is hidden,
/// then it should be stored in the RoomScreen widget itself, not in this struct.
struct TimelineUiState {
    /// The ID of the room that this timeline is for.
    room_id: OwnedRoomId,

    /// Whether this room's timeline has been fully paginated, which means
    /// that the oldest (first) event in the timeline is locally synced and available.
    /// When `true`, further backwards pagination requests will not be sent.
    ///
    /// This must be reset to `false` whenever the timeline is fully cleared.
    fully_paginated: bool,

    /// The list of items (events) in this room's timeline that our client currently knows about.
    items: Vector<Arc<TimelineItem>>,

    /// The range of items (indices in the above `items` list) whose event **contents** have been drawn
    /// since the last update and thus do not need to be re-populated on future draw events.
    ///
    /// This range is partially cleared on each background update (see below) to ensure that
    /// items modified during the update are properly redrawn. Thus, it is a conservative
    /// "cache tracker" that may not include all items that have already been drawn,
    /// but that's okay because big updates that clear out large parts of the rangeset
    /// only occur during back pagination, which is both rare and slow in and of itself.
    /// During typical usage, new events are appended to the end of the timeline,
    /// meaning that the range of already-drawn items doesn't need to be cleared.
    ///
    /// Upon a background update, only item indices greater than or equal to the
    /// `index_of_first_change` are removed from this set.
    content_drawn_since_last_update: RangeSet<usize>,

    /// Same as `content_drawn_since_last_update`, but for the event **profiles** (avatar, username).
    profile_drawn_since_last_update: RangeSet<usize>,

    /// The channel receiver for timeline updates for this room.
    ///
    /// Here we use a synchronous (non-async) channel because the receiver runs
    /// in a sync context and the sender runs in an async context,
    /// which is okay because a sender on an unbounded channel never needs to block.
    update_receiver: crossbeam_channel::Receiver<TimelineUpdate>,

    /// The sender for timeline requests from a RoomScreen showing this room
    /// to the background async task that handles this room's timeline updates.
    request_sender: TimelineRequestSender,

    /// The cache of media items (images, videos, etc.) that appear in this timeline.
    ///
    /// Currently this excludes avatars, as those are shared across multiple rooms.
    media_cache: MediaCache,

    /// Info about the event currently being replied to, if any.
    replying_to: Option<(EventTimelineItem, RepliedToInfo)>,

    /// The states relevant to the UI display of this timeline that are saved upon
    /// a `Hide` action and restored upon a `Show` action.
    saved_state: SavedState,

    /// The state of the message highlight animation.
    ///
    /// We need to run the animation once the scrolling, triggered by the click of of a
    /// a reply preview, ends. so we keep a small state for it.
    /// By default, it starts in Off.
    /// Once the scrolling is started, the state becomes Pending.
    /// If the animation was triggered, the state goes back to Off.
    message_highlight_animation_state: MessageHighlightAnimationState,

    /// The index of the timeline item that was most recently scrolled up past it.
    /// This is used to detect when the user has scrolled up past the second visible item (index 1)
    /// upwards to the first visible item (index 0), which is the top of the timeline,
    /// at which point we submit a backwards pagination request to fetch more events.
    last_scrolled_index: usize,

    prev_first_index: Option<usize>,
    read_event_hashmap: HashMap<String, (OwnedRoomId, OwnedEventId, Instant, bool)>,
    marked_fully_read_queue: HashMap<String, (OwnedRoomId, OwnedEventId)>,
}

#[derive(Default, Debug)]
enum MessageHighlightAnimationState {
    Pending { item_id: usize },
    #[default]
    Off,
}

/// States that are necessary to save in order to maintain a consistent UI display for a timeline.
///
/// These are saved when navigating away from a timeline (upon `Hide`)
/// and restored when navigating back to a timeline (upon `Show`).
#[derive(Default, Debug)]
struct SavedState {
    /// The index of the first item in the timeline's PortalList that is currently visible,
    /// and the scroll offset from the top of the list's viewport to the beginning of that item.
    /// If this is `None`, then the timeline has not yet been scrolled by the user
    /// and the portal list will be set to "tail" (track) the bottom of the list.
    first_index_and_scroll: Option<(usize, f64)>,

    /// The content of the message input box.
    message_input_state: TextInputState,
    /// The event that the user is currently replying to, if any.
    replying_to: Option<(EventTimelineItem, RepliedToInfo)>,
}

/// Returns info about the item in the list of `new_items` that matches the event ID
/// of a visible item in the given `curr_items` list.
///
/// This info includes a tuple of:
/// 1. the index of the item in the current items list,
/// 2. the index of the item in the new items list,
/// 3. the positional "scroll" offset of the corresponding current item in the portal list,
/// 4. the unique event ID of the item.
fn find_new_item_matching_current_item(
    cx: &mut Cx,
    portal_list: &PortalListRef,
    starting_at_curr_idx: usize,
    curr_items: &Vector<Arc<TimelineItem>>,
    new_items: &Vector<Arc<TimelineItem>>,
) -> Option<(usize, usize, f64, OwnedEventId)> {
    let mut curr_item_focus = curr_items.focus();
    let mut idx_curr = starting_at_curr_idx;
    let mut curr_items_with_ids: Vec<(usize, OwnedEventId)> = Vec::with_capacity(
        portal_list.visible_items()
    );

    // Find all items with real event IDs that are currently visible in the portal list.
    // TODO: if this is slow, we could limit it to 3-5 events at the most.
    if curr_items_with_ids.len() <= portal_list.visible_items() {
        while let Some(curr_item) = curr_item_focus.get(idx_curr) {
            if let Some(event_id) = curr_item.as_event().and_then(|ev| ev.event_id()) {
                curr_items_with_ids.push((idx_curr, event_id.to_owned()));
            }
            if curr_items_with_ids.len() >= portal_list.visible_items() {
                break;
            }
            idx_curr += 1;
        }
    }

    // Find a new item that has the same real event ID as any of the current items.
    for (idx_new, new_item) in new_items.iter().enumerate() {
        let Some(event_id) = new_item.as_event().and_then(|ev| ev.event_id()) else {
            continue;
        };
        if let Some((idx_curr, _)) = curr_items_with_ids
            .iter()
            .find(|(_, ev_id)| ev_id == event_id)
        {
            // Not all items in the portal list are guaranteed to have a position offset,
            // some may be zeroed-out, so we need to account for that possibility by only
            // using events that have a real non-zero area
            if let Some(pos_offset) = portal_list.position_of_item(cx, *idx_curr) {
                log!("Found matching event ID {event_id} at index {idx_new} in new items list, corresponding to current item index {idx_curr} at pos offset {pos_offset}");
                return Some((*idx_curr, idx_new, pos_offset, event_id.to_owned()));
            }
        }
    }

    None
}

#[derive(Debug, Default, Clone, Copy, PartialEq, Eq)]
struct ItemDrawnStatus {
    /// Whether the profile info (avatar and displayable username) were drawn for this item.
    profile_drawn: bool,
    /// Whether the content of the item was drawn (e.g., the message text, image, video, sticker, etc).
    content_drawn: bool,
}
impl ItemDrawnStatus {
    /// Returns a new `ItemDrawnStatus` with both `profile_drawn` and `content_drawn` set to `false`.
    const fn new() -> Self {
        Self {
            profile_drawn: false,
            content_drawn: false,
        }
    }
    /// Returns a new `ItemDrawnStatus` with both `profile_drawn` and `content_drawn` set to `true`.
    const fn both_drawn() -> Self {
        Self {
            profile_drawn: true,
            content_drawn: true,
        }
    }
}

/// Abstracts over a message or sticker that can be displayed in a timeline.
pub enum MessageOrSticker<'e> {
    Message(&'e timeline::Message),
    Sticker(&'e StickerEventContent),
}
impl MessageOrSticker<'_> {
    /// Returns the type of this message or sticker.
    pub fn get_type(&self) -> MessageOrStickerType {
        match self {
            Self::Message(msg) => match msg.msgtype() {
                MessageType::Audio(audio) => MessageOrStickerType::Audio(audio),
                MessageType::Emote(emote) => MessageOrStickerType::Emote(emote),
                MessageType::File(file) => MessageOrStickerType::File(file),
                MessageType::Image(image) => MessageOrStickerType::Image(image),
                MessageType::Location(location) => MessageOrStickerType::Location(location),
                MessageType::Notice(notice) => MessageOrStickerType::Notice(notice),
                MessageType::ServerNotice(server_notice) => MessageOrStickerType::ServerNotice(server_notice),
                MessageType::Text(text) => MessageOrStickerType::Text(text),
                MessageType::Video(video) => MessageOrStickerType::Video(video),
                MessageType::VerificationRequest(verification_request) => MessageOrStickerType::VerificationRequest(verification_request),
                MessageType::_Custom(custom) => MessageOrStickerType::_Custom(custom),
                _ => MessageOrStickerType::Unknown,
            },
            Self::Sticker(sticker) => MessageOrStickerType::Sticker(sticker),
        }
    }

    /// Returns the body of this message or sticker, which is a text representation of its content.
    pub fn body(&self) -> &str {
        match self {
            Self::Message(msg) => msg.body(),
            Self::Sticker(sticker) => sticker.body.as_str(),
        }
    }
    /// Returns the event that this message is replying to, if any.
    ///
    /// Returns `None` for stickers.
    pub fn in_reply_to(&self) -> Option<&InReplyToDetails> {
        match self {
            Self::Message(msg) => msg.in_reply_to(),
            _ => None,
        }
    }
}

/// Abstracts over the different types of messages or stickers that can be displayed in a timeline.
pub enum MessageOrStickerType<'e> {
    /// An audio message.
    Audio(&'e AudioMessageEventContent),
    /// An emote message.
    Emote(&'e EmoteMessageEventContent),
    /// A file message.
    File(&'e FileMessageEventContent),
    /// An image message.
    Image(&'e ImageMessageEventContent),
    /// A location message.
    Location(&'e LocationMessageEventContent),
    /// A notice message.
    Notice(&'e NoticeMessageEventContent),
    /// A server notice message.
    ServerNotice(&'e ServerNoticeMessageEventContent),
    /// A text message.
    Text(&'e TextMessageEventContent),
    /// A video message.
    Video(&'e VideoMessageEventContent),
    /// A request to initiate a key verification.
    VerificationRequest(&'e KeyVerificationRequestEventContent),
    /// A custom message.
    _Custom(&'e CustomEventContent),
    /// A sticker message.
    Sticker(&'e StickerEventContent),
    Unknown,
}
impl MessageOrStickerType<'_> {
    /// Returns details of the image for this message or sticker, if it contains one.
    pub fn get_image_info(&self) -> Option<(Option<ImageInfo>, MediaSource)> {
        match self {
            Self::Image(image) => Some((
                image.info.clone().map(|info| *info),
                image.source.clone(),
            )),
            Self::Sticker(sticker) => Some((
                Some(sticker.info.clone()),
                sticker.source.clone().into(),
            )),
            _ => None,
        }
    }

    pub fn as_str(&self) -> &'static str {
        match self {
            Self::Audio(_) => "Audio",
            Self::Emote(_) => "Emote",
            Self::File(_) => "File",
            Self::Image(_) => "Image",
            Self::Location(_) => "Location",
            Self::Notice(_) => "Notice",
            Self::ServerNotice(_) => "ServerNotice",
            Self::Text(_) => "Text",
            Self::Video(_) => "Video",
            Self::VerificationRequest(_) => "VerificationRequest",
            Self::_Custom(_) => "Custom",
            Self::Sticker(_) => "Sticker",
            Self::Unknown => "Unknown",
        }
    }
}


/// Creates, populates, and adds a Message liveview widget to the given `PortalList`
/// with the given `item_id`.
///
/// The content of the returned `Message` widget is populated with data from a message
/// or sticker and its containing `EventTimelineItem`.
fn populate_message_view(
    cx: &mut Cx2d,
    list: &mut PortalList,
    item_id: usize,
    room_id: &OwnedRoomId,
    event_tl_item: &EventTimelineItem,
    message: MessageOrSticker,
    prev_event: Option<&Arc<TimelineItem>>,
    media_cache: &mut MediaCache,
    item_drawn_status: ItemDrawnStatus,
    room_screen_widget_uid: WidgetUid
) -> (WidgetRef, ItemDrawnStatus) {
    let mut new_drawn_status = item_drawn_status;

    let ts_millis = event_tl_item.timestamp();

    let mut is_notice = false; // whether this message is a Notice
    let mut is_server_notice = false; // whether this message is a Server Notice

    // Determine whether we can use a more compact UI view that hides the user's profile info
    // if the previous message (including stickers) was sent by the same user within 10 minutes.
    let use_compact_view = match prev_event.map(|p| p.kind()) {
        Some(TimelineItemKind::Event(prev_event_tl_item)) => match prev_event_tl_item.content() {
            TimelineItemContent::Message(_) | TimelineItemContent::Sticker(_) => {
                let prev_msg_sender = prev_event_tl_item.sender();
                prev_msg_sender == event_tl_item.sender()
                    && ts_millis.0
                        .checked_sub(prev_event_tl_item.timestamp().0)
                        .map_or(false, |d| d < uint!(600000)) // 10 mins in millis
            }
            _ => false,
        },
        _ => false,
    };

    // Sometimes we need to call this up-front, so we save the result in this variable
    // to avoid having to call it twice.
    let mut set_username_and_get_avatar_retval = None;

    let (item, used_cached_item) = match message.get_type() {
        MessageOrStickerType::Text(TextMessageEventContent { body, formatted, .. }) => {
            let template = if use_compact_view {
                live_id!(CondensedMessage)
            } else {
                live_id!(Message)
            };
            let (item, existed) = list.item_with_existed(cx, item_id, template);
            if existed && item_drawn_status.content_drawn {
                (item, true)
            } else {
                populate_text_message_content(
                    &item.html_or_plaintext(id!(content.message)),
                    body,
                    formatted.as_ref(),
                );
                new_drawn_status.content_drawn = true;
                (item, false)
            }
        }
        // A notice message is just a message sent by an automated bot,
        // so we treat it just like a message but use a different font color.
        MessageOrStickerType::Notice(NoticeMessageEventContent { body, formatted, .. }) => {
            is_notice = true;
            let template = if use_compact_view {
                live_id!(CondensedMessage)
            } else {
                live_id!(Message)
            };
            let (item, existed) = list.item_with_existed(cx, item_id, template);
            if existed && item_drawn_status.content_drawn {
                (item, true)
            } else {
                let html_or_plaintext_ref = item.html_or_plaintext(id!(content.message));
                html_or_plaintext_ref.apply_over(cx, live!(
                    html_view = {
                        html = {
                            font_color: (MESSAGE_NOTICE_TEXT_COLOR),
                            draw_normal:      { color: (MESSAGE_NOTICE_TEXT_COLOR), }
                            draw_italic:      { color: (MESSAGE_NOTICE_TEXT_COLOR), }
                            draw_bold:        { color: (MESSAGE_NOTICE_TEXT_COLOR), }
                            draw_bold_italic: { color: (MESSAGE_NOTICE_TEXT_COLOR), }
                        }
                    }
                ));
                populate_text_message_content(
                    &html_or_plaintext_ref,
                    body,
                    formatted.as_ref(),
                );
                new_drawn_status.content_drawn = true;
                (item, false)
            }
        }
        MessageOrStickerType::ServerNotice(sn) => {
            is_server_notice = true;
            let (item, existed) = list.item_with_existed(cx, item_id, live_id!(Message));
            if existed && item_drawn_status.content_drawn {
                (item, true)
            } else {
                let html_or_plaintext_ref = item.html_or_plaintext(id!(content.message));
                html_or_plaintext_ref.apply_over(cx, live!(
                    html_view = {
                        html = {
                            font_color: (COLOR_DANGER_RED),
                            draw_normal:      { color: (COLOR_DANGER_RED), }
                            draw_italic:      { color: (COLOR_DANGER_RED), }
                            draw_bold:        { color: (COLOR_DANGER_RED), }
                            draw_bold_italic: { color: (COLOR_DANGER_RED), }
                        }
                    }
                ));
                let formatted = format!(
                    "<b>Server notice:</b> {}\n\n<i>Notice type:</i>: {}{}{}",
                    sn.body,
                    sn.server_notice_type.as_str(),
                    sn.limit_type.as_ref()
                        .map(|l| format!("\n<i>Limit type:</i> {}", l.as_str()))
                        .unwrap_or_default(),
                    sn.admin_contact.as_ref()
                        .map(|c| format!("\n<i>Admin contact:</i> {}", c))
                        .unwrap_or_default(),
                );
                populate_text_message_content(
                    &html_or_plaintext_ref,
                    &sn.body,
                    Some(&FormattedBody {
                        format: MessageFormat::Html,
                        body: formatted,
                    }),
                );
                new_drawn_status.content_drawn = true;
                (item, false)
            }
        }
        // An emote is just like a message but is prepended with the user's name
        // to indicate that it's an "action" that the user is performing.
        MessageOrStickerType::Emote(EmoteMessageEventContent { body, formatted, .. }) => {
            let template = if use_compact_view {
                live_id!(CondensedMessage)
            } else {
                live_id!(Message)
            };
            let (item, existed) = list.item_with_existed(cx, item_id, template);
            if existed && item_drawn_status.content_drawn {
                (item, true)
            } else {
                // Draw the profile up front here because we need the username for the emote body.
                let (username, profile_drawn) = set_avatar_and_get_username(
                    cx,
                    item.avatar(id!(profile.avatar)),
                    room_id,
                    event_tl_item.sender(),
                    event_tl_item.sender_profile(),
                    event_tl_item.event_id(),
                );

                // Prepend a "* <username> " to the emote body, as suggested by the Matrix spec.
                let (body, formatted) = if let Some(fb) = formatted.as_ref() {
                    (
                        Cow::from(&fb.body),
                        Some(FormattedBody {
                            format: fb.format.clone(),
                            body: format!("* {} {}", &username, &fb.body),
                        })
                    )
                } else {
                    (Cow::from(format!("* {} {}", &username, body)), None)
                };
                populate_text_message_content(
                    &item.html_or_plaintext(id!(content.message)),
                    &body,
                    formatted.as_ref(),
                );
                set_username_and_get_avatar_retval = Some((username, profile_drawn));
                new_drawn_status.content_drawn = true;
                (item, false)
            }
        }
        // Handle images and sticker messages that are static images.
        mtype @ MessageOrStickerType::Image(_) | mtype @ MessageOrStickerType::Sticker(_) => {
            let template = if use_compact_view {
                live_id!(CondensedImageMessage)
            } else {
                live_id!(ImageMessage)
            };
            let (item, existed) = list.item_with_existed(cx, item_id, template);
            if existed && item_drawn_status.content_drawn {
                (item, true)
            } else {
                let image_info = mtype.get_image_info();
                let is_image_fully_drawn = populate_image_message_content(
                    cx,
                    &item.text_or_image(id!(content.message)),
                    image_info,
                    message.body(),
                    media_cache,
                );
                new_drawn_status.content_drawn = is_image_fully_drawn;
                (item, false)
            }
        }
        MessageOrStickerType::Location(location) => {
            let template = if use_compact_view {
                live_id!(CondensedMessage)
            } else {
                live_id!(Message)
            };
            let (item, existed) = list.item_with_existed(cx, item_id, template);
            if existed && item_drawn_status.content_drawn {
                (item, true)
            } else {
                let is_location_fully_drawn = populate_location_message_content(
                    &item.html_or_plaintext(id!(content.message)),
                    location,
                );
                new_drawn_status.content_drawn = is_location_fully_drawn;
                (item, false)
            }
        }
        MessageOrStickerType::File(file_content) => {
            let template = if use_compact_view {
                live_id!(CondensedMessage)
            } else {
                live_id!(Message)
            };
            let (item, existed) = list.item_with_existed(cx, item_id, template);
            if existed && item_drawn_status.content_drawn {
                (item, true)
            } else {
                new_drawn_status.content_drawn = populate_file_message_content(
                    &item.html_or_plaintext(id!(content.message)),
                    file_content,
                );
                (item, false)
            }
        }
        MessageOrStickerType::Audio(audio) => {
            let template = if use_compact_view {
                live_id!(CondensedMessage)
            } else {
                live_id!(Message)
            };
            let (item, existed) = list.item_with_existed(cx, item_id, template);
            if existed && item_drawn_status.content_drawn {
                (item, true)
            } else {
                new_drawn_status.content_drawn = populate_audio_message_content(
                    &item.html_or_plaintext(id!(content.message)),
                    audio,
                );
                (item, false)
            }
        }
        MessageOrStickerType::Video(video) => {
            let template = if use_compact_view {
                live_id!(CondensedMessage)
            } else {
                live_id!(Message)
            };
            let (item, existed) = list.item_with_existed(cx, item_id, template);
            if existed && item_drawn_status.content_drawn {
                (item, true)
            } else {
                new_drawn_status.content_drawn = populate_video_message_content(
                    &item.html_or_plaintext(id!(content.message)),
                    video,
                );
                (item, false)
            }
        }
        MessageOrStickerType::VerificationRequest(verification) => {
            let template = live_id!(Message);
            let (item, existed) = list.item_with_existed(cx, item_id, template);
            if existed && item_drawn_status.content_drawn {
                (item, true)
            } else {
                // Use `FormattedBody` to hold our custom summary of this verification request.
                let formatted = FormattedBody {
                    format: MessageFormat::Html,
                    body: format!(
                        "<i>Sent a <b>verification request</b> to {}.<br>(Supported methods: {})</i>",
                        verification.to,
                        verification.methods
                            .iter()
                            .map(|m| m.as_str())
                            .collect::<Vec<_>>()
                            .join(", "),
                    ),
                };

                populate_text_message_content(
                    &item.html_or_plaintext(id!(content.message)),
                    &verification.body,
                    Some(&formatted),
                );
                new_drawn_status.content_drawn = true;
                (item, false)
            }
        }
        other => {
            let (item, existed) = list.item_with_existed(cx, item_id, live_id!(Message));
            if existed && item_drawn_status.content_drawn {
                (item, true)
            } else {
                let kind = other.as_str();
                item.label(id!(content.message))
                    .set_text(&format!("[Unsupported ({kind})] {}", message.body()));
                new_drawn_status.content_drawn = true;
                (item, false)
            }
        }
    };

    let mut replied_to_event_id = None;

    // If we didn't use a cached item, we need to draw all other message content: the reply preview and reactions.
    if !used_cached_item {
        item.reaction_list(id!(content.reaction_list))
            .set_list(cx, event_tl_item.reactions(), room_id.to_owned(), event_tl_item.identifier());
        let (is_reply_fully_drawn, replied_to_ev_id) = draw_replied_to_message(
            cx,
            &item.view(id!(replied_to_message)),
            room_id,
            message.in_reply_to(),
            event_tl_item.event_id(),
        );
        replied_to_event_id = replied_to_ev_id;
        // The content is only considered to be fully drawn if the logic above marked it as such
        // *and* if the reply preview was also fully drawn.
        new_drawn_status.content_drawn &= is_reply_fully_drawn;
    }

    // If `used_cached_item` is false, we should always redraw the profile, even if profile_drawn is true.
    let skip_draw_profile =
        use_compact_view || (used_cached_item && item_drawn_status.profile_drawn);
    if skip_draw_profile {
        // log!("\t --> populate_message_view(): SKIPPING profile draw for item_id: {item_id}");
        new_drawn_status.profile_drawn = true;
    } else {
        // log!("\t --> populate_message_view(): DRAWING  profile draw for item_id: {item_id}");
        let username_label = item.label(id!(content.username));

        if !is_server_notice { // the normal case
            let (username, profile_drawn) = set_username_and_get_avatar_retval.unwrap_or_else(||
                set_avatar_and_get_username(
                    cx,
                    item.avatar(id!(profile.avatar)),
                    room_id,
                    event_tl_item.sender(),
                    event_tl_item.sender_profile(),
                    event_tl_item.event_id(),
                )
            );
            if is_notice {
                username_label.apply_over(cx, live!(
                    draw_text: {
                        color: (MESSAGE_NOTICE_TEXT_COLOR),
                    }
                ));
            }
            username_label.set_text(&username);
            new_drawn_status.profile_drawn = profile_drawn;
        }
        else {
            // Server notices are drawn with a red color avatar background and username.
            let avatar = item.avatar(id!(profile.avatar));
            avatar.show_text(None, "⚠");
            avatar.apply_over(cx, live!(
                text_view = {
                    draw_bg: { background_color: (COLOR_DANGER_RED), }
                }
            ));
            username_label.set_text("Server notice");
            username_label.apply_over(cx, live!(
                draw_text: {
                    color: (COLOR_DANGER_RED),
                }
            ));
            new_drawn_status.profile_drawn = true;
        }
    }

    // If we've previously drawn the item content, skip all other steps.
    if used_cached_item && item_drawn_status.content_drawn && item_drawn_status.profile_drawn {
        return (item, new_drawn_status);
    }

    // Set the Message widget's metadata for reply-handling purposes.
    item.as_message().set_data(
        event_tl_item.can_be_replied_to(),
        item_id,
        replied_to_event_id,
        room_screen_widget_uid,
        match message {
            MessageOrSticker::Message(msg) => does_message_mention_current_user(msg),
            MessageOrSticker::Sticker(_) => false, // Stickers can't mention users.
        }
    );

    // Set the timestamp.
    if let Some(dt) = unix_time_millis_to_datetime(&ts_millis) {
        // format as AM/PM 12-hour time
        item.label(id!(profile.timestamp))
            .set_text(&format!("{}", dt.time().format("%l:%M %P")));
        if !use_compact_view {
            item.label(id!(profile.datestamp))
                .set_text(&format!("{}", dt.date_naive()));
        }
    } else {
        item.label(id!(profile.timestamp))
            .set_text(&format!("{}", ts_millis.get()));
    }

    (item, new_drawn_status)
}


/// Returns `true` if the given message mentions the current user or is a room mention.
fn does_message_mention_current_user(
    message: &timeline::Message,
) -> bool {
    let Some(current_user_id) = sliding_sync::current_user_id() else {
        return false;
    };

    // This covers both direct mentions ("@user"), @room mentions, and a replied-to message.
    message.mentions().is_some_and(|mentions|
        mentions.room || mentions.user_ids.contains(&current_user_id)
    )
}

/// Draws the Html or plaintext body of the given Text or Notice message into the `message_content_widget`.
fn populate_text_message_content(
    message_content_widget: &HtmlOrPlaintextRef,
    body: &str,
    formatted_body: Option<&FormattedBody>,
) {
    // The message was HTML-formatted rich text.
    if let Some(fb) = formatted_body.as_ref()
        .and_then(|fb| (fb.format == MessageFormat::Html).then_some(fb))
    {
        message_content_widget.show_html(
            utils::linkify(
                utils::trim_start_html_whitespace(&fb.body),
                true,
            )
        );
    }
    // The message was non-HTML plaintext.
    else {
        match utils::linkify(body, false) {
            Cow::Owned(linkified_html) => message_content_widget.show_html(&linkified_html),
            Cow::Borrowed(plaintext) => message_content_widget.show_plaintext(plaintext),
        }
    }
}

/// Draws the given image message's content into the `message_content_widget`.
///
/// Returns whether the image message content was fully drawn.
fn populate_image_message_content(
    cx: &mut Cx2d,
    text_or_image_ref: &TextOrImageRef,
    image_info_source: Option<(Option<ImageInfo>, MediaSource)>,
    body: &str,
    media_cache: &mut MediaCache,
) -> bool {
    // We don't use thumbnails, as their resolution is too low to be visually useful.
    // We also don't trust the provided mimetype, as it can be incorrect.
    let (mimetype, _width, _height) = image_info_source.as_ref()
        .and_then(|(info, _)| info.as_ref()
            .map(|info| (info.mimetype.as_deref(), info.width, info.height))
        )
        .unwrap_or_default();

    // If we have a known mimetype and it's not an image (e.g., an animated)
    // then show a message about it being unsupported.
    if let Some(mime) = mimetype.as_ref() {
        if ImageFormat::from_mimetype(mime).is_none() {
            text_or_image_ref.show_text(format!(
                "{body}\n\nImages/Stickers of type {mime:?} are not yet supported.",
            ));
            return true;
        }
    }

    match image_info_source.map(|(_, source)| source) {
        Some(MediaSource::Plain(mxc_uri)) => {
            // now that we've obtained the image URI and its metadata, try to fetch the image.
            match media_cache.try_get_media_or_fetch(mxc_uri.clone(), None) {
                MediaCacheEntry::Loaded(data) => {
                    let show_image_result = text_or_image_ref.show_image(|img| {
                        utils::load_png_or_jpg(&img, cx, &data)
                            .map(|()| img.size_in_pixels(cx).unwrap())
                    });
                    if let Err(e) = show_image_result {
                        let err_str = format!("{body}\n\nFailed to display image: {e:?}");
                        error!("{err_str}");
                        text_or_image_ref.show_text(&err_str);
                    }

                    // We're done drawing the image message content, so mark it as fully drawn.
                    true
                }
                MediaCacheEntry::Requested => {
                    text_or_image_ref.show_text(format!("{body}\n\nFetching image from {:?}", mxc_uri));
                    // Do not consider this image as being fully drawn, as we're still fetching it.
                    false
                }
                MediaCacheEntry::Failed => {
                    text_or_image_ref
                        .show_text(format!("{body}\n\nFailed to fetch image from {:?}", mxc_uri));
                    // For now, we consider this as being "complete". In the future, we could support
                    // retrying to fetch the image on a user click/tap.
                    true
                }
            }
        }
        Some(MediaSource::Encrypted(encrypted)) => {
            text_or_image_ref.show_text(format!(
                "{body}\n\n[TODO] fetch encrypted image at {:?}",
                encrypted.url
            ));
            // We consider this as "fully drawn" since we don't yet support encryption.
            true
        }
        None => {
            text_or_image_ref.show_text("{body}\n\nImage message had no source URL.");
            true
        }

    }
}


/// Draws a file message's content into the given `message_content_widget`.
///
/// Returns whether the file message content was fully drawn.
fn populate_file_message_content(
    message_content_widget: &HtmlOrPlaintextRef,
    file_content: &FileMessageEventContent,
) -> bool {
    // Display the file name, human-readable size, caption, and a button to download it.
    let filename = file_content.filename();
    let size = file_content
        .info
        .as_ref()
        .and_then(|info| info.size)
        .map(|bytes| format!("  ({})", ByteSize::b(bytes.into())))
        .unwrap_or_default();
    let caption = file_content.formatted_caption()
        .map(|fb| format!("<br><i>{}</i>", fb.body))
        .or_else(|| file_content.caption().map(|c| format!("<br><i>{c}</i>")))
        .unwrap_or_default();

    // TODO: add a button to download the file

    message_content_widget.show_html(format!(
        "<b>{filename}</b>{size}{caption}<br> → <i>File download not yet supported.</i>"
    ));
    true
}

/// Draws an audio message's content into the given `message_content_widget`.
///
/// Returns whether the audio message content was fully drawn.
fn populate_audio_message_content(
    message_content_widget: &HtmlOrPlaintextRef,
    audio: &AudioMessageEventContent,
) -> bool {
    // Display the file name, human-readable size, caption, and a button to download it.
    let filename = audio.filename();
    let (duration, mime, size) = audio
        .info
        .as_ref()
        .map(|info| (
            info.duration
                .map(|d| format!("  {:.2} sec,", d.as_secs_f64()))
                .unwrap_or_default(),
            info.mimetype
                .as_ref()
                .map(|m| format!("  {m},"))
                .unwrap_or_default(),
            info.size
                .map(|bytes| format!("  ({}),", ByteSize::b(bytes.into())))
                .unwrap_or_default(),
        ))
        .unwrap_or_default();
    let caption = audio.formatted_caption()
        .map(|fb| format!("<br><i>{}</i>", fb.body))
        .or_else(|| audio.caption().map(|c| format!("<br><i>{c}</i>")))
        .unwrap_or_default();

    // TODO: add an audio to play the audio file

    message_content_widget.show_html(format!(
        "Audio: <b>{filename}</b>{mime}{duration}{size}{caption}<br> → <i>Audio playback not yet supported.</i>"
    ));
    true
}


/// Draws a video message's content into the given `message_content_widget`.
///
/// Returns whether the video message content was fully drawn.
fn populate_video_message_content(
    message_content_widget: &HtmlOrPlaintextRef,
    video: &VideoMessageEventContent,
) -> bool {
    // Display the file name, human-readable size, caption, and a button to download it.
    let filename = video.filename();
    let (duration, mime, size, dimensions) = video
        .info
        .as_ref()
        .map(|info| (
            info.duration
                .map(|d| format!("  {:.2} sec,", d.as_secs_f64()))
                .unwrap_or_default(),
            info.mimetype
                .as_ref()
                .map(|m| format!("  {m},"))
                .unwrap_or_default(),
            info.size
                .map(|bytes| format!("  ({}),", ByteSize::b(bytes.into())))
                .unwrap_or_default(),
            info.width.and_then(|width|
                info.height.map(|height| format!("  {width}x{height},"))
            ).unwrap_or_default(),
        ))
        .unwrap_or_default();
    let caption = video.formatted_caption()
        .map(|fb| format!("<br><i>{}</i>", fb.body))
        .or_else(|| video.caption().map(|c| format!("<br><i>{c}</i>")))
        .unwrap_or_default();

    // TODO: add an video to play the video file

    message_content_widget.show_html(format!(
        "Video: <b>{filename}</b>{mime}{duration}{size}{dimensions}{caption}<br> → <i>Video playback not yet supported.</i>"
    ));
    true
}



/// Draws the given location message's content into the `message_content_widget`.
///
/// Returns whether the location message content was fully drawn.
fn populate_location_message_content(
    message_content_widget: &HtmlOrPlaintextRef,
    location: &LocationMessageEventContent,
) -> bool {
    let coords = location.geo_uri
        .get(GEO_URI_SCHEME.len() ..)
        .and_then(|s| {
            let mut iter = s.split(',');
            if let (Some(lat), Some(long)) = (iter.next(), iter.next()) {
                Some((lat, long))
            } else {
                None
            }
        });
    if let Some((lat, long)) = coords {
        let short_lat = lat.find('.').and_then(|dot| lat.get(..dot + 7)).unwrap_or(lat);
        let short_long = long.find('.').and_then(|dot| long.get(..dot + 7)).unwrap_or(long);
        let html_body = format!(
            "Location: <a href=\"{}\">{short_lat},{short_long}</a><br>\
            <p><a href=\"https://www.openstreetmap.org/?mlat={lat}&amp;mlon={long}#map=15/{lat}/{long}\">Open in OpenStreetMap</a></p>\
            <p><a href=\"https://www.google.com/maps/search/?api=1&amp;query={lat},{long}\">Open in Google Maps</a></p>\
            <p><a href=\"https://maps.apple.com/?ll={lat},{long}&amp;q={lat},{long}\">Open in Apple Maps</a></p>",
            location.geo_uri,
        );
        message_content_widget.show_html(html_body);
    } else {
        message_content_widget.show_html(
            format!("<i>[Location invalid]</i> {}", location.body)
        );
    }

    // Currently we do not fetch location thumbnail previews, so we consider this as fully drawn.
    // In the future, when we do support this, we'll return false until the thumbnail is fetched,
    // at which point we can return true.
    true
}

/// Draws a ReplyPreview above a message if it was in-reply to another message.
///
/// If the given `in_reply_to` details are `None`,
/// this function will mark the ReplyPreview as non-visible and consider it fully drawn.
///
/// Returns whether the in-reply-to information was available and fully drawn,
/// i.e., whether it can be considered as cached and not needing to be redrawn later.
fn draw_replied_to_message(
    cx: &mut Cx2d,
    replied_to_message_view: &ViewRef,
    room_id: &OwnedRoomId,
    in_reply_to: Option<&InReplyToDetails>,
    message_event_id: Option<&EventId>,
) -> (bool, Option<OwnedEventId>) {
    let fully_drawn: bool;
    let show_reply: bool;
    let mut replied_to_event_id = None;

    if let Some(in_reply_to_details) = in_reply_to {
        replied_to_event_id = Some(in_reply_to_details.event_id.to_owned());
        show_reply = true;

        match &in_reply_to_details.event {
            TimelineDetails::Ready(replied_to_event) => {
                let (in_reply_to_username, is_avatar_fully_drawn) = set_avatar_and_get_username(
                    cx,
                    replied_to_message_view
                        .avatar(id!(replied_to_message_content.reply_preview_avatar)),
                    room_id,
                    replied_to_event.sender(),
                    replied_to_event.sender_profile(),
                    Some(in_reply_to_details.event_id.as_ref()),
                );

                fully_drawn = is_avatar_fully_drawn;

                replied_to_message_view
                    .label(id!(replied_to_message_content.reply_preview_username))
                    .set_text(in_reply_to_username.as_str());
                let msg_body = replied_to_message_view.html_or_plaintext(id!(reply_preview_body));
                populate_preview_of_timeline_item(
                    &msg_body,
                    replied_to_event.content(),
                    &in_reply_to_username,
                );
            }
            TimelineDetails::Error(_e) => {
                fully_drawn = true;
                replied_to_message_view
                    .label(id!(replied_to_message_content.reply_preview_username))
                    .set_text("[Error fetching username]");
                replied_to_message_view
                    .avatar(id!(replied_to_message_content.reply_preview_avatar))
                    .show_text(None, "?");
                replied_to_message_view
                    .html_or_plaintext(id!(replied_to_message_content.reply_preview_body))
                    .show_plaintext("[Error fetching replied-to event]");
            }
            status @ TimelineDetails::Pending | status @ TimelineDetails::Unavailable => {
                // We don't have the replied-to message yet, so we can't fully draw the preview.
                fully_drawn = false;
                replied_to_message_view
                    .label(id!(replied_to_message_content.reply_preview_username))
                    .set_text("[Loading username...]");
                replied_to_message_view
                    .avatar(id!(replied_to_message_content.reply_preview_avatar))
                    .show_text(None, "?");
                replied_to_message_view
                    .html_or_plaintext(id!(replied_to_message_content.reply_preview_body))
                    .show_plaintext("[Loading replied-to message...]");

                // Confusingly, we need to fetch the details of the `message` (the event that is the reply),
                // not the details of the original event that this `message` is replying to.
                if matches!(status, TimelineDetails::Unavailable) {
                    if let Some(event_id) = message_event_id {
                        submit_async_request(MatrixRequest::FetchDetailsForEvent {
                            room_id: room_id.to_owned(),
                            event_id: event_id.to_owned(),
                        });
                    }
                }
            }
        }
    } else {
        // This message was not in reply to another message, so we don't need to show a reply.
        show_reply = false;
        fully_drawn = true;
    }

    replied_to_message_view.set_visible(show_reply);
    (fully_drawn, replied_to_event_id)
}

fn populate_preview_of_timeline_item(
    widget_out: &HtmlOrPlaintextRef,
    timeline_item_content: &TimelineItemContent,
    sender_username: &str,
) {
    if let TimelineItemContent::Message(m) = timeline_item_content {
        match m.msgtype() {
            MessageType::Text(TextMessageEventContent { body, formatted, .. })
            | MessageType::Notice(NoticeMessageEventContent { body, formatted, .. }) => {
                return populate_text_message_content(widget_out, body, formatted.as_ref());
            }
            _ => { } // fall through to the general case for all timeline items below.
        }
    }
    let html = text_preview_of_timeline_item(timeline_item_content, sender_username)
        .format_with(sender_username);
    widget_out.show_html(html);
}


/// A trait for abstracting over the different types of timeline events
/// that can be displayed in a `SmallStateEvent` widget.
trait SmallStateEventContent {
    /// Populates the *content* (not the profile) of the given `item` with data from
    /// the given `event_tl_item` and `self` (the specific type of event content).
    ///
    /// ## Arguments
    /// * `item`: a `SmallStateEvent` widget that has already been added to
    ///    the given `PortalList` at the given `item_id`.
    ///    This function may either modify that item or completely replace it
    ///    with a different widget if needed.
    /// * `item_drawn_status`: the old (prior) drawn status of the item.
    /// * `new_drawn_status`: the new drawn status of the item, which may have already
    ///    been updated to reflect the item's profile having been drawn right before this function.
    ///
    /// ## Return
    /// Returns a tuple of the drawn `item` and its `new_drawn_status`.
    fn populate_item_content(
        &self,
        cx: &mut Cx,
        list: &mut PortalList,
        item_id: usize,
        item: WidgetRef,
        event_tl_item: &EventTimelineItem,
        username: &str,
        item_drawn_status: ItemDrawnStatus,
        new_drawn_status: ItemDrawnStatus,
    ) -> (WidgetRef, ItemDrawnStatus);
}

/// An empty marker struct used for populating redacted messages.
struct RedactedMessageEventMarker;

impl SmallStateEventContent for RedactedMessageEventMarker {
    fn populate_item_content(
        &self,
        _cx: &mut Cx,
        _list: &mut PortalList,
        _item_id: usize,
        item: WidgetRef,
        event_tl_item: &EventTimelineItem,
        original_sender: &str,
        _item_drawn_status: ItemDrawnStatus,
        mut new_drawn_status: ItemDrawnStatus,
    ) -> (WidgetRef, ItemDrawnStatus) {
        item.label(id!(content)).set_text(
            &text_preview_of_redacted_message(event_tl_item, original_sender)
                .format_with(original_sender),
        );
        new_drawn_status.content_drawn = true;
        (item, new_drawn_status)
    }
}

impl SmallStateEventContent for timeline::OtherState {
    fn populate_item_content(
        &self,
        cx: &mut Cx,
        list: &mut PortalList,
        item_id: usize,
        item: WidgetRef,
        _event_tl_item: &EventTimelineItem,
        username: &str,
        _item_drawn_status: ItemDrawnStatus,
        mut new_drawn_status: ItemDrawnStatus,
    ) -> (WidgetRef, ItemDrawnStatus) {
        let item = if let Some(text_preview) = text_preview_of_other_state(self) {
            item.label(id!(content))
                .set_text(&text_preview.format_with(username));
            new_drawn_status.content_drawn = true;
            item
        } else {
            let item = list.item(cx, item_id, live_id!(Empty));
            new_drawn_status = ItemDrawnStatus::new();
            item
        };
        (item, new_drawn_status)
    }
}

impl SmallStateEventContent for MemberProfileChange {
    fn populate_item_content(
        &self,
        _cx: &mut Cx,
        _list: &mut PortalList,
        _item_id: usize,
        item: WidgetRef,
        _event_tl_item: &EventTimelineItem,
        username: &str,
        _item_drawn_status: ItemDrawnStatus,
        mut new_drawn_status: ItemDrawnStatus,
    ) -> (WidgetRef, ItemDrawnStatus) {
        item.label(id!(content))
            .set_text(&text_preview_of_member_profile_change(self, username).format_with(username));
        new_drawn_status.content_drawn = true;
        (item, new_drawn_status)
    }
}

impl SmallStateEventContent for RoomMembershipChange {
    fn populate_item_content(
        &self,
        cx: &mut Cx,
        list: &mut PortalList,
        item_id: usize,
        item: WidgetRef,
        _event_tl_item: &EventTimelineItem,
        username: &str,
        _item_drawn_status: ItemDrawnStatus,
        mut new_drawn_status: ItemDrawnStatus,
    ) -> (WidgetRef, ItemDrawnStatus) {
        let Some(preview) = text_preview_of_room_membership_change(self) else {
            // Don't actually display anything for nonexistent/unimportant membership changes.
            return (
                list.item(cx, item_id, live_id!(Empty)),
                ItemDrawnStatus::new(),
            );
        };

        item.label(id!(content))
            .set_text(&preview.format_with(username));
        new_drawn_status.content_drawn = true;
        (item, new_drawn_status)
    }
}

/// Creates, populates, and adds a SmallStateEvent liveview widget to the given `PortalList`
/// with the given `item_id`.
///
/// The content of the returned widget is populated with data from the
/// given room membership change and its parent `EventTimelineItem`.
fn populate_small_state_event(
    cx: &mut Cx,
    list: &mut PortalList,
    item_id: usize,
    room_id: &OwnedRoomId,
    event_tl_item: &EventTimelineItem,
    event_content: &impl SmallStateEventContent,
    item_drawn_status: ItemDrawnStatus,
) -> (WidgetRef, ItemDrawnStatus) {
    let mut new_drawn_status = item_drawn_status;
    let (item, existed) = list.item_with_existed(cx, item_id, live_id!(SmallStateEvent));

    // The content of a small state event view may depend on the profile info,
    // so we can only mark the content as drawn after the profile has been fully drawn and cached.
    let skip_redrawing_profile = existed && item_drawn_status.profile_drawn;
    let skip_redrawing_content = skip_redrawing_profile && item_drawn_status.content_drawn;

    if skip_redrawing_content {
        return (item, new_drawn_status);
    }

    // If the profile has been drawn, we can just quickly grab the user's display name
    // instead of having to call `set_avatar_and_get_username` again.
    let username_opt = skip_redrawing_profile
        .then(|| get_profile_display_name(event_tl_item))
        .flatten();

    let username = username_opt.unwrap_or_else(|| {
        // As a fallback, call `set_avatar_and_get_username` to get the user's display name.
        let (username, profile_drawn) = set_avatar_and_get_username(
            cx,
            item.avatar(id!(avatar)),
            room_id,
            event_tl_item.sender(),
            event_tl_item.sender_profile(),
            event_tl_item.event_id(),
        );
        // Draw the timestamp as part of the profile.
        set_timestamp(
            &item,
            id!(left_container.timestamp),
            event_tl_item.timestamp(),
        );
        new_drawn_status.profile_drawn = profile_drawn;
        username
    });

    // Proceed to draw the actual event content.
    event_content.populate_item_content(
        cx,
        list,
        item_id,
        item,
        event_tl_item,
        &username,
        item_drawn_status,
        new_drawn_status,
    )
}

/// Sets the text of the `Label` at the given `item`'s live ID path
/// to a typical 12-hour AM/PM timestamp format.
fn set_timestamp(item: &WidgetRef, live_id_path: &[LiveId], timestamp: MilliSecondsSinceUnixEpoch) {
    if let Some(dt) = unix_time_millis_to_datetime(&timestamp) {
        // format as AM/PM 12-hour time
        item.label(live_id_path)
            .set_text(&format!("{}", dt.time().format("%l:%M %P")));
    } else {
        item.label(live_id_path)
            .set_text(&format!("{}", timestamp.get()));
    }
}

/// Sets the given avatar and returns a displayable username based on the
/// given profile and user ID of the sender of the event with the given event ID.
///
/// If the sender profile is not ready, this function will submit an async request
/// to fetch the sender profile from the server, but only if the event ID is `Some`.
///
/// This function will always choose a nice, displayable username and avatar.
///
/// The specific behavior is as follows:
/// * If the timeline event's sender profile *is* ready, then the `username` and `avatar`
///   will be the user's display name and avatar image, if available.
///   * If it's not ready, we attempt to fetch the user info from the user profile cache.
/// * If no avatar image is available, then the `avatar` will be set to the first character
///   of the user's display name, if available.
/// * If the user's display name is not available or has not been set, the user ID
///   will be used for the `username`, and the first character of the user ID for the `avatar`.
/// * If the timeline event's sender profile isn't ready and the user ID isn't found in
///   our user profile cache , then the `username` and `avatar`  will be the user ID
///   and the first character of that user ID, respectively.
///
/// ## Return
/// Returns a tuple of:
/// 1. The displayable username that should be used to populate the username field.
/// 2. A boolean indicating whether the user's profile info has been completely drawn
///    (for purposes of caching it to avoid future redraws).
fn set_avatar_and_get_username(
    cx: &mut Cx,
    avatar: AvatarRef,
    room_id: &OwnedRoomId,
    sender_user_id: &UserId,
    sender_profile: &TimelineDetails<Profile>,
    event_id: Option<&EventId>,
) -> (String, bool) {
    // Get the display name and avatar URL from the sender's profile, if available,
    // or if the profile isn't ready, fall back to qeurying our user profile cache.
    let (username_opt, avatar_state) = match sender_profile {
        TimelineDetails::Ready(profile) => (
            profile.display_name.clone(),
            AvatarState::Known(profile.avatar_url.clone()),
        ),
        not_ready => {
            if matches!(not_ready, TimelineDetails::Unavailable) {
                if let Some(event_id) = event_id {
                    submit_async_request(MatrixRequest::FetchDetailsForEvent {
                        room_id: room_id.to_owned(),
                        event_id: event_id.to_owned(),
                    });
                }
            }
            // log!("populate_message_view(): sender profile not ready yet for event {not_ready:?}");
            user_profile_cache::with_user_profile(cx, sender_user_id, |profile, room_members| {
                room_members
                    .get(room_id)
                    .map(|rm| {
                        (
                            rm.display_name().map(|n| n.to_owned()),
                            AvatarState::Known(rm.avatar_url().map(|u| u.to_owned())),
                        )
                    })
                    .unwrap_or_else(|| (profile.username.clone(), profile.avatar_state.clone()))
            })
            .unwrap_or((None, AvatarState::Unknown))
        }
    };

    let (avatar_img_data_opt, profile_drawn) = match avatar_state {
        AvatarState::Loaded(data) => (Some(data), true),
        AvatarState::Known(Some(uri)) => match avatar_cache::get_or_fetch_avatar(cx, uri) {
            AvatarCacheEntry::Loaded(data) => (Some(data), true),
            AvatarCacheEntry::Failed => (None, true),
            AvatarCacheEntry::Requested => (None, false),
        },
        AvatarState::Known(None) | AvatarState::Failed => (None, true),
        AvatarState::Unknown => (None, false),
    };

    // Set sender to the display name if available, otherwise the user id.
    let username = username_opt
        .clone()
        .unwrap_or_else(|| sender_user_id.to_string());

    // Set the sender's avatar image, or use the username if no image is available.
    avatar_img_data_opt.and_then(|data|
        avatar.show_image(
            Some((sender_user_id.to_owned(), username_opt.clone(), room_id.to_owned(), data.clone()).into()),
            |img| utils::load_png_or_jpg(&img, cx, &data)
        )
        .ok()
    )
    .unwrap_or_else(|| avatar.show_text(
        Some((sender_user_id.to_owned(), username_opt, room_id.to_owned()).into()),
        &username,
    ));
    (username, profile_drawn)
}

/// Returns the display name of the sender of the given `event_tl_item`, if available.
fn get_profile_display_name(event_tl_item: &EventTimelineItem) -> Option<String> {
    if let TimelineDetails::Ready(profile) = event_tl_item.sender_profile() {
        profile.display_name.clone()
    } else {
        None
    }
}

/// A simple deref wrapper around the `LocationPreview` widget that enables us to handle actions on it.
#[derive(Live, LiveHook, Widget)]
struct LocationPreview {
    #[deref] view: View,
    #[rust] coords: Option<Result<Coordinates, robius_location::Error>>,
    #[rust] timestamp: Option<SystemTime>,
}
impl Widget for LocationPreview {
    fn handle_event(&mut self, cx: &mut Cx, event: &Event, scope: &mut Scope) {
        let mut needs_redraw = false;
        if let Event::Actions(actions) = event {
            for action in actions {
                match action.downcast_ref() {
                    Some(LocationAction::Update(LocationUpdate { coordinates, time })) => {
                        self.coords = Some(Ok(*coordinates));
                        self.timestamp = *time;
                        self.button(id!(send_location_button)).set_enabled(true);
                        needs_redraw = true;
                    }
                    Some(LocationAction::Error(e)) => {
                        self.coords = Some(Err(*e));
                        self.timestamp = None;
                        self.button(id!(send_location_button)).set_enabled(false);
                        needs_redraw = true;
                    }
                    _ => { }
                }
            }

            // NOTE: the send location button click event is handled
            //       in the RoomScreen handle_event function.

            // Handle the cancel location button being clicked.
            if self.button(id!(cancel_location_button)).clicked(actions) {
                self.clear();
                needs_redraw = true;
            }
        }

        if needs_redraw {
            self.redraw(cx);
        }

        self.view.handle_event(cx, event, scope);
    }

    fn draw_walk(&mut self, cx: &mut Cx2d, scope: &mut Scope, walk: Walk) -> DrawStep {
        let text = match self.coords {
            Some(Ok(c)) => {
                // if let Some(st) = self.timestamp {
                //     format!("Current location: {:.6},{:.6}\n   Timestamp: {:?}", c.latitude, c.longitude, st)
                // } else {
                    format!("Current location: {:.6},{:.6}", c.latitude, c.longitude)
                // }
            }
            Some(Err(e)) => format!("Error getting location: {e:?}"),
            None => String::from("Current location is not yet available."),
        };
        self.label(id!(location_label)).set_text(&text);
        self.view.draw_walk(cx, scope, walk)
    }
}


impl LocationPreview {
    fn show(&mut self) {
        request_location_update(LocationRequest::UpdateOnce);
        if let Some(loc) = get_latest_location() {
            self.coords = Some(Ok(loc.coordinates));
            self.timestamp = loc.time;
        }
        self.visible = true;
    }

    fn clear(&mut self) {
        self.coords = None;
        self.timestamp = None;
        self.visible = false;
    }

    pub fn get_current_data(&self) -> Option<(Coordinates, Option<SystemTime>)> {
        self.coords
            .as_ref()
            .and_then(|res| res.ok())
            .map(|c| (c, self.timestamp))
    }
}

impl LocationPreviewRef {
    pub fn show(&self) {
        if let Some(mut inner) = self.borrow_mut() {
            inner.show();
        }
    }

    pub fn clear(&self) {
        if let Some(mut inner) = self.borrow_mut() {
            inner.clear();
        }
    }

    pub fn get_current_data(&self) -> Option<(Coordinates, Option<SystemTime>)> {
        self.borrow().and_then(|inner| inner.get_current_data())
    }
}


/// Actions related to a specific message within a room timeline.
#[derive(Clone, DefaultNone, Debug)]
pub enum MessageAction {
    /// The user clicked a message's reply button, indicating that they want to
    /// reply to this message (the message at the given timeline item index).
    MessageReplyButtonClicked(usize),
    /// The user clicked the inline reply preview above a message
    /// indicating that they want to jump upwards to the replied-to message shown in the preview.
    ReplyPreviewClicked {
        /// The item ID (in the timeline PortalList) of the reply message
        /// that the user clicked the reply preview above.
        reply_message_item_id: usize,
        /// The event ID of the replied-to message (the target of the reply).
        replied_to_event: OwnedEventId,
    },
    /// The message at the given item index in the timeline should be highlighted.
    MessageHighlight(usize),
    None,
}

#[derive(Live, LiveHook, Widget)]
pub struct Message {
    #[deref] view: View,
    #[animator] animator: Animator,
    #[rust(false)] hovered: bool,
    #[rust(false)] mentions_user: bool,

    #[rust] can_be_replied_to: bool,
    #[rust] item_id: usize,
    /// The event ID of the message that this message is replying to, if any.
    #[rust] replied_to_event_id: Option<OwnedEventId>,
    #[rust] room_screen_widget_uid: Option<WidgetUid>
}

impl Widget for Message {
    fn handle_event(&mut self, cx: &mut Cx, event: &Event, scope: &mut Scope) {
        if self.animator_handle_event(cx, event).must_redraw() {
            self.redraw(cx);
        }

        if !self.animator.is_track_animating(cx, id!(highlight))
            && self.animator_in_state(cx, id!(highlight.on))
        {
            self.animator_play(cx, id!(highlight.off));
        }

        let Some(widget_uid) = self.room_screen_widget_uid else { return };

        if let Event::Actions(actions) = event {
            if self.view.button(id!(reply_button)).clicked(actions) {
                cx.widget_action(
                    widget_uid,
                    &scope.path,
                    MessageAction::MessageReplyButtonClicked(self.item_id),
                );
            }
        }

        if let Hit::FingerUp(fe) = event.hits(cx, self.view(id!(replied_to_message)).area()) {
            if fe.was_tap() {
                if let Some(ref replied_to_event) = self.replied_to_event_id {
                    cx.widget_action(
                        widget_uid,
                        &scope.path,
                        MessageAction::ReplyPreviewClicked {
                            reply_message_item_id: self.item_id,
                            replied_to_event: replied_to_event.to_owned(),
                        },
                    );
                } else {
                    error!("BUG: reply preview clicked for message {} with no replied-to event!", self.item_id);
                }
            }
        }

        if let Event::Actions(actions) = event {
            for action in actions {
                match action.as_widget_action().cast() {
                    MessageAction::MessageHighlight(id) if id == self.item_id => {
                        self.animator_play(cx, id!(highlight.on));
                        self.redraw(cx);
                    }
                    _ => {}
                }
            }
        }

        if let Event::MouseMove(e) = event {
            let hovered = self.view.area().rect(cx).contains(e.abs);
            if (self.hovered != hovered) || (!hovered && self.animator_in_state(cx, id!(hover.on)))
            {
                self.hovered = hovered;

                // TODO: Once we have a context menu, the messageMenu can be displayed on hover or push only
                // self.view.view(id!(message_menu)).set_visible(hovered);
                let hover_animator = if self.hovered {
                    id!(hover.on)
                } else {
                    id!(hover.off)
                };
                self.animator_play(cx, hover_animator);
            }
        }

        self.view.handle_event(cx, event, scope);
    }

    fn draw_walk(&mut self, cx: &mut Cx2d, scope: &mut Scope, walk: Walk) -> DrawStep {
        if self.mentions_user {
            self.view.apply_over(
                cx, live!(
                    draw_bg: {
                        color: (vec4(1.0, 1.0, 0.82, 1.0))
                        mentions_bar_color: #ffd54f
                    }
                )
            )
        }

        self.view
            .button(id!(reply_button))
            .set_visible(self.can_be_replied_to);

        self.view.draw_walk(cx, scope, walk)
    }
}

impl Message {
    fn set_data(
        &mut self,
        can_be_replied_to: bool,
        item_id: usize,
        replied_to_event_id: Option<OwnedEventId>,
        room_screen_widget_uid: WidgetUid,
        mentions_user: bool
    ) {
        self.can_be_replied_to = can_be_replied_to;
        self.item_id = item_id;
        self.replied_to_event_id = replied_to_event_id;
        self.room_screen_widget_uid = Some(room_screen_widget_uid);
        self.mentions_user = mentions_user;
    }
}

impl MessageRef {
    fn set_data(
        &self,
        can_be_replied_to: bool,
        item_id: usize,
        replied_to_event_id: Option<OwnedEventId>,
        room_screen_widget_uid: WidgetUid,
        mentions_user: bool
    ) {
        if let Some(mut inner) = self.borrow_mut() {
            inner.set_data(can_be_replied_to, item_id, replied_to_event_id, room_screen_widget_uid, mentions_user);
        };
    }
}<|MERGE_RESOLUTION|>--- conflicted
+++ resolved
@@ -41,24 +41,6 @@
 
 
 live_design! {
-<<<<<<< HEAD
-    import makepad_draw::shader::std::*;
-    import makepad_widgets::base::*;
-    import makepad_widgets::theme_desktop_dark::*;
-
-    import crate::shared::styles::*;
-    import crate::shared::helpers::*;
-    import crate::shared::search_bar::SearchBar;
-    import crate::shared::avatar::Avatar;
-    import crate::shared::text_or_image::TextOrImage;
-    import crate::shared::html_or_plaintext::*;
-    import crate::profile::user_profile::UserProfileSlidingPane;
-    import crate::home::event_reaction::*;
-    import crate::shared::typing_animation::TypingAnimation;
-    import crate::shared::icon_button::*;
-    import crate::shared::jump_to_bottom_button::*;
-    import crate::home::loading_modal::*;
-=======
     use link::theme::*;
     use link::shaders::*;
     use link::widgets::*;
@@ -74,7 +56,6 @@
     use crate::shared::icon_button::*;
     use crate::shared::jump_to_bottom_button::*;
     use crate::home::loading_modal::*;
->>>>>>> 6cf61104
 
     IMG_DEFAULT_AVATAR = dep("crate://self/resources/img/default_avatar.png")
     ICO_FAV = dep("crate://self/resources/icon_favorite.svg")
@@ -1943,13 +1924,7 @@
             "BUG: tried to show_timeline() into a timeline with existing state. \
             Did you forget to save the timeline state back to the global map of states?",
         );
-<<<<<<< HEAD
-=======
-
-        // Send request as `MatrixRequest` to check post permission.
-        submit_async_request(MatrixRequest::CheckCanUserSendMessage { room_id: room_id.clone() });
-
->>>>>>> 6cf61104
+
         let (mut tl_state, first_time_showing_room) = if let Some(existing) = TIMELINE_STATES.lock().unwrap().remove(&room_id) {
             (existing, false)
         } else {
