--- conflicted
+++ resolved
@@ -806,71 +806,9 @@
 
                 // Below that, display a preview of the current location that a user is about to send.
                 location_preview = <LocationPreview> { }
+                // Below that, display a view that holds the message input bar and send button.
                 input_bar = <MentionInputBar> {}
-                // // Below that, display a view that holds the message input bar and send button.
-                // input_bar = <View> {
-                //     width: Fill, height: Fit
-                //     flow: Right,
-                //     align: {y: 0.5},
-                //     padding: 10.
-                //     show_bg: true,
-                //     draw_bg: {
-                //         color: (COLOR_PRIMARY)
-                //     }
-
-                //     location_button = <IconButton> {
-                //         draw_icon: {svg_file: (ICO_LOCATION_PERSON)},
-                //         icon_walk: {width: 22.0, height: Fit, margin: {left: 0, right: 5}},
-                //         text: "",
-                //     }
-
-                //     message_input = <RobrixTextInput> {
-                //         width: Fill, height: Fit,
-                //         margin: 0,
-                //         align: {y: 0.5}
-                //         empty_message: "Write a message (in Markdown) ..."
-                //     }
-
-                //     send_message_button = <IconButton> {
-                //         draw_icon: {svg_file: (ICO_SEND)},
-                //         icon_walk: {width: 18.0, height: Fit},
-                //     }
-                // }
-
-<<<<<<< HEAD
-=======
-                // Below that, display a view that holds the message input bar and send button.
-                input_bar = <View> {
-                    width: Fill, height: Fit
-                    flow: Right,
-                    // Bottom-align everything to ensure that buttons always stick to the bottom
-                    // even when the message_input box is very tall.
-                    align: {y: 1.0},
-                    padding: 8.
-                    show_bg: true,
-                    draw_bg: {
-                        color: (COLOR_PRIMARY)
-                    }
-
-                    location_button = <IconButton> {
-                        draw_icon: {svg_file: (ICO_LOCATION_PERSON)},
-                        icon_walk: {width: Fit, height: 26, margin: {left: 0, bottom: -1, right: 3}},
-                        text: "",
-                    }
-
-                    message_input = <RobrixTextInput> {
-                        width: Fill, height: Fit,
-                        margin: { bottom: 7 }
-                        align: {y: 0.5}
-                        empty_message: "Write a message (in Markdown) ..."
-                    }
-
-                    send_message_button = <IconButton> {
-                        draw_icon: {svg_file: (ICON_SEND)},
-                        icon_walk: {width: Fit, height: 25, margin: {left: -3} },
-                    }
-                }
->>>>>>> ed57f09a
+                
                 can_not_send_message_notice = <View> {
                     visible: false
                     show_bg: true
