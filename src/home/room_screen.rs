//! A room screen is the UI page that displays a single Room's timeline of events/messages
//! along with a message input bar at the bottom.

<<<<<<< HEAD
use std::{
    borrow::Cow,
    collections::BTreeMap,
    ops::{DerefMut, Range},
    sync::{Arc, Mutex},
};
=======
use std::{borrow::Cow, collections::{BTreeMap, HashMap}, ops::{DerefMut, Range}, sync::{Arc, Mutex}, time::Instant};
>>>>>>> 408e40b8

use imbl::Vector;
use makepad_widgets::*;
use matrix_sdk::{
    ruma::{
        events::room::{
            message::{
                ImageMessageEventContent, MessageFormat, MessageType, RoomMessageEventContent,
                TextMessageEventContent,
            },
            MediaSource,
        },
        matrix_uri::MatrixId,
        uint, EventId, MatrixToUri, MatrixUri, MilliSecondsSinceUnixEpoch, OwnedEventId,
        OwnedRoomId, RoomId, UserId,
    },
    OwnedServerName,
};
use matrix_sdk_ui::timeline::{
    self, EventTimelineItem, MemberProfileChange, Profile, ReactionsByKeyBySender, RepliedToInfo,
    RoomMembershipChange, TimelineDetails, TimelineItem, TimelineItemContent, TimelineItemKind,
    VirtualTimelineItem,
};

use crate::{
<<<<<<< HEAD
    avatar_cache::{self, AvatarCacheEntry},
    event_preview::{
        text_preview_of_member_profile_change, text_preview_of_other_state,
        text_preview_of_redacted_message, text_preview_of_room_membership_change,
        text_preview_of_timeline_item,
    },
    media_cache::{MediaCache, MediaCacheEntry},
    profile::{
        user_profile::{
            AvatarState, ShowUserProfileAction, UserProfile, UserProfileAndRoomId,
            UserProfilePaneInfo, UserProfileSlidingPaneRef, UserProfileSlidingPaneWidgetExt,
        },
=======
    avatar_cache::{self, AvatarCacheEntry}, event_preview::{text_preview_of_member_profile_change, text_preview_of_other_state, text_preview_of_redacted_message, text_preview_of_room_membership_change, text_preview_of_timeline_item}, home::main_content::MainContentWidgetRefExt, media_cache::{MediaCache, MediaCacheEntry}, profile::{
        user_profile::{AvatarState, ShowUserProfileAction, UserProfile, UserProfileAndRoomId, UserProfilePaneInfo, UserProfileSlidingPaneRef, UserProfileSlidingPaneWidgetExt},
>>>>>>> 408e40b8
        user_profile_cache,
    }, shared::{
        avatar::{AvatarRef, AvatarWidgetRefExt},
        html_or_plaintext::{HtmlOrPlaintextRef, HtmlOrPlaintextWidgetRefExt},
        text_or_image::{TextOrImageRef, TextOrImageWidgetRefExt},
<<<<<<< HEAD
        typing_animation::TypingAnimationWidgetExt,
    },
    sliding_sync::{
        get_client, submit_async_request, take_timeline_update_receiver, MatrixRequest,
    },
    utils::{self, unix_time_millis_to_datetime, MediaFormatConst},
=======
    }, sliding_sync::{get_client, submit_async_request, take_timeline_update_receiver, MatrixRequest}, utils::{self, unix_time_millis_to_datetime, MediaFormatConst}
>>>>>>> 408e40b8
};
use rangemap::RangeSet;

live_design! {
    import makepad_draw::shader::std::*;
    import makepad_widgets::base::*;
    import makepad_widgets::theme_desktop_dark::*;

    import crate::shared::styles::*;
    import crate::shared::helpers::*;
    import crate::shared::search_bar::SearchBar;
    import crate::shared::avatar::Avatar;
    import crate::shared::text_or_image::TextOrImage;
    import crate::shared::html_or_plaintext::*;
    import crate::profile::user_profile::UserProfileSlidingPane;
    import crate::shared::typing_animation::TypingAnimation;

    IMG_DEFAULT_AVATAR = dep("crate://self/resources/img/default_avatar.png")
    ICO_FAV = dep("crate://self/resources/icon_favorite.svg")
    ICO_COMMENT = dep("crate://self/resources/icon_comment.svg")
    ICO_REPLY = dep("crate://self/resources/icons/reply.svg")
    ICO_SEND = dep("crate://self/resources/icon_send.svg")
    ICO_LIKES = dep("crate://self/resources/icon_likes.svg")
    ICO_USER = dep("crate://self/resources/icon_user.svg")
    ICO_ADD = dep("crate://self/resources/icon_add.svg")
    ICO_CLOSE = dep("crate://self/resources/icons/close.svg")
    ICO_JUMP_TO_BOTTOM = dep("crate://self/resources/icon_jump_to_bottom.svg")

    TEXT_SUB = {
        font_size: (10),
        font: {path: dep("crate://makepad-widgets/resources/GoNotoKurrent-Regular.ttf")}
    }

    TEXT_P = {
        font_size: (12),
        height_factor: 1.65,
        font: {path: dep("crate://makepad-widgets/resources/GoNotoKurrent-Regular.ttf")}
    }

    COLOR_BG = #xfff8ee
    COLOR_BRAND = #x5
    COLOR_BRAND_HOVER = #x3
    COLOR_META_TEXT = #xaaa
    COLOR_META = #xccc
    COLOR_META_INV = #xfffa
    COLOR_OVERLAY_BG = #x000000d8
    COLOR_READ_MARKER = #xeb2733
    COLOR_PROFILE_CIRCLE = #xfff8ee

    FillerY = <View> {width: Fill}

    FillerX = <View> {height: Fill}


    IconButton = <Button> {
        draw_text: {
            instance hover: 0.0
            instance pressed: 0.0
            text_style: {
                font_size: 11.0
            }
            fn get_color(self) -> vec4 {
                return mix(
                    mix(
                        (COLOR_META_TEXT),
                        (COLOR_BRAND),
                        self.hover
                    ),
                    (COLOR_BRAND_HOVER),
                    self.pressed
                )
            }
        }
        draw_icon: {
            svg_file: (ICO_FAV),
            fn get_color(self) -> vec4 {
                return mix(
                    mix(
                        (COLOR_META),
                        (COLOR_BRAND),
                        self.hover
                    ),
                    (COLOR_BRAND_HOVER),
                    self.pressed
                )
            }
        }
        icon_walk: {width: 7.5, height: Fit, margin: {left: 5.0}}
        draw_bg: {
            fn pixel(self) -> vec4 {
                let sdf = Sdf2d::viewport(self.pos * self.rect_size);
                return sdf.result
            }
        }
        padding: 9.0
        text: ""
    }

    Timestamp = <Label> {
        width: Fit, height: Fit
        padding: { bottom: 0.0, left: 0.0, right: 0.0 }
        draw_text: {
            text_style: <TIMESTAMP_TEXT_STYLE> {},
            color: (TIMESTAMP_TEXT_COLOR)
        }
        text: " "
    }

    REACTION_TEXT_COLOR = #4c00b0

    // The content of a reply preview, which shows a small preview
    // of a message that was replied to.
    //
    // This is used in both the `RepliedToMessage` and `ReplyPreview` views.
    ReplyPreviewContent = <View> {
        width: Fill
        height: Fit
        flow: Down
        padding: {left: 10.0, bottom: 5.0, top: 5.0}

        <View> {
            width: Fill
            height: Fit
            flow: Right
            margin: { bottom: 10.0, top: 0.0, right: 5.0 }
            align: {y: 0.5}

            reply_preview_avatar = <Avatar> {
                width: 19.,
                height: 19.,
                text_view = { text = { draw_text: {
                    text_style: { font_size: 6.0 }
                }}}
            }

            reply_preview_username = <Label> {
                width: Fill,
                margin: { left: 5.0 }
                draw_text: {
                    text_style: <USERNAME_TEXT_STYLE> { font_size: 10 },
                    color: (USERNAME_TEXT_COLOR)
                    wrap: Ellipsis,
                }
                text: "<Username not available>"
            }
        }

        reply_preview_body = <HtmlOrPlaintext> {
            html_view = { html = {
                font_size: (MESSAGE_REPLY_PREVIEW_FONT_SIZE)
                    draw_normal:      { text_style: { font_size: (MESSAGE_REPLY_PREVIEW_FONT_SIZE) } },
                    draw_italic:      { text_style: { font_size: (MESSAGE_REPLY_PREVIEW_FONT_SIZE) } },
                    draw_bold:        { text_style: { font_size: (MESSAGE_REPLY_PREVIEW_FONT_SIZE) } },
                    draw_bold_italic: { text_style: { font_size: (MESSAGE_REPLY_PREVIEW_FONT_SIZE) } },
                    draw_fixed:       { text_style: { font_size: (MESSAGE_REPLY_PREVIEW_FONT_SIZE) } },
                    // a = { draw_text:  { text_style: { font_size: (MESSAGE_REPLY_PREVIEW_FONT_SIZE) } } },
            } }
            plaintext_view = { pt_label = {
                draw_text: {
                    text_style: <MESSAGE_TEXT_STYLE> { font_size: (MESSAGE_REPLY_PREVIEW_FONT_SIZE) },
                }
            } }
        }
    }

    // A small inline preview of a message that was replied to by another message
    // within the room timeline.
    // That is, this view contains a preview of the earlier message
    // that is shown above the "in-reply-to" message.
    RepliedToMessage = <View> {
        visible: false
        width: Fill
        height: Fit
        flow: Down

        padding: {top: 0.0, right: 12.0, bottom: 0.0, left: 12.0}

        // A reply preview with a vertical bar drawn in the background.
        replied_to_message_content = <ReplyPreviewContent> {
            show_bg: true
            draw_bg: {
                instance vertical_bar_color: (USERNAME_TEXT_COLOR)
                instance vertical_bar_width: 2.0
                instance radius: 0.0

                fn get_color(self) -> vec4 {
                    return self.color;
                }

                fn pixel(self) -> vec4 {
                    let sdf = Sdf2d::viewport(self.pos * self.rect_size);

                    sdf.box(
                        0.0,
                        0.0,
                        self.rect_size.x,
                        self.rect_size.y,
                        max(1.0, self.radius)
                    );
                    sdf.fill(self.get_color());

                    sdf.rect(
                        0.0,
                        0.0,
                        self.vertical_bar_width,
                        self.rect_size.y
                    );
                    sdf.fill(self.vertical_bar_color);

                    return sdf.result;
                }
            }
        }
    }

    // A view that shows action buttons for a message,
    // with buttons for sending a reply (and in the future, reactions).
    MessageMenu = <RoundedView> {
        visible: true,
        width: Fit,
        height: Fit,
        align: {x: 1, y: 0}

        draw_bg: {
            border_width: 0.0,
            border_color: #000,
            radius: 2
        }

        reply_button = <IconButton> {
            visible: false
            width: Fit,
            height: Fit,

            draw_icon: {
                svg_file: (ICO_REPLY),
            }
            icon_walk: {width: 15, height: 15, margin: {top: 4.0}}
        }
    }

    // An optional view used to show reactions beneath a message.
    MessageAnnotations = <View> {
        visible: false,
        width: Fill,
        height: Fit,
        padding: {top: 5.0}

        html_content = <RobrixHtml> {
            width: Fill,
            height: Fit,
            padding: { bottom: 5.0, top: 0.0 },
            font_size: 10.5,
            font_color: (REACTION_TEXT_COLOR),
            draw_normal:      { color: (REACTION_TEXT_COLOR) },
            draw_italic:      { color: (REACTION_TEXT_COLOR) },
            draw_bold:        { color: (REACTION_TEXT_COLOR) },
            draw_bold_italic: { color: (REACTION_TEXT_COLOR) },
            draw_fixed:       { color: (REACTION_TEXT_COLOR) },
            body: ""
        }
    }

    // An empty view that takes up no space in the portal list.
    Empty = <View> { }

    // The view used for each text-based message event in a room's timeline.
    Message = {{Message}} {
        width: Fill,
        height: Fit,
        margin: 0.0
        flow: Down,
        padding: 0.0,
        spacing: 0.0

        show_bg: true
        draw_bg: {
            instance highlight: 0.0
            instance hover: 0.0
            fn pixel(self) -> vec4 {
                return mix(
                    mix(
                        #ffffff,
                        #fafafa,
                        self.hover
                    ),
                    #c5d6fa, // light blue
                    self.highlight
                )
            }
        }

        animator: {
            highlight = {
                default: off
                off = {
                    redraw: true,
                    from: { all: Forward {duration: 2.0} }
                    ease: ExpDecay {d1: 0.80, d2: 0.97}
                    apply: { draw_bg: {highlight: 0.0} }
                }
                on = {
                    redraw: true,
                    from: { all: Forward {duration: 0.5} }
                    ease: ExpDecay {d1: 0.80, d2: 0.97}
                    apply: { draw_bg: {highlight: 1.0} }
                }
            }
            hover = {
                default: off
                off = {
                    redraw: true,
                    from: { all: Snap }
                    apply: { draw_bg: {hover: 0.0} }
                }
                on = {
                    redraw: true,
                    from: { all: Snap }
                    apply: { draw_bg: {hover: 1.0} }
                }
            }
        }

        // A preview of the earlier message that this message was in reply to.
        replied_to_message = <RepliedToMessage> {
            flow: Right
            cursor: Hand
            margin: { bottom: 5.0, top: 10.0 }
            replied_to_message_content = {
                margin: { left: 29 }
            }
        }

        body = <View> {
            width: Fill,
            height: Fit
            flow: Right,
            padding: 10.0,

            profile = <View> {
                align: {x: 0.5, y: 0.0} // centered horizontally, top aligned
                width: 65.0,
                height: Fit,
                margin: {top: 4.5, right: 10}
                flow: Down,
                avatar = <Avatar> {
                    width: 50.,
                    height: 50.
                    // draw_bg: {
                    //     fn pixel(self) -> vec4 {
                    //         let sdf = Sdf2d::viewport(self.pos * self.rect_size);
                    //         let c = self.rect_size * 0.5;
                    //         sdf.circle(c.x, c.y, c.x - 2.)
                    //         sdf.fill_keep(self.get_color());
                    //         sdf.stroke((COLOR_PROFILE_CIRCLE), 1);
                    //         return sdf.result
                    //     }
                    // }
                }
                timestamp = <Timestamp> {
                    padding: { top: 3.0 }
                }
                datestamp = <Timestamp> {
                    padding: { top: 3.0 }
                }
            }
            content = <View> {
                width: Fill,
                height: Fit
                flow: Down,
                padding: 0.0

                username = <Label> {
                    width: Fill,
                    margin: {bottom: 9.0, top: 11.0, right: 10.0,}
                    draw_text: {
                        text_style: <USERNAME_TEXT_STYLE> {},
                        color: (USERNAME_TEXT_COLOR)
                        wrap: Ellipsis,
                    }
                    text: "<Username not available>"
                }
                message = <HtmlOrPlaintext> { }

                // <LineH> {
                //     margin: {top: 13.0, bottom: 5.0}
                // }

                message_annotations = <MessageAnnotations> {}
            }

            message_menu = <MessageMenu> {}
            // leave space for reply button (simulate a min width).
            // once the message menu is done with overlays this wont be necessary.
            <View> {
                width: 1,
                height: 1
            }
        }
    }

    // The view used for a condensed message that came right after another message
    // from the same sender, and thus doesn't need to display the sender's profile again.
    CondensedMessage = <Message> {
        padding: { top: 2.0, bottom: 2.0 }
        replied_to_message = <RepliedToMessage> {
            replied_to_message_content = {
                margin: { left: 74, bottom: 5.0 }
            }
        }
        body = {
            padding: { top: 0, bottom: 2.5, left: 10.0, right: 10.0 },
            profile = <View> {
                align: {x: 0.5, y: 0.0} // centered horizontally, top aligned
                width: 65.0,
                height: Fit,
                flow: Down,
                timestamp = <Timestamp> {
                    margin: {top: 1.5}
                }
            }
            content = <View> {
                width: Fill,
                height: Fit,
                flow: Down,
                padding: { left: 10.0 }

                message = <HtmlOrPlaintext> { }
                message_annotations = <MessageAnnotations> {}
            }
        }
    }

    // The view used for each static image-based message event in a room's timeline.
    // This excludes stickers and other animated GIFs, video clips, audio clips, etc.
    ImageMessage = <Message> {
        body = {
            content = {
                padding: { left: 10.0 }
                message = <TextOrImage> {
                    width: Fill, height: 300,
                    image_view = { image = { fit: Horizontal } }
                }
                message_annotations = <MessageAnnotations> {}
            }
        }
    }

    // The view used for a condensed image message that came right after another message
    // from the same sender, and thus doesn't need to display the sender's profile again.
    // This excludes stickers and other animated GIFs, video clips, audio clips, etc.
    CondensedImageMessage = <CondensedMessage> {
        body = {
            content = {
                message = <TextOrImage> {
                    width: Fill, height: 300,
                    image_view = { image = { fit: Horizontal } }
                }
                message_annotations = <MessageAnnotations> {}
            }
        }
    }


    // The view used for each state event (non-messages) in a room's timeline.
    // The timestamp, profile picture, and text are all very small.
    SmallStateEvent = <View> {
        width: Fill,
        height: Fit,
        margin: 0.0
        flow: Right,
        padding: { top: 1.0, bottom: 1.0 }
        spacing: 0.0
        margin: { left: 2.5, top: 4.0, bottom: 4.0}

        body = <View> {
            width: Fill,
            height: Fit
            flow: Right,
            padding: { left: 7.0, top: 2.0, bottom: 2.0 }
            spacing: 5.0
            align: {y: 0.5}

            left_container = <View> {
                align: {x: 0.5, y: 0.5}
                width: 70.0,
                height: Fit

                timestamp = <Timestamp> {
                    draw_text: {
                        text_style: <TIMESTAMP_TEXT_STYLE> {},
                        color: (TIMESTAMP_TEXT_COLOR)
                    }
                }
            }

            avatar = <Avatar> {
                width: 19.,
                height: 19.,

                text_view = { text = { draw_text: {
                    text_style: <TITLE_TEXT>{ font_size: 7.0 }
                }}}
            }

            content = <Label> {
                width: Fill,
                height: Fit
                padding: { top: 0.0, bottom: 0.0, left: 0.0, right: 0.0 }
                draw_text: {
                    wrap: Word,
                    text_style: <SMALL_STATE_TEXT_STYLE> {},
                    color: (SMALL_STATE_TEXT_COLOR)
                }
                text: ""
            }
        }
    }


    // The view used for each day divider in a room's timeline.
    // The date text is centered between two horizontal lines.
    DayDivider = <View> {
        width: Fill,
        height: Fit,
        margin: 0.0,
        flow: Right,
        padding: 0.0,
        spacing: 0.0,
        align: {x: 0.5, y: 0.5} // center horizontally and vertically

        left_line = <LineH> {
            margin: {top: 10.0, bottom: 10.0}
            draw_bg: {color: (COLOR_DIVIDER_DARK)}
        }

        date = <Label> {
            padding: {left: 7.0, right: 7.0}
            margin: {bottom: 10.0, top: 10.0}
            draw_text: {
                text_style: <TEXT_SUB> {},
                color: (COLOR_DIVIDER_DARK)
            }
            text: "<date>"
        }

        right_line = <LineH> {
            margin: {top: 10.0, bottom: 10.0}
            draw_bg: {color: (COLOR_DIVIDER_DARK)}
        }
    }

    // The view used for the divider indicating where the user's last-viewed message is.
    // This is implemented as a DayDivider with a different color and a fixed text label.
    ReadMarker = <DayDivider> {
        left_line = {
            draw_bg: {color: (COLOR_READ_MARKER)}
        }

        date = {
            draw_text: {
                color: (COLOR_READ_MARKER)
            }
            text: "New Messages"
        }

        right_line = {
            draw_bg: {color: (COLOR_READ_MARKER)}
        }
    }



    // The top space is used to display a loading animation while the room is being paginated.
    TopSpace = <View> {
        visible: false,
        width: Fill,
        height: Fit,
        align: {x: 0.5, y: 0.5}
        show_bg: true,
        draw_bg: {
            color: #ebfcf2,
        }

        label = <Label> {
            padding: { top: 10.0, bottom: 8.0, left: 0.0, right: 0.0 }
            draw_text: {
                text_style: <MESSAGE_TEXT_STYLE> { font_size: 10 },
                color: (TIMESTAMP_TEXT_COLOR)
            }
            text: "Loading more messages..."
        }
    }

    Timeline = <View> {
        width: Fill,
        height: Fill,
        align: {x: 0.5, y: 0.0} // center horizontally, align to top vertically
        flow: Overlay,

        list = <PortalList> {
            auto_tail: true, // set to `true` to lock the view to the last item.
            height: Fill,
            width: Fill
            flow: Down

            // Below, we must place all of the possible templates (views) that can be used in the portal list.
            Message = <Message> {}
            CondensedMessage = <CondensedMessage> {}
            ImageMessage = <ImageMessage> {}
            CondensedImageMessage = <CondensedImageMessage> {}
            SmallStateEvent = <SmallStateEvent> {}
            Empty = <Empty> {}
            DayDivider = <DayDivider> {}
            ReadMarker = <ReadMarker> {}
        }

        // A jump to bottom button that appears when the timeline is not at the bottom.
        jump_to_bottom_view = <View> {
            width: Fill,
            height: Fill,
            flow: Down,
            align: {x: 1.0, y: 1.0},
            margin: {right: 15.0, bottom: 15.0},
            visible: false,

            jump_to_bottom_button = <IconButton> {
                width: 50, height: 50,
                draw_icon: {svg_file: (ICO_JUMP_TO_BOTTOM)},
                icon_walk: {width: 20, height: 20, margin: {top: 10, right: 4.5} }
                // draw a circular background for the button
                draw_bg: {
                    instance background_color: #edededee,
                    fn pixel(self) -> vec4 {
                        let sdf = Sdf2d::viewport(self.pos * self.rect_size);
                        let c = self.rect_size * 0.5;
                        sdf.circle(c.x, c.x, c.x)
                        sdf.fill_keep(self.background_color);
                        return sdf.result
                    }
                }
            }
        }

    }

    IMG_SMILEY_FACE_BW = dep("crate://self/resources/img/smiley_face_bw.png")
    IMG_PLUS = dep("crate://self/resources/img/plus.png")
    IMG_KEYBOARD_ICON = dep("crate://self/resources/img/keyboard_icon.png")

    RoomScreen = {{RoomScreen}} {
        width: Fill, height: Fill,
        show_bg: true,
        draw_bg: {
            color: (COLOR_SECONDARY)
        }
        flow: Down, spacing: 0.0


        tab_title = <View> {
            width: Fit, height: Fit,
            align: {x: 0.0, y: 0.5},
            margin: {top: 10.0}
            padding: 10.
            show_bg: true
            draw_bg: {
                color: (COLOR_PRIMARY)
            }
            room_name = <Label> {
                draw_text: {
                    color: #4
                    text_style: {
                        font_size: 10.
                    }
                }
            }
        }


        <View> {
            width: Fill, height: Fill,
            flow: Overlay,
            show_bg: true
            draw_bg: {
                color: (COLOR_PRIMARY_DARKER)
            }

            <KeyboardView> {
                width: Fill, height: Fill,
                flow: Down,

                top_space = <TopSpace> { }

                // First, display the timeline of all messages/events.
                timeline = <Timeline> {}




                // Below that, display an optional preview of the message that the user
                // is currently drafting a replied to.
                replying_preview = <View> {
                    visible: false
                    width: Fill
                    height: Fit
                    flow: Down
                    padding: 0.0

                    // Displays a "Replying to" label and a cancel button
                    // above the preview of the message being replied to.
                    <View> {
                        padding: {right: 12.0, left: 12.0}
                        width: Fill
                        height: Fit
                        flow: Right
                        align: {y: 0.5}

                        <Label> {
                            draw_text: {
                                text_style: <TEXT_SUB> {},
                                color: (COLOR_META)
                            }
                            text: "Replying to:"
                        }

                        filler = <View> {width: Fill, height: Fill}

                        // TODO: Fix style
                        cancel_reply_button = <IconButton> {
                            width: Fit,
                            height: Fit,

                            draw_icon: {
                                svg_file: (ICO_CLOSE),
                                fn get_color(self) -> vec4 {
                                   return (COLOR_META)
                                }
                            }
                            icon_walk: {width: 12, height: 12}
                        }
                    }

                    reply_preview_content = <ReplyPreviewContent> { }
                }


                // Below that, display user typing notice
                typing_notice = <View> {
                    visible: false
                    width: Fill
                    height: Fit
                    flow: Right
                    padding: {left: 12.0, top: 8.0, bottom: 8.0, right: 10.0}
                    show_bg: true,
                    draw_bg: {
                        color: #e8f4ff,
                    }

                    typing_label = <Label> {
                        align: {x: 0.0, y: 0.5},
                        padding: {left: 5.0}
                        draw_text: {
                            color: #121570,
                            text_style: <REGULAR_TEXT>{font_size: 9}
                        }
                        text: "Someone is typing..."
                    }

                    typing_animation = <TypingAnimation> {}

                    // TODO: add a bouncing/moving ellipsis animation after the list of typing users.
                }

                // Below that, display a view that holds the message input bar and send button.
                <View> {
                    width: Fill, height: Fit
                    flow: Right, align: {y: 1.0}, padding: 10.
                    show_bg: true,
                    draw_bg: {
                        color: (COLOR_PRIMARY)
                    }

                    message_input = <TextInput> {
                        width: Fill, height: Fit, margin: 0
                        align: {y: 0.5}
                        empty_message: "Write a message (in Markdown) ..."
                        draw_bg: {
                            color: (COLOR_PRIMARY)
                            instance radius: 2.0
                            instance border_width: 0.8
                            instance border_color: #D0D5DD
                            instance inset: vec4(0.0, 0.0, 0.0, 0.0)

                            fn get_color(self) -> vec4 {
                                return self.color
                            }

                            fn get_border_color(self) -> vec4 {
                                return self.border_color
                            }

                            fn pixel(self) -> vec4 {
                                let sdf = Sdf2d::viewport(self.pos * self.rect_size)
                                sdf.box(
                                    self.inset.x + self.border_width,
                                    self.inset.y + self.border_width,
                                    self.rect_size.x - (self.inset.x + self.inset.z + self.border_width * 2.0),
                                    self.rect_size.y - (self.inset.y + self.inset.w + self.border_width * 2.0),
                                    max(1.0, self.radius)
                                )
                                sdf.fill_keep(self.get_color())
                                if self.border_width > 0.0 {
                                    sdf.stroke(self.get_border_color(), self.border_width)
                                }
                                return sdf.result;
                            }
                        }
                        draw_text: {
                            color: (MESSAGE_TEXT_COLOR),
                            text_style: <MESSAGE_TEXT_STYLE>{},

                            fn get_color(self) -> vec4 {
                                return mix(
                                    self.color,
                                    #B,
                                    self.is_empty
                                )
                            }
                        }

                        // TODO find a way to override colors
                        draw_cursor: {
                            instance focus: 0.0
                            uniform border_radius: 0.5
                            fn pixel(self) -> vec4 {
                                let sdf = Sdf2d::viewport(self.pos * self.rect_size);
                                sdf.box(
                                    0.,
                                    0.,
                                    self.rect_size.x,
                                    self.rect_size.y,
                                    self.border_radius
                                )
                                sdf.fill(mix(#0f0, #0b0, self.focus));
                                return sdf.result
                            }
                        }

                        // TODO find a way to override colors
                        draw_selection: {
                            instance hover: 0.0
                            instance focus: 0.0
                            uniform border_radius: 2.0
                            fn pixel(self) -> vec4 {
                                let sdf = Sdf2d::viewport(self.pos * self.rect_size);
                                sdf.box(
                                    0.,
                                    0.,
                                    self.rect_size.x,
                                    self.rect_size.y,
                                    self.border_radius
                                )
                                sdf.fill(mix(#dfffd6, #bfffb0, self.focus));
                                return sdf.result
                            }
                        }
                    }

                    // <Image> {
                    //     source: (IMG_SMILEY_FACE_BW),
                    //     width: 36., height: 36.
                    // }

                    // <Image> {
                    //     source: (IMG_PLUS),
                    //     width: 36., height: 36.
                    // }

                    send_message_button = <IconButton> {
                        draw_icon: {svg_file: (ICO_SEND)},
                        icon_walk: {width: 18.0, height: Fit},
                    }
                }
            }

            <View> {
                width: Fill,
                height: Fill,
                align: { x: 1.0 },
                flow: Right,

                user_profile_sliding_pane = <UserProfileSlidingPane> { }
            }
        }
    }
}

/// A simple deref wrapper around the `RoomScreen` widget that enables us to handle its events.
#[derive(Live, LiveHook, Widget)]
struct RoomScreen {
    #[deref]
    view: View,

    /// The room ID of the currently-shown room.
    #[rust]
    room_id: Option<OwnedRoomId>,
    /// The display name of the currently-shown room .
    #[rust]
    room_name: String,
    /// The UI-relevant states for the room that this widget is currently displaying.
<<<<<<< HEAD
    #[rust]
    tl_state: Option<TimelineUiState>,
=======
    #[rust] tl_state: Option<TimelineUiState>,
    /// 5 secs timer when scroll ends
    #[rust] fully_read_timer: Timer,
}

impl RoomScreen{
    fn send_user_read_receipts_based_on_scroll_pos(
        &mut self,
        cx: &mut Cx,
        actions: &ActionsBuf,
    ) {
        let portal_list = self.portal_list(id!(list));
        //stopped scrolling
        if portal_list.scrolled(actions) {
            return;
        }
        let first_index = portal_list.first_id();
        
        let Some(tl_state) = self.tl_state.as_mut() else { return };
        let Some(room_id) = self.room_id.as_ref() else { return };
        if let Some(ref mut index) = tl_state.prev_first_index {
            // to detect change of scroll when scroll ends
            if *index != first_index {  
                // scroll changed         
                self.fully_read_timer = cx.start_interval(5.0);
                let time_now = std::time::Instant::now();
                if first_index > *index {
                    // Store visible event messages with current time into a hashmap
                    let mut read_receipt_event = None;
                    for r in first_index .. (first_index + portal_list.visible_items() + 1) {
                        if let Some(v) = tl_state.items.get(r) {
                            if let Some(e) = v.as_event().and_then(|f| f.event_id()) {
                                read_receipt_event = Some(e.to_owned());
                                if !tl_state.read_event_hashmap.contains_key(&e.to_string()) {
                                    tl_state.read_event_hashmap.insert(
                                        e.to_string(),
                                        (room_id.clone(), e.to_owned(), time_now, false),
                                    );
                                }
                            }
                        }
                    }
                    if let Some(event_id) = read_receipt_event {
                        submit_async_request(MatrixRequest::ReadReceipt { room_id: room_id.clone(), event_id });
                    }
                    let mut fully_read_receipt_event = None;
                    // Implements sending fully read receipts when message is scrolled out of first row
                    for r in *index..first_index {
                        if let Some(v) = tl_state.items.get(r).clone() {
                            if let Some(e) = v.as_event().and_then(|f| f.event_id()) {
                                let mut to_remove = vec![];
                                for (event_id_string, (_, event_id)) in &tl_state.marked_fully_read_queue {
                                    if e == event_id {
                                        fully_read_receipt_event = Some(event_id.clone());
                                        to_remove.push(event_id_string.clone());
                                    }
                                }
                                for r in to_remove {
                                    tl_state.marked_fully_read_queue.remove(&r);
                                }
                            }
                        }
                    }
                    if let Some(event_id) = fully_read_receipt_event {
                        submit_async_request(MatrixRequest::FullyReadReceipt { room_id: room_id.clone(), event_id: event_id.clone()});
                    }
                }
                *index = first_index;
            }
        } else {
            tl_state.prev_first_index = Some(first_index);
        }
    }
>>>>>>> 408e40b8
}

impl Widget for RoomScreen {
    // Handle events and actions for the RoomScreen widget and its inner Timeline view.
    fn handle_event(&mut self, cx: &mut Cx, event: &Event, scope: &mut Scope) {
        let widget_uid = self.widget_uid();
        let pane = self.user_profile_sliding_pane(id!(user_profile_sliding_pane));

        // Currently, a Signal event is only used to tell this widget
        // that its timeline events have been updated in the background.
        if let Event::Signal = event {
            let portal_list = self.portal_list(id!(list));
            let curr_first_id = portal_list.first_id();
            let Some(tl) = self.tl_state.as_mut() else {
                return;
            };

            let mut done_loading = false;
            while let Ok(update) = tl.update_receiver.try_recv() {
                match update {
                    TimelineUpdate::NewItems {
                        items,
                        changed_indices,
                        clear_cache,
                    } => {
                        if items.is_empty() {
<<<<<<< HEAD
                            log!(
                                "Timeline::handle_event(): timeline was cleared for room {}",
                                tl.room_id
                            );
=======
                            if !tl.items.is_empty() {
                                log!("Timeline::handle_event(): timeline was cleared for room {}", tl.room_id);
                            }
>>>>>>> 408e40b8

                            // If the bottom of the timeline (the last event) is visible, then we should
                            // set the timeline to live mode.
                            // If the bottom of the timelien is *not* visible, then we should
                            // set the timeline to Focused mode.

                            // TODO: Save the event IDs of the top 3 items before we apply this update,
                            //       which indicates this timeline is in the process of being restored,
                            //       such that we can jump back to that position later after applying this update.

                            // TODO: here we need to re-build the timeline via TimelineBuilder
                            //       and set the TimelineFocus to one of the above-saved event IDs.

                            // TODO: the docs for `TimelineBuilder::with_focus()` claim that the timeline's focus mode
                            //       can be changed after creation, but I do not see any methods to actually do that.
                            //       <https://matrix-org.github.io/matrix-rust-sdk/matrix_sdk_ui/timeline/struct.TimelineBuilder.html#method.with_focus>
                            //
                            //       As such, we probably need to create a new async request enum variant
                            //       that tells the background async task to build a new timeline
                            //       (either in live mode or focused mode around one or more events)
                            //       and then replaces the existing timeline in ALL_ROOMS_INFO with the new one.
                        }

                        // Maybe todo?: we can often avoid the following loops that iterate over the `items` list
                        //       by only doing that if `clear_cache` is true, or if `changed_indices` range includes
                        //       any index that comes before (is less than) the above `curr_first_id`.

                        if items.len() == tl.items.len() {
                            // log!("Timeline::handle_event(): no jump necessary for updated timeline of same length: {}", items.len());
                        } else if curr_first_id > items.len() {
                            log!("Timeline::handle_event(): jumping to bottom: curr_first_id {} is out of bounds for {} new items", curr_first_id, items.len());
                            portal_list.set_first_id_and_scroll(items.len().saturating_sub(1), 0.0);
                            portal_list.set_tail_range(true);
                        } else if let Some((
                            curr_item_idx,
                            new_item_idx,
                            new_item_scroll,
                            _event_id,
                        )) = find_new_item_matching_current_item(
                            cx,
                            &portal_list,
                            curr_first_id,
                            &tl.items,
                            &items,
                        ) {
                            if curr_item_idx != new_item_idx {
                                log!("Timeline::handle_event(): jumping view from event index {curr_item_idx} to new index {new_item_idx}, scroll {new_item_scroll}, event ID {_event_id}");
                                portal_list.set_first_id_and_scroll(new_item_idx, new_item_scroll);
                                tl.prev_first_index = Some(new_item_idx);
                                cx.stop_timer(self.fully_read_timer);
                            }
                        }
                        // TODO: after an (un)ignore user event, all timelines are cleared.
                        //       To handle this, we must remember one or more currently-visible events across multiple updates
                        //       such that we can jump back to the correct (current) position after enough updates have been received
                        //       to restore the timeline to its previous position of at least one of the previously-existing events
                        //       having also been found in the new items.
                        //       --> Should we only do this if `clear_cache` is true? (e.g., after an (un)ignore event)
                        //
                        // else if tl.saved_state.first_event_id.as_deref() == Some(item_event_id) {
                        //     log!("Timeline::handle_event(): jumping view from saved first event ID to index {idx}");
                        //     portal_list.set_first_id_and_scroll(idx, scroll_from_first_id);
                        //     break;
                        // }
                        else {
                            warning!("!!! Couldn't find new event with matching ID for ANY event currently visible in the portal list");
                        }

                        if clear_cache {
                            tl.content_drawn_since_last_update.clear();
                            tl.profile_drawn_since_last_update.clear();
                            tl.fully_paginated = false;
                        } else {
                            tl.content_drawn_since_last_update
                                .remove(changed_indices.clone());
                            tl.profile_drawn_since_last_update
                                .remove(changed_indices.clone());
                            // log!("Timeline::handle_event(): changed_indices: {changed_indices:?}, items len: {}\ncontent drawn: {:#?}\nprofile drawn: {:#?}", items.len(), tl.content_drawn_since_last_update, tl.profile_drawn_since_last_update);
                        }
                        tl.items = items;
                        
                    }
                    TimelineUpdate::TimelineStartReached => {
                        log!(
                            "Timeline::handle_event(): timeline start reached for room {}",
                            tl.room_id
                        );
                        tl.fully_paginated = true;
                        done_loading = true;
                    }
                    TimelineUpdate::PaginationIdle => {
                        done_loading = true;
                    }
                    TimelineUpdate::EventDetailsFetched {
                        event_id: _event_id,
                        result: _result,
                    } => {
                        if let Err(_e) = _result {
                            error!("Failed to fetch details fetched for event {_event_id} in room {}. Error: {_e:?}", tl.room_id);
                        }
                        // Here, to be most efficient, we could redraw only the updated event,
                        // but for now we just fall through and let the final `redraw()` call re-draw the whole timeline view.
                    }
                    TimelineUpdate::RoomMembersFetched => {
                        log!(
                            "Timeline::handle_event(): room members fetched for room {}",
                            tl.room_id
                        );
                        // Here, to be most efficient, we could redraw only the user avatars and names in the timeline,
                        // but for now we just fall through and let the final `redraw()` call re-draw the whole timeline view.
                    }
                    TimelineUpdate::MediaFetched => {
                        log!(
                            "Timeline::handle_event(): media fetched for room {}",
                            tl.room_id
                        );
                        // Here, to be most efficient, we could redraw only the media items in the timeline,
                        // but for now we just fall through and let the final `redraw()` call re-draw the whole timeline view.
                    }

                    TimelineUpdate::TypingUsers { users } => {
                        let typing_text = match users.as_slice() {
                            [] => String::new(),
                            [user] => format!("{user} is typing "),
                            [user1, user2] => format!("{user1} and {user2} are typing "),
                            [user1, user2, others @ ..] => {
                                if others.len() > 1 {
                                    format!("{user1}, {user2}, and {} are typing ", &others[0])
                                } else {
                                    format!(
                                        "{user1}, {user2}, and {} others are typing ",
                                        others.len()
                                    )
                                }
                            }
                        };
                        let is_typing = !users.is_empty();
                        self.view.view(id!(typing_notice)).set_visible(is_typing);
                        self.view.label(id!(typing_label)).set_text(&typing_text);

                        if is_typing {
                            self.view
                                .typing_animation(id!(typing_animation))
                                .animate(cx);
                        } else {
                            self.view
                                .typing_animation(id!(typing_animation))
                                .stop_animation();
                        }
                    }
                }
            }

            if done_loading {
                log!(
                    "TODO: hide topspace loading animation for room {}",
                    tl.room_id
                );

                // TODO FIXME: hide TopSpace loading animation, set it to invisible.
            }

            self.redraw(cx);
        }

        if let Event::Actions(actions) = event {
            self.send_user_read_receipts_based_on_scroll_pos(cx, actions);
            for action in actions {
                // Handle actions on a message, e.g., clicking the reply button or clicking the reply preview.
                match action.as_widget_action().cast() {
                    MessageAction::MessageReply(item_id) => {
                        let Some(tl) = self.tl_state.as_mut() else {
                            continue;
                        };
                        let tl_idx = item_id as usize;
                        if let Some(tl_item) = tl.items.get(tl_idx) {
                            if let Some(tl_event_item) = tl_item.as_event() {
                                // TODO: this is ugly, but i couldnt find a clean way of making the Message
                                // dispatch the action itself, it would need access to the timeline state or data
                                cx.widget_action(
                                    widget_uid,
                                    &scope.path,
                                    TimelineAction::MessageReply(tl_event_item.clone()),
                                );
                            }
                        }
                    }
                    MessageAction::ReplyPreviewClicked(item_id) => {
                        let mut portal_list = self.portal_list(id!(list));
                        let Some(tl) = self.tl_state.as_mut() else {
                            continue;
                        };
                        let tl_idx = item_id as usize;

                        if let Some(details) = tl
                            .items
                            .get(tl_idx)
                            .and_then(|item| item.as_event())
                            .and_then(|event| event.content().as_message())
                            .and_then(|message| message.in_reply_to())
                        {
                            // Attempt to find the index of replied-to message on the timeline.
                            // Start from the current item's index (`tl_idx`)and search backwards,
                            // since we know the replied-to message must come before the current item.
                            let replied_to_msg_tl_index = tl
                                .items
                                .focus()
                                .narrow(..tl_idx)
                                .into_iter()
                                .rposition(|i| {
                                    i.as_event()
                                        .and_then(|e| e.event_id())
                                        .is_some_and(|ev_id| ev_id == details.event_id)
                                });

                            if let Some(index) = replied_to_msg_tl_index {
                                let distance =
                                    (index as isize - portal_list.first_id() as isize).abs() as f64;
                                let base_speed = 10.0;
                                // apply a scaling based on the distance
                                let scaled_speed = base_speed * (distance * distance);
                                // Scroll to the message right before the replied-to message.
                                // FIXME: `smooth_scroll_to` should accept a scroll offset parameter too,
                                //       so that we can scroll to the replied-to message and have it
                                //       appear beneath the top of the viewport.
                                portal_list.smooth_scroll_to(cx, index - 1, scaled_speed);
                                // start highlight animation.
                                tl.message_highlight_animation_state =
                                    MessageHighlightAnimationState::Pending { item_id: index };

                                self.redraw(cx);
                            } else {
                                log!("TODO: the replied-to message was not yet available in the timeline.");
                            }
                        }
                    }
                    _ => {}
                }

                // Handle the highlight animation.
                let portal_list = self.portal_list(id!(list));
                let Some(tl) = self.tl_state.as_mut() else {
                    return;
                };
                if let MessageHighlightAnimationState::Pending { item_id } =
                    tl.message_highlight_animation_state
                {
                    if portal_list.smooth_scroll_reached(actions) {
                        cx.widget_action(
                            widget_uid,
                            &scope.path,
                            MessageAction::MessageHighlight(item_id),
                        );
                        tl.message_highlight_animation_state = MessageHighlightAnimationState::Off;
                        // Adjust the scrolled-to item's position to be slightly beneath the top of the viewport.
                        // portal_list.set_first_id_and_scroll(portal_list.first_id(), 15.0);
                    }
                }

                // Handle message reply action
                if let TimelineAction::MessageReply(message_to_reply_to) =
                    action.as_widget_action().cast()
                {
                    if let Ok(replied_to_info) = message_to_reply_to.replied_to_info() {
                        self.show_replying_to(cx, (message_to_reply_to, replied_to_info));
                    } else {
                        error!(
                            "Failed to get replied-to info for message {:?}",
                            message_to_reply_to
                        );
                    }
                }

                // Handle the action that requests to show the user profile sliding pane.
                if let ShowUserProfileAction::ShowUserProfile(profile_and_room_id) =
                    action.as_widget_action().cast()
                {
                    self.show_user_profile(
                        cx,
                        &pane,
                        UserProfilePaneInfo {
                            profile_and_room_id,
                            room_name: self.room_name.clone(),
                            room_member: None,
                        },
                    );
                }

                // Handle a link being clicked.
                if let HtmlLinkAction::Clicked { url, .. } = action.as_widget_action().cast() {
                    // A closure that handles both MatrixToUri and MatrixUri links.
                    let mut handle_uri = |id: &MatrixId, _via: &[OwnedServerName]| -> bool {
                        match id {
                            MatrixId::Room(room_id) => {
                                if self.room_id.as_ref() == Some(room_id) {
                                    return true;
                                }
                                if let Some(_known_room) =
                                    get_client().and_then(|c| c.get_room(room_id))
                                {
                                    log!("TODO: jump to known room {}", room_id);
                                } else {
                                    log!(
                                        "TODO: fetch and display room preview for room {}",
                                        room_id
                                    );
                                }

                                true
                            }
                            MatrixId::RoomAlias(room_alias) => {
                                log!("TODO: open room alias {}", room_alias);
                                // TODO: open a room loading screen that shows a spinner
                                //       while our background async task calls Client::resolve_room_alias()
                                //       and then either jumps to the room if known, or fetches and displays
                                //       a room preview for that room.
                                true
                            }
                            MatrixId::User(user_id) => {
                                log!("Opening matrix.to user link for {}", user_id);

                                // There is no synchronous way to get the user's full profile info
                                // including the details of their room membership,
                                // so we fill in with the details we *do* know currently,
                                // show the UserProfileSlidingPane, and then after that,
                                // the UserProfileSlidingPane itself will fire off
                                // an async request to get the rest of the details.
                                self.show_user_profile(
                                    cx,
                                    &pane,
                                    UserProfilePaneInfo {
                                        profile_and_room_id: UserProfileAndRoomId {
                                            user_profile: UserProfile {
                                                user_id: user_id.to_owned(),
                                                username: None,
                                                avatar_state: AvatarState::Unknown,
                                            },
                                            room_id: self.room_id.clone().unwrap(),
                                        },
                                        room_name: self.room_name.clone(),
                                        // TODO: use the extra `via` parameters
                                        room_member: None,
                                    },
                                );
                                true
                            }
                            MatrixId::Event(room_id, event_id) => {
                                log!("TODO: open event {} in room {}", event_id, room_id);
                                // TODO: this requires the same first step as the `MatrixId::Room` case above,
                                //       but then we need to call Room::event_with_context() to get the event
                                //       and its context (surrounding events ?).
                                true
                            }
                            _ => false,
                        }
                    };

                    let mut link_was_handled = false;
                    if let Ok(matrix_to_uri) = MatrixToUri::parse(&url) {
                        link_was_handled |= handle_uri(matrix_to_uri.id(), matrix_to_uri.via());
                    }
                    if let Ok(matrix_uri) = MatrixUri::parse(&url) {
                        link_was_handled |= handle_uri(matrix_uri.id(), matrix_uri.via());
                    }

                    if !link_was_handled {
                        if let Err(e) = robius_open::Uri::new(&url).open() {
                            error!("Failed to open URL {:?}. Error: {:?}", url, e);
                        }
                    }
                }
            }

            // Handle the cancel reply button being clicked.
            if self.button(id!(cancel_reply_button)).clicked(&actions) {
                self.clear_replying_to();
                self.redraw(cx);
            }

            // Handle the send message button being clicked.
            if self.button(id!(send_message_button)).clicked(&actions) {
                let msg_input_widget = self.text_input(id!(message_input));
                let entered_text = msg_input_widget.text();
                if !entered_text.is_empty() {
                    let room_id = self.room_id.clone().unwrap();
                    log!("Sending message to room {}: {:?}", room_id, entered_text);
                    let message = if let Some(html_text) = entered_text.strip_prefix("/html") {
                        RoomMessageEventContent::text_html(html_text, html_text)
                    } else if let Some(plain_text) = entered_text.strip_prefix("/plain") {
                        RoomMessageEventContent::text_plain(plain_text)
                    } else {
                        RoomMessageEventContent::text_markdown(entered_text)
                    };
                    submit_async_request(MatrixRequest::SendMessage {
                        room_id,
                        message,
                        replied_to: self
                            .tl_state
                            .as_mut()
                            .and_then(|tl| tl.replying_to.take().map(|(_, rep)| rep)),
                        // TODO: support attaching mentions, etc.
                    });

                    self.clear_replying_to();
                    msg_input_widget.set_text_and_redraw(cx, "");
                }
            }

            // Handle the jump to bottom button: update its visibility, and handle clicks.
            {
                let mut portal_list = self.portal_list(id!(timeline.list));
                let jump_to_bottom_view = self.view(id!(jump_to_bottom_view));
                if portal_list.scrolled(&actions) {
                    // TODO: is_at_end() isn't perfect, see: <https://github.com/makepad/makepad/issues/517>
                    jump_to_bottom_view.set_visible(!portal_list.is_at_end());
                }

                const SCROLL_TO_BOTTOM_NUM_ANIMATION_ITEMS: usize = 30;
                const SCROLL_TO_BOTTOM_SPEED: f64 = 90.0;
                if self.button(id!(jump_to_bottom_button)).clicked(&actions) {
                    portal_list.smooth_scroll_to_end(
                        cx,
                        SCROLL_TO_BOTTOM_NUM_ANIMATION_ITEMS,
                        SCROLL_TO_BOTTOM_SPEED,
                    );
                    jump_to_bottom_view.set_visible(false);
                    self.redraw(cx);
                }
            }

            // Handle a typing action on the message input box.
            if let Some(new_text) = self.text_input(id!(message_input)).changed(actions) {
                submit_async_request(MatrixRequest::SendTypingNotice {
                    room_id: self.room_id.clone().unwrap(),
                    typing: !new_text.is_empty(),
                });
            }
        }

        // Mark events as fully read after they have been displayed on screen for 5 seconds.
        if self.fully_read_timer.is_event(event).is_some() {
            if let (Some(ref mut tl_state), Some(ref _room_id)) = (&mut self.tl_state, &self.room_id) {
                for (k, (room, event, start, ref mut moved_to_queue)) in &mut tl_state.read_event_hashmap {
                    if start.elapsed() > std::time::Duration::new(5, 0) && !*moved_to_queue{
                        tl_state.marked_fully_read_queue.insert(k.clone(), (room.clone(), event.clone()));
                        *moved_to_queue = true;
                    }
                }
            }
            cx.stop_timer(self.fully_read_timer);
        }

        // Only forward visibility-related events (touch/tap/scroll) to the inner timeline view
        // if the user profile sliding pane is not visible.
        if event.requires_visibility() && pane.is_currently_shown(cx) {
            // Forward the event to the user profile sliding pane,
            // preventing the underlying timeline view from receiving it.
            pane.handle_event(cx, event, scope);
        } else {
            // Forward the event to the inner timeline view.
            self.view.handle_event(cx, event, scope);
        }
    }

    fn draw_walk(&mut self, cx: &mut Cx2d, scope: &mut Scope, walk: Walk) -> DrawStep {
        while let Some(subview) = self.view.draw_walk(cx, scope, walk).step() {
            // We only care about drawing the portal list.
            let portal_list_ref = subview.as_portal_list();
            let Some(mut list_ref) = portal_list_ref.borrow_mut() else {
                error!("!!! RoomScreen::draw_walk(): BUG: expected a PortalList widget, but got something else");
                continue;
            };
            let Some(tl_state) = self.tl_state.as_mut() else {
                return DrawStep::done();
            };
            let room_id = &tl_state.room_id;
            let tl_items = &tl_state.items;

            // Set the portal list's range based on the number of timeline items.
            let last_item_id = tl_items.len();

            let list = list_ref.deref_mut();
            list.set_item_range(cx, 0, last_item_id);

            while let Some(item_id) = list.next_visible_item(cx) {
                let item = {
                    let tl_idx = item_id as usize;
                    let Some(timeline_item) = tl_items.get(tl_idx) else {
                        // This shouldn't happen (unless the timeline gets corrupted or some other weird error),
                        // but we can always safely fill the item with an empty widget that takes up no space.
                        list.item(cx, item_id, live_id!(Empty)).unwrap();
                        continue;
                    };

                    // Determine whether this item's content and profile have been drawn since the last update.
                    // Pass this state to each of the `populate_*` functions so they can attempt to re-use
                    // an item in the timeline's portallist that was previously populated, if one exists.
                    let item_drawn_status = ItemDrawnStatus {
                        content_drawn: tl_state.content_drawn_since_last_update.contains(&tl_idx),
                        profile_drawn: tl_state.profile_drawn_since_last_update.contains(&tl_idx),
                    };

                    let (item, item_new_draw_status) = match timeline_item.kind() {
                        TimelineItemKind::Event(event_tl_item) => match event_tl_item.content() {
                            TimelineItemContent::Message(message) => {
                                let prev_event = tl_items.get(tl_idx.saturating_sub(1));
                                populate_message_view(
                                    cx,
                                    list,
                                    item_id,
                                    room_id,
                                    event_tl_item,
                                    message,
                                    prev_event,
                                    &mut tl_state.media_cache,
                                    item_drawn_status,
                                )
                            }
                            TimelineItemContent::RedactedMessage => populate_small_state_event(
                                cx,
                                list,
                                item_id,
                                room_id,
                                event_tl_item,
                                &RedactedMessageEventMarker,
                                item_drawn_status,
                            ),
                            TimelineItemContent::MembershipChange(membership_change) => {
                                populate_small_state_event(
                                    cx,
                                    list,
                                    item_id,
                                    room_id,
                                    event_tl_item,
                                    membership_change,
                                    item_drawn_status,
                                )
                            }
                            TimelineItemContent::ProfileChange(profile_change) => {
                                populate_small_state_event(
                                    cx,
                                    list,
                                    item_id,
                                    room_id,
                                    event_tl_item,
                                    profile_change,
                                    item_drawn_status,
                                )
                            }
                            TimelineItemContent::OtherState(other) => populate_small_state_event(
                                cx,
                                list,
                                item_id,
                                room_id,
                                event_tl_item,
                                other,
                                item_drawn_status,
                            ),
                            unhandled => {
                                let item =
                                    list.item(cx, item_id, live_id!(SmallStateEvent)).unwrap();
                                item.label(id!(content))
                                    .set_text(&format!("[TODO] {:?}", unhandled));
                                (item, ItemDrawnStatus::both_drawn())
                            }
                        },
                        TimelineItemKind::Virtual(VirtualTimelineItem::DayDivider(millis)) => {
                            let item = list.item(cx, item_id, live_id!(DayDivider)).unwrap();
                            let text = unix_time_millis_to_datetime(millis)
                                // format the time as a shortened date (Sat, Sept 5, 2021)
                                .map(|dt| format!("{}", dt.date_naive().format("%a %b %-d, %Y")))
                                .unwrap_or_else(|| format!("{:?}", millis));
                            item.label(id!(date)).set_text(&text);
                            (item, ItemDrawnStatus::both_drawn())
                        }
                        TimelineItemKind::Virtual(VirtualTimelineItem::ReadMarker) => {
                            let item = list.item(cx, item_id, live_id!(ReadMarker)).unwrap();
                            (item, ItemDrawnStatus::both_drawn())
                        }
                    };

                    // Now that we've drawn the item, add its index to the set of drawn items.
                    if item_new_draw_status.content_drawn {
                        tl_state
                            .content_drawn_since_last_update
                            .insert(tl_idx..tl_idx + 1);
                    }
                    if item_new_draw_status.profile_drawn {
                        tl_state
                            .profile_drawn_since_last_update
                            .insert(tl_idx..tl_idx + 1);
                    }
                    item
                };
                item.draw_all(cx, &mut Scope::empty());
            }
        }

        DrawStep::done()
    }
}

impl RoomScreen {
    /// Shows the user profile sliding pane with the given avatar info.
    fn show_user_profile(
        &mut self,
        cx: &mut Cx,
        pane: &UserProfileSlidingPaneRef,
        info: UserProfilePaneInfo,
    ) {
        pane.set_info(cx, info);
        pane.show(cx);
        // Not sure if this redraw is necessary
        self.redraw(cx);
    }

    /// Shows a preview of the given event that the user is currently replying to
    /// above the message input bar.
    fn show_replying_to(&mut self, cx: &mut Cx, replying_to: (EventTimelineItem, RepliedToInfo)) {
        let replying_preview_view = self.view(id!(replying_preview));
        let (replying_preview_username, _) = set_avatar_and_get_username(
            cx,
            replying_preview_view.avatar(id!(reply_preview_content.reply_preview_avatar)),
            self.room_id.as_ref().unwrap(),
            replying_to.0.sender(),
            replying_to.0.sender_profile(),
            replying_to.0.event_id(),
        );

        replying_preview_view
            .label(id!(reply_preview_content.reply_preview_username))
            .set_text(replying_preview_username.as_str());

        populate_preview_of_timeline_item(
            &replying_preview_view.html_or_plaintext(id!(reply_preview_content.reply_preview_body)),
            replying_to.0.content(),
            &replying_preview_username,
        );

        self.view(id!(replying_preview)).set_visible(true);
        if let Some(tl) = self.tl_state.as_mut() {
            tl.replying_to = Some(replying_to);
        }

        // After the user clicks the reply button next to a message,
        // and we get to this point where the replying-to preview is shown,
        // we should automatically focus the keyboard on the message input box
        // so that the user can immediately start typing their reply
        // without having to manually click on the message input box.
        self.text_input(id!(message_input)).set_key_focus(cx);
        self.redraw(cx);
    }

    /// Clears (and makes invisible) the preview of the message
    /// that the user is currently replying to.
    fn clear_replying_to(&mut self) {
        self.view(id!(replying_preview)).set_visible(false);
        if let Some(tl) = self.tl_state.as_mut() {
            tl.replying_to = None;
        }
    }

    /// Invoke this when this timeline is being shown,
    /// e.g., when the user navigates to this timeline.
    fn show_timeline(&mut self, cx: &mut Cx) {
        let room_id = self
            .room_id
            .clone()
            .expect("BUG: Timeline::show_timeline(): no room_id was set.");
        assert!(
            // just an optional sanity check
            self.tl_state.is_none(),
            "BUG: tried to show_timeline() into a timeline with existing state. \
            Did you forget to save the timeline state back to the global map of states?",
        );

<<<<<<< HEAD
        let (mut tl_state, first_time_showing_room) =
            if let Some(existing) = TIMELINE_STATES.lock().unwrap().remove(&room_id) {
                (existing, false)
            } else {
                let (update_sender, update_receiver) = take_timeline_update_receiver(&room_id)
                    .expect("BUG: couldn't get timeline state for first-viewed room.");
                let new_tl_state = TimelineUiState {
                    room_id: room_id.clone(),
                    // We assume timelines being viewed for the first time haven't been fully paginated.
                    fully_paginated: false,
                    items: Vector::new(),
                    content_drawn_since_last_update: RangeSet::new(),
                    profile_drawn_since_last_update: RangeSet::new(),
                    update_receiver,
                    media_cache: MediaCache::new(MediaFormatConst::File, Some(update_sender)),
                    replying_to: None,
                    saved_state: SavedState::default(),
                    message_highlight_animation_state: MessageHighlightAnimationState::default(),
                };
                (new_tl_state, true)
=======
        let (mut tl_state, first_time_showing_room) = if let Some(existing) = TIMELINE_STATES.lock().unwrap().remove(&room_id) {
            (existing, false)
        } else {
            let (update_sender, update_receiver) = take_timeline_update_receiver(&room_id)
                .expect("BUG: couldn't get timeline state for first-viewed room.");
            let new_tl_state = TimelineUiState {
                room_id: room_id.clone(),
                // We assume timelines being viewed for the first time haven't been fully paginated.
                fully_paginated: false,
                items: Vector::new(),
                content_drawn_since_last_update: RangeSet::new(),
                profile_drawn_since_last_update: RangeSet::new(),
                update_receiver,
                media_cache: MediaCache::new(MediaFormatConst::File, Some(update_sender)),
                replying_to: None,
                saved_state: SavedState::default(),
                message_highlight_animation_state: MessageHighlightAnimationState::default(),
                prev_first_index: None,
                read_event_hashmap: HashMap::new(),
                marked_fully_read_queue: HashMap::new(),
>>>>>>> 408e40b8
            };

        // Subscribe to typing notices, but hide the typing notice view initially.
        self.view(id!(typing_notice)).set_visible(false);
        submit_async_request(MatrixRequest::SubscribeToTypingNotices {
            room_id: room_id.clone(),
            subscribe: true,
        });

        // kick off a back pagination request for this room
        if !tl_state.fully_paginated {
            submit_async_request(MatrixRequest::PaginateRoomTimeline {
                room_id: room_id.clone(),
                num_events: 50,
                forwards: false,
            })
        } else {
            // log!("Note: skipping pagination request for room {} because it is already fully paginated.", room_id);
        }

        // Even though we specify that room member profiles should be lazy-loaded,
        // the matrix server still doesn't consistently send them to our client properly.
        // So we kick off a request to fetch the room members here upon first viewing the room.
        if first_time_showing_room {
            submit_async_request(MatrixRequest::FetchRoomMembers { room_id });
            // TODO: in the future, move the back pagination request to here,
            //       once back pagination is done dynamically based on timeline scroll position.
        }

        // Now, restore the visual state of this timeline from its previously-saved state.
        self.restore_state(cx, &mut tl_state);

        // As the final step , store the tl_state for this room into the Timeline widget,
        // such that it can be accessed in future event/draw handlers.
        self.tl_state = Some(tl_state);
    }

    /// Invoke this when this timeline is being hidden or no longer being shown,
    /// e.g., when the user navigates away from this timeline.
    fn hide_timeline(&mut self) {
        if let Some(room_id) = self.room_id.clone() {
            self.save_state();
            submit_async_request(MatrixRequest::SubscribeToTypingNotices {
                room_id,
                subscribe: false,
            });
        }
    }

    /// Removes the current room's visual UI state from this widget
    /// and saves it to the map of `TIMELINE_STATES` such that it can be restored later.
    ///
    /// Note: after calling this function, the widget's `tl_state` will be `None`.
    fn save_state(&mut self) {
        let Some(mut tl) = self.tl_state.take() else {
            error!(
                "Timeline::save_state(): skipping due to missing state, room {:?}",
                self.room_id
            );
            return;
        };

        let portal_list = self.portal_list(id!(list));
        let first_index = portal_list.first_id();
        let message_input_box = self.text_input(id!(message_input));
        let state = SavedState {
            first_index_and_scroll: Some((first_index, portal_list.scroll_position())),
            first_event_id: tl.items.get(first_index).and_then(|item| {
                item.as_event()
                    .and_then(|ev| ev.event_id().map(|i| i.to_owned()))
            }),
            message_input_state: message_input_box.save_state(),
            replying_to: tl.replying_to.clone(),
        };
        tl.saved_state = state;
        // Store this Timeline's `TimelineUiState` in the global map of states.
        TIMELINE_STATES
            .lock()
            .unwrap()
            .insert(tl.room_id.clone(), tl);
    }

    /// Restores the previously-saved visual UI state of this room.
    ///
    /// Note: this accepts a direct reference to the timeline's UI state,
    /// so this function must not try to re-obtain it by accessing `self.tl_state`.
    fn restore_state(&mut self, cx: &mut Cx, tl_state: &mut TimelineUiState) {
        let SavedState {
            first_index_and_scroll,
            first_event_id: _,
            message_input_state,
            replying_to,
        } = &mut tl_state.saved_state;
        if let Some((first_index, scroll_from_first_id)) = first_index_and_scroll {
            self.portal_list(id!(timeline.list))
                .set_first_id_and_scroll(*first_index, *scroll_from_first_id);
        } else {
            // If the first index is not set, then the timeline has not yet been scrolled by the user,
            // so we set the portal list to "tail" (track) the bottom of the list.
            self.portal_list(id!(timeline.list)).set_tail_range(true);
        }

        let saved_message_input_state = std::mem::take(message_input_state);
        self.text_input(id!(message_input))
            .restore_state(saved_message_input_state);
        if let Some(replying_to_event) = replying_to.take() {
            self.show_replying_to(cx, replying_to_event);
        } else {
            self.clear_replying_to();
        }
    }

    /// Sets this `RoomScreen` widget to display the timeline for the given room.
    pub fn set_displayed_room(&mut self, cx: &mut Cx, room_name: String, room_id: OwnedRoomId) {
        // If the room is already being displayed, then do nothing.
        if let Some(current_room_id) = &self.room_id {
            if current_room_id.eq(&room_id) {
                return;
            }
        }

        self.hide_timeline();
        self.room_name = room_name;
        self.room_id = Some(room_id);
        self.show_timeline(cx);
        self.label(id!(room_name)).set_text(&self.room_name);
    }
}

impl RoomScreenRef {
    /// See [`RoomScreen::set_displayed_room()`].
    pub fn set_displayed_room(&self, cx: &mut Cx, room_name: String, room_id: OwnedRoomId) {
        let Some(mut room_screen) = self.borrow_mut() else {
            return;
        };
        room_screen.set_displayed_room(cx, room_name, room_id);
    }
}

#[derive(Clone, DefaultNone, Debug)]
pub enum TimelineAction {
    MessageReply(EventTimelineItem),
    None,
}

/// A message that is sent from a background async task to a room's timeline view
/// for the purpose of update the Timeline UI contents or metadata.
pub enum TimelineUpdate {
    /// The content of a room's timeline was updated in the background.
    NewItems {
        /// The entire list of timeline items (events) for a room.
        items: Vector<Arc<TimelineItem>>,
        /// The range of indices in the `items` list that have been changed in this update
        /// and thus must be removed from any caches of drawn items in the timeline.
        /// Any items outside of this range are assumed to be unchanged and need not be redrawn.
        changed_indices: Range<usize>,
        /// Whether to clear the entire cache of drawn items in the timeline.
        /// This supercedes `index_of_first_change` and is used when the entire timeline is being redrawn.
        clear_cache: bool,
    },
    /// A notice that the start of the timeline has been reached, meaning that
    /// there is no need to send further backwards pagination requests.
    TimelineStartReached,
    /// A notice that the background task doing pagination for this room has become idle,
    /// meaning that it has completed its recent pagination request(s) and is now waiting
    /// for more requests, but that the start of the timeline has not yet been reached.
    PaginationIdle,
    /// A notice that event details have been fetched from the server,
    /// including a `result` that indicates whether the request was successful.
    EventDetailsFetched {
        event_id: OwnedEventId,
        result: Result<(), matrix_sdk_ui::timeline::Error>,
    },
    /// A notice that the room's members have been fetched from the server,
    /// though the success or failure of the request is not yet known until the client
    /// requests the member info via a timeline event's `sender_profile()` method.
    RoomMembersFetched,
    /// A notice that one or more requested media items (images, videos, etc.)
    /// that should be displayed in this timeline have now been fetched and are available.
    MediaFetched,
    /// A notice that one or more members of a this room are currently typing.
    TypingUsers {
        /// The list of users (their displayable name) who are currently typing in this room.
        users: Vec<String>,
    },
}

/// The global set of all timeline states, one entry per room.
static TIMELINE_STATES: Mutex<BTreeMap<OwnedRoomId, TimelineUiState>> = Mutex::new(BTreeMap::new());

/// The UI-side state of a single room's timeline, which is only accessed/updated by the UI thread.
struct TimelineUiState {
    /// The ID of the room that this timeline is for.
    room_id: OwnedRoomId,

    /// Whether this room's timeline has been fully paginated, which means
    /// that the oldest (first) event in the timeline is locally synced and available.
    /// When `true`, further backwards pagination requests will not be sent.
    ///
    /// This must be reset to `false` whenever the timeline is fully cleared.
    fully_paginated: bool,

    /// The list of items (events) in this room's timeline that our client currently knows about.
    items: Vector<Arc<TimelineItem>>,

    /// The range of items (indices in the above `items` list) whose event **contents** have been drawn
    /// since the last update and thus do not need to be re-populated on future draw events.
    ///
    /// This range is partially cleared on each background update (see below) to ensure that
    /// items modified during the update are properly redrawn. Thus, it is a conservative
    /// "cache tracker" that may not include all items that have already been drawn,
    /// but that's okay because big updates that clear out large parts of the rangeset
    /// only occur during back pagination, which is both rare and slow in and of itself.
    /// During typical usage, new events are appended to the end of the timeline,
    /// meaning that the range of already-drawn items doesn't need to be cleared.
    ///
    /// Upon a background update, only item indices greater than or equal to the
    /// `index_of_first_change` are removed from this set.
    content_drawn_since_last_update: RangeSet<usize>,

    /// Same as `content_drawn_since_last_update`, but for the event **profiles** (avatar, username).
    profile_drawn_since_last_update: RangeSet<usize>,

    /// The channel receiver for timeline updates for this room.
    ///
    /// Here we use a synchronous (non-async) channel because the receiver runs
    /// in a sync context and the sender runs in an async context,
    /// which is okay because a sender on an unbounded channel never needs to block.
    update_receiver: crossbeam_channel::Receiver<TimelineUpdate>,

    /// The cache of media items (images, videos, etc.) that appear in this timeline.
    ///
    /// Currently this excludes avatars, as those are shared across multiple rooms.
    media_cache: MediaCache,

    /// Info about the event currently being replied to, if any.
    replying_to: Option<(EventTimelineItem, RepliedToInfo)>,

    /// The states relevant to the UI display of this timeline that are saved upon
    /// a `Hide` action and restored upon a `Show` action.
    saved_state: SavedState,

    /// The state of the message highlight animation.
    ///
    /// We need to run the animation once the scrolling, triggered by the click of of a
    /// a reply preview, ends. so we keep a small state for it.
    /// By default, it starts in Off.
    /// Once the scrolling is started, the state becomes Pending.
    /// If the animation was trigged, the state goes back to Off.
    message_highlight_animation_state: MessageHighlightAnimationState,

    prev_first_index: Option<usize>,
    read_event_hashmap: HashMap<String, (OwnedRoomId, OwnedEventId, Instant, bool)>,
    marked_fully_read_queue: HashMap<String, (OwnedRoomId, OwnedEventId)>,
}

/// The item index, scroll position, and optional unique IDs of the first `N` events
/// that have been drawn in the most recent draw pass of a timeline's PortalList.
#[derive(Debug)]
struct FirstDrawnEvents<const N: usize> {
    index_and_scroll: [ItemIndexScroll; N],
    event_ids: [Option<OwnedEventId>; N],
}
impl<const N: usize> Default for FirstDrawnEvents<N> {
    fn default() -> Self {
        Self {
            index_and_scroll: std::array::from_fn(|_| ItemIndexScroll::default()),
            event_ids: std::array::from_fn(|_| None),
        }
    }
}

///
#[derive(Clone, Copy, Debug, Default)]
struct ItemIndexScroll {
    index: usize,
    scroll: f64,
}

#[derive(Default, Debug)]
enum MessageHighlightAnimationState {
    Pending {
        item_id: usize,
    },
    #[default]
    Off,
}

/// States that are necessary to save in order to maintain a consistent UI display for a timeline.
///
/// These are saved when navigating away from a timeline (upon `Hide`)
/// and restored when navigating back to a timeline (upon `Show`).
#[derive(Default, Debug)]
struct SavedState {
    /// The index of the first item in the timeline's PortalList that is currently visible,
    /// and the scroll offset from the top of the list's viewport to the beginning of that item.
    /// If this is `None`, then the timeline has not yet been scrolled by the user
    /// and the portal list will be set to "tail" (track) the bottom of the list.
    first_index_and_scroll: Option<(usize, f64)>,
    /// The unique ID of the event that corresponds to the first item visible in the timeline.
    first_event_id: Option<OwnedEventId>,

    /// The content of the message input box.
    message_input_state: TextInputState,
    /// The event that the user is currently replying to, if any.
    replying_to: Option<(EventTimelineItem, RepliedToInfo)>,
}

/// Returns info about the item in the list of `new_items` that matches the event ID
/// of a visible item in the given `curr_items` list.
///
/// This info includes a tuple of:
/// 1. the index of the item in the currennt items list,
/// 2. the index of the item in the new items list,
/// 3. the positional "scroll" offset of the corresponding current item in the portal list,
/// 4. the unique event ID of the item.
fn find_new_item_matching_current_item(
    cx: &mut Cx,
    portal_list: &PortalListRef,
    starting_at_curr_idx: usize,
    curr_items: &Vector<Arc<TimelineItem>>,
    new_items: &Vector<Arc<TimelineItem>>,
) -> Option<(usize, usize, f64, OwnedEventId)> {
    let mut curr_item_focus = curr_items.focus();
    let mut idx_curr = starting_at_curr_idx;
    let mut curr_items_with_ids: Vec<(usize, OwnedEventId)> =
        Vec::with_capacity(portal_list.visible_items());

    // Find all items with real event IDs that are currently visible in the portal list.
    // TODO: if this is slow, we could limit it to 3-5 events at the most.
    if curr_items_with_ids.len() <= portal_list.visible_items() {
        while let Some(curr_item) = curr_item_focus.get(idx_curr) {
            if let Some(event_id) = curr_item.as_event().and_then(|ev| ev.event_id()) {
                curr_items_with_ids.push((idx_curr, event_id.to_owned()));
            }
            if curr_items_with_ids.len() >= portal_list.visible_items() {
                break;
            }
            idx_curr += 1;
        }
    }

    // Find a new item that has the same real event ID as any of the current items.
    for (idx_new, new_item) in new_items.iter().enumerate() {
        let Some(event_id) = new_item.as_event().and_then(|ev| ev.event_id()) else {
            continue;
        };
        if let Some((idx_curr, _)) = curr_items_with_ids
            .iter()
            .find(|(_, ev_id)| ev_id == &event_id)
        {
            // Not all items in the portal list are guaranteed to have a position offset,
            // some may be zeroed-out, so we need to account for that possibility by only
            // using events that have a real non-zero area
            if let Some(pos_offset) = portal_list.position_of_item(cx, *idx_curr) {
                log!("Found matching event ID {event_id} at index {idx_new} in new items list, corresponding to current item index {idx_curr} at pos offset {pos_offset}");
                return Some((*idx_curr, idx_new, pos_offset, event_id.to_owned()));
            }
        }
    }

    None
}

#[derive(Debug, Default, Clone, Copy, PartialEq, Eq)]
struct ItemDrawnStatus {
    /// Whether the profile info (avatar and displayable username) were drawn for this item.
    profile_drawn: bool,
    /// Whether the content of the item was drawn (e.g., the message text, image, video, sticker, etc).
    content_drawn: bool,
}
impl ItemDrawnStatus {
    /// Returns a new `ItemDrawnStatus` with both `profile_drawn` and `content_drawn` set to `false`.
    const fn new() -> Self {
        Self {
            profile_drawn: false,
            content_drawn: false,
        }
    }
    /// Returns a new `ItemDrawnStatus` with both `profile_drawn` and `content_drawn` set to `true`.
    const fn both_drawn() -> Self {
        Self {
            profile_drawn: true,
            content_drawn: true,
        }
    }
}

/// Creates, populates, and adds a Message liveview widget to the given `PortalList`
/// with the given `item_id`.
///
/// The content of the returned `Message` widget is populated with data from the given `message`
/// and its parent `EventTimelineItem`.
fn populate_message_view(
    cx: &mut Cx2d,
    list: &mut PortalList,
    item_id: usize,
    room_id: &RoomId,
    event_tl_item: &EventTimelineItem,
    message: &timeline::Message,
    prev_event: Option<&Arc<TimelineItem>>,
    media_cache: &mut MediaCache,
    item_drawn_status: ItemDrawnStatus,
) -> (WidgetRef, ItemDrawnStatus) {
    let mut new_drawn_status = item_drawn_status;

    let ts_millis = event_tl_item.timestamp();

    // Determine whether we can use a more compact UI view that hides the user's profile info
    // if the previous message was sent by the same user within 10 minutes.
    let use_compact_view = match prev_event.map(|p| p.kind()) {
        Some(TimelineItemKind::Event(prev_event_tl_item)) => match prev_event_tl_item.content() {
            TimelineItemContent::Message(_prev_msg) => {
                let prev_msg_sender = prev_event_tl_item.sender();
                prev_msg_sender == event_tl_item.sender()
                    && ts_millis
                        .0
                        .checked_sub(prev_event_tl_item.timestamp().0)
                        .map_or(false, |d| d < uint!(600000)) // 10 mins in millis
            }
            _ => false,
        },
        _ => false,
    };

    let (item, used_cached_item) = match message.msgtype() {
        MessageType::Text(text) => {
            let template = if use_compact_view {
                live_id!(CondensedMessage)
            } else {
                live_id!(Message)
            };
            let (item, existed) = list.item_with_existed(cx, item_id, template).unwrap();
            if existed && item_drawn_status.content_drawn {
                (item, true)
            } else {
                populate_text_message_content(&item.html_or_plaintext(id!(content.message)), text);
                let is_reply_fully_drawn = draw_replied_to_message(
                    cx,
                    &item.view(id!(replied_to_message)),
                    room_id,
                    message,
                    event_tl_item.event_id(),
                );
                draw_reactions(cx, &item, event_tl_item.reactions(), item_id);
                // We're done drawing the message content, so mark it as fully drawn
                // *if and only if* the reply preview was also fully drawn.
                new_drawn_status.content_drawn = is_reply_fully_drawn;
                (item, false)
            }
        }
        MessageType::Image(image) => {
            let template = if use_compact_view {
                live_id!(CondensedImageMessage)
            } else {
                live_id!(ImageMessage)
            };
            let (item, existed) = list.item_with_existed(cx, item_id, template).unwrap();
            if existed && item_drawn_status.content_drawn {
                (item, true)
            } else {
                // Draw the ReplyPreview and reactions, if any are present.
                let is_reply_fully_drawn = draw_replied_to_message(
                    cx,
                    &item.view(id!(replied_to_message)),
                    room_id,
                    message,
                    event_tl_item.event_id(),
                );
                draw_reactions(cx, &item, event_tl_item.reactions(), item_id);
                let is_image_fully_drawn = populate_image_message_content(
                    cx,
                    &item.text_or_image(id!(content.message)),
                    image,
                    media_cache,
                );
                // Mark the content as fully drawn if *both* the image content
                // *and* the reply preview were fully drawn.
                new_drawn_status.content_drawn = is_image_fully_drawn && is_reply_fully_drawn;
                (item, false)
            }
        }
        other => {
            let (item, existed) = list
                .item_with_existed(cx, item_id, live_id!(Message))
                .unwrap();
            if existed && item_drawn_status.content_drawn {
                (item, true)
            } else {
                let kind = other.msgtype();
                item.label(id!(content.message))
                    .set_text(&format!("[TODO {kind:?}] {}", other.body()));
                // Draw the ReplyPreview and reactions, if any are present.
                let is_reply_fully_drawn = draw_replied_to_message(
                    cx,
                    &item.view(id!(replied_to_message)),
                    room_id,
                    message,
                    event_tl_item.event_id(),
                );
                draw_reactions(cx, &item, event_tl_item.reactions(), item_id);
                new_drawn_status.content_drawn = is_reply_fully_drawn;
                (item, false)
            }
        }
    };

    // If `used_cached_item` is false, we should always redraw the profile, even if profile_drawn is true.
    let skip_draw_profile =
        use_compact_view || (used_cached_item && item_drawn_status.profile_drawn);
    if skip_draw_profile {
        // log!("\t --> populate_message_view(): SKIPPING profile draw for item_id: {item_id}");
        new_drawn_status.profile_drawn = true;
    } else {
        // log!("\t --> populate_message_view(): DRAWING  profile draw for item_id: {item_id}");
        let (username, profile_drawn) = set_avatar_and_get_username(
            cx,
            item.avatar(id!(profile.avatar)),
            room_id,
            event_tl_item.sender(),
            event_tl_item.sender_profile(),
            event_tl_item.event_id(),
        );
        item.label(id!(content.username)).set_text(&username);
        new_drawn_status.profile_drawn = profile_drawn;
    }

    // TODO: This feels weird to do here, but the message widget needs to keep the
    // id for sending events. and whether it can be replied to or not. Maybe handle this better.
    item.as_message()
        .set_data(event_tl_item.can_be_replied_to(), item_id);

    // If we've previously drawn the item content, skip redrawing the timestamp and annotations.
    if used_cached_item && item_drawn_status.content_drawn && item_drawn_status.profile_drawn {
        return (item, new_drawn_status);
    }

    // Set the timestamp.
    if let Some(dt) = unix_time_millis_to_datetime(&ts_millis) {
        // format as AM/PM 12-hour time
        item.label(id!(profile.timestamp))
            .set_text(&format!("{}", dt.time().format("%l:%M %P")));
        item.label(id!(profile.datestamp))
            .set_text(&format!("{}", dt.date_naive()));
    } else {
        item.label(id!(profile.timestamp))
            .set_text(&format!("{}", ts_millis.get()));
    }

    (item, new_drawn_status)
}

/// Draws the Html or plaintext body of the given message `text` into the `message_content_widget`.
fn populate_text_message_content(
    message_content_widget: &HtmlOrPlaintextRef,
    text_content: &TextMessageEventContent,
) {
    if let Some(formatted_body) = text_content
        .formatted
        .as_ref()
        .and_then(|fb| (fb.format == MessageFormat::Html).then(|| fb.body.clone()))
    {
        message_content_widget.show_html(utils::linkify(formatted_body.as_ref()));
    } else {
        match utils::linkify(&text_content.body) {
            Cow::Owned(linkified_html) => message_content_widget.show_html(&linkified_html),
            Cow::Borrowed(plaintext) => message_content_widget.show_plaintext(plaintext),
        }
    }
}

/// Draws the given image message's content into the `message_content_widget`.
///
/// Returns whether the image message content was fully drawn.
fn populate_image_message_content(
    cx: &mut Cx2d,
    text_or_image_ref: &TextOrImageRef,
    image: &ImageMessageEventContent,
    media_cache: &mut MediaCache,
) -> bool {
    // We don't use thumbnails, as their resolution is too low to be visually useful.
    // We also don't trust the provided mimetype, as it can be incorrect.
    let (_mimetype, _width, _height) = if let Some(info) = image.info.as_ref() {
        (
            info.mimetype
                .as_deref()
                .and_then(utils::ImageFormat::from_mimetype),
            info.width,
            info.height,
        )
    } else {
        (None, None, None)
    };

    match &image.source {
        MediaSource::Plain(mxc_uri) => {
            // now that we've obtained the image URI and its metadata, try to fetch the image.
            match media_cache.try_get_media_or_fetch(mxc_uri.clone(), None) {
                MediaCacheEntry::Loaded(data) => {
                    let show_image_result = text_or_image_ref.show_image(|img| {
                        utils::load_png_or_jpg(&img, cx, &data)
                            .map(|()| img.size_in_pixels(cx).unwrap())
                    });
                    if let Err(e) = show_image_result {
                        let err_str = format!("Failed to display image: {e:?}");
                        error!("{err_str}");
                        text_or_image_ref.set_text(&err_str);
                    }

                    // We're done drawing the image message content, so mark it as fully drawn.
                    true
                }
                MediaCacheEntry::Requested => {
                    text_or_image_ref.set_text(&format!("Fetching image from {:?}", mxc_uri));
                    // Do not consider this image as being fully drawn, as we're still fetching it.
                    false
                }
                MediaCacheEntry::Failed => {
                    text_or_image_ref
                        .set_text(&format!("Failed to fetch image from {:?}", mxc_uri));
                    // For now, we consider this as being "complete". In the future, we could support
                    // retrying to fetch the image on a user click/tap.
                    true
                }
            }
        }
        MediaSource::Encrypted(encrypted) => {
            text_or_image_ref.set_text(&format!(
                "[TODO] fetch encrypted image at {:?}",
                encrypted.url
            ));
            // We consider this as "fully drawn" since we don't yet support encryption,
            // but *only if* the reply preview was also fully drawn.
            true
        }
    }
}

/// Draws a ReplyPreview above the given `message` if it was in-reply to another message.
///
/// If the given `message` was *not* in-reply to another message,
/// this function will mark the ReplyPreview as non-visible and consider it fully drawn.
///
/// Returns whether the in-reply-to information was available and fully drawn,
/// i.e., whether it can be considered as cached and not needing to be redrawn later.
fn draw_replied_to_message(
    cx: &mut Cx2d,
    replied_to_message_view: &ViewRef,
    room_id: &RoomId,
    message: &timeline::Message,
    message_event_id: Option<&EventId>,
) -> bool {
    let fully_drawn: bool;
    let show_reply: bool;

    if let Some(in_reply_to_details) = message.in_reply_to() {
        show_reply = true;
        match &in_reply_to_details.event {
            TimelineDetails::Ready(replied_to_event) => {
                let (in_reply_to_username, is_avatar_fully_drawn) = set_avatar_and_get_username(
                    cx,
                    replied_to_message_view
                        .avatar(id!(replied_to_message_content.reply_preview_avatar)),
                    room_id,
                    replied_to_event.sender(),
                    replied_to_event.sender_profile(),
                    Some(in_reply_to_details.event_id.as_ref()),
                );

                fully_drawn = is_avatar_fully_drawn;

                replied_to_message_view
                    .label(id!(replied_to_message_content.reply_preview_username))
                    .set_text(in_reply_to_username.as_str());
                let msg_body = replied_to_message_view.html_or_plaintext(id!(reply_preview_body));
                populate_preview_of_timeline_item(
                    &msg_body,
                    replied_to_event.content(),
                    &in_reply_to_username,
                );
            }
            TimelineDetails::Error(_e) => {
                fully_drawn = true;
                replied_to_message_view
                    .label(id!(replied_to_message_content.reply_preview_username))
                    .set_text("[Error fetching username]");
                replied_to_message_view
                    .avatar(id!(replied_to_message_content.reply_preview_avatar))
                    .show_text(None, "?");
                replied_to_message_view
                    .html_or_plaintext(id!(replied_to_message_content.reply_preview_body))
                    .show_plaintext("[Error fetching replied-to event]");
            }
            status @ TimelineDetails::Pending | status @ TimelineDetails::Unavailable => {
                // We don't have the replied-to message yet, so we can't fully draw the preview.
                fully_drawn = false;
                replied_to_message_view
                    .label(id!(replied_to_message_content.reply_preview_username))
                    .set_text("[Loading username...]");
                replied_to_message_view
                    .avatar(id!(replied_to_message_content.reply_preview_avatar))
                    .show_text(None, "?");
                replied_to_message_view
                    .html_or_plaintext(id!(replied_to_message_content.reply_preview_body))
                    .show_plaintext("[Loading replied-to message...]");

                // Confusingly, we need to fetch the details of the `message` (the event that is the reply),
                // not the details of the original event that this `message` is replying to.
                if matches!(status, TimelineDetails::Unavailable) {
                    if let Some(event_id) = message_event_id {
                        submit_async_request(MatrixRequest::FetchDetailsForEvent {
                            room_id: room_id.to_owned(),
                            event_id: event_id.to_owned(),
                        });
                    }
                }
            }
        }
    } else {
        // This message was not in reply to another message, so we don't need to show a reply.
        show_reply = false;
        fully_drawn = true;
    }

    replied_to_message_view.set_visible(show_reply);
    fully_drawn
}

fn populate_preview_of_timeline_item(
    widget_out: &HtmlOrPlaintextRef,
    timeline_item_content: &TimelineItemContent,
    sender_username: &str,
) {
    if let TimelineItemContent::Message(m) = timeline_item_content {
        if let MessageType::Text(text) = m.msgtype() {
            return populate_text_message_content(widget_out, text);
        }
    }
    let html = text_preview_of_timeline_item(timeline_item_content, sender_username)
        .format_with(sender_username);
    widget_out.show_html(html);
}

/// Draws the reactions beneath the given `message_item`.
fn draw_reactions(
    _cx: &mut Cx2d,
    message_item: &WidgetRef,
    reactions: &ReactionsByKeyBySender,
    id: usize,
) {
    const DRAW_ITEM_ID_REACTION: bool = false;
    if reactions.is_empty() && !DRAW_ITEM_ID_REACTION {
        return;
    }

    // The message annotaions view is invisible by default, so we must set it to visible
    // now that we know there are reactions to show.
    message_item
        .view(id!(content.message_annotations))
        .set_visible(true);

    let mut label_text = String::new();
    for (reaction_raw, reaction_senders) in reactions.iter() {
        // Just take the first char of the emoji, which ignores any variant selectors.
        let reaction_first_char = reaction_raw.chars().next().map(|c| c.to_string());
        let reaction_str = reaction_first_char.as_deref().unwrap_or(reaction_raw);
        let text_to_display = emojis::get(reaction_str)
            .and_then(|e| e.shortcode())
            .unwrap_or(reaction_raw);
        let count = reaction_senders.len();
        // log!("Found reaction {:?} with count {}", text_to_display, count);
        label_text = format!("{label_text}<i>:{}:</i> <b>{}</b> ", text_to_display, count);
    }

    // Debugging: draw the item ID as a reaction
    if DRAW_ITEM_ID_REACTION {
        label_text = format!("{label_text}<i>ID: {}</i>", id);
    }

    let html_reaction_view = message_item.html(id!(message_annotations.html_content));
    html_reaction_view.set_text(&label_text);
}

/// A trait for abstracting over the different types of timeline events
/// that can be displayed in a `SmallStateEvent` widget.
trait SmallStateEventContent {
    /// Populates the *content* (not the profile) of the given `item` with data from
    /// the given `event_tl_item` and `self` (the specific type of event content).
    ///
    /// ## Arguments
    /// * `item`: a `SmallStateEvent` widget that has already been added to
    ///    the given `PortalList` at the given `item_id`.
    ///    This function may either modify that item or completely replace it
    ///    with a different widget if needed.
    /// * `item_drawn_status`: the old (prior) drawn status of the item.
    /// * `new_drawn_status`: the new drawn status of the item, which may have already
    ///    been updated to reflect the item's profile having been drawn right before this function.
    ///
    /// ## Return
    /// Returns a tuple of the drawn `item` and its `new_drawn_status`.
    fn populate_item_content(
        &self,
        cx: &mut Cx,
        list: &mut PortalList,
        item_id: usize,
        item: WidgetRef,
        event_tl_item: &EventTimelineItem,
        username: &str,
        item_drawn_status: ItemDrawnStatus,
        new_drawn_status: ItemDrawnStatus,
    ) -> (WidgetRef, ItemDrawnStatus);
}

/// An empty marker struct used for populating redacted messages.
struct RedactedMessageEventMarker;

impl SmallStateEventContent for RedactedMessageEventMarker {
    fn populate_item_content(
        &self,
        _cx: &mut Cx,
        _list: &mut PortalList,
        _item_id: usize,
        item: WidgetRef,
        event_tl_item: &EventTimelineItem,
        original_sender: &str,
        _item_drawn_status: ItemDrawnStatus,
        mut new_drawn_status: ItemDrawnStatus,
    ) -> (WidgetRef, ItemDrawnStatus) {
        item.label(id!(content)).set_text(
            &text_preview_of_redacted_message(event_tl_item, original_sender)
                .format_with(original_sender),
        );
        new_drawn_status.content_drawn = true;
        (item, new_drawn_status)
    }
}

impl SmallStateEventContent for timeline::OtherState {
    fn populate_item_content(
        &self,
        cx: &mut Cx,
        list: &mut PortalList,
        item_id: usize,
        item: WidgetRef,
        _event_tl_item: &EventTimelineItem,
        username: &str,
        _item_drawn_status: ItemDrawnStatus,
        mut new_drawn_status: ItemDrawnStatus,
    ) -> (WidgetRef, ItemDrawnStatus) {
        let item = if let Some(text_preview) = text_preview_of_other_state(self) {
            item.label(id!(content))
                .set_text(&text_preview.format_with(username));
            new_drawn_status.content_drawn = true;
            item
        } else {
            let item = list.item(cx, item_id, live_id!(Empty)).unwrap();
            new_drawn_status = ItemDrawnStatus::new();
            item
        };
        (item, new_drawn_status)
    }
}

impl SmallStateEventContent for MemberProfileChange {
    fn populate_item_content(
        &self,
        _cx: &mut Cx,
        _list: &mut PortalList,
        _item_id: usize,
        item: WidgetRef,
        _event_tl_item: &EventTimelineItem,
        username: &str,
        _item_drawn_status: ItemDrawnStatus,
        mut new_drawn_status: ItemDrawnStatus,
    ) -> (WidgetRef, ItemDrawnStatus) {
        item.label(id!(content))
            .set_text(&text_preview_of_member_profile_change(self, username).format_with(username));
        new_drawn_status.content_drawn = true;
        (item, new_drawn_status)
    }
}

impl SmallStateEventContent for RoomMembershipChange {
    fn populate_item_content(
        &self,
        cx: &mut Cx,
        list: &mut PortalList,
        item_id: usize,
        item: WidgetRef,
        _event_tl_item: &EventTimelineItem,
        username: &str,
        _item_drawn_status: ItemDrawnStatus,
        mut new_drawn_status: ItemDrawnStatus,
    ) -> (WidgetRef, ItemDrawnStatus) {
        let Some(preview) = text_preview_of_room_membership_change(self) else {
            // Don't actually display anything for nonexistent/unimportant membership changes.
            return (
                list.item(cx, item_id, live_id!(Empty)).unwrap(),
                ItemDrawnStatus::new(),
            );
        };

        item.label(id!(content))
            .set_text(&preview.format_with(username));
        new_drawn_status.content_drawn = true;
        (item, new_drawn_status)
    }
}

/// Creates, populates, and adds a SmallStateEvent liveview widget to the given `PortalList`
/// with the given `item_id`.
///
/// The content of the returned widget is populated with data from the
/// given room membership change and its parent `EventTimelineItem`.
fn populate_small_state_event(
    cx: &mut Cx,
    list: &mut PortalList,
    item_id: usize,
    room_id: &RoomId,
    event_tl_item: &EventTimelineItem,
    event_content: &impl SmallStateEventContent,
    item_drawn_status: ItemDrawnStatus,
) -> (WidgetRef, ItemDrawnStatus) {
    let mut new_drawn_status = item_drawn_status;
    let (item, existed) = list
        .item_with_existed(cx, item_id, live_id!(SmallStateEvent))
        .unwrap();

    // The content of a small state event view may depend on the profile info,
    // so we can only mark the content as drawn after the profile has been fully drawn and cached.
    let skip_redrawing_profile = existed && item_drawn_status.profile_drawn;
    let skip_redrawing_content = skip_redrawing_profile && item_drawn_status.content_drawn;

    if skip_redrawing_content {
        return (item, new_drawn_status);
    }

    // If the profile has been drawn, we can just quickly grab the user's display name
    // instead of having to call `set_avatar_and_get_username` again.
    let username_opt = skip_redrawing_profile
        .then(|| get_profile_display_name(event_tl_item))
        .flatten();

    let username = username_opt.unwrap_or_else(|| {
        // As a fallback, call `set_avatar_and_get_username` to get the user's display name.
        let (username, profile_drawn) = set_avatar_and_get_username(
            cx,
            item.avatar(id!(avatar)),
            room_id,
            event_tl_item.sender(),
            event_tl_item.sender_profile(),
            event_tl_item.event_id(),
        );
        // Draw the timestamp as part of the profile.
        set_timestamp(
            &item,
            id!(left_container.timestamp),
            event_tl_item.timestamp(),
        );
        new_drawn_status.profile_drawn = profile_drawn;
        username
    });

    // Proceed to draw the actual event content.
    event_content.populate_item_content(
        cx,
        list,
        item_id,
        item,
        event_tl_item,
        &username,
        item_drawn_status,
        new_drawn_status,
    )
}

/// Sets the text of the `Label` at the given `item`'s live ID path
/// to a typical 12-hour AM/PM timestamp format.
fn set_timestamp(item: &WidgetRef, live_id_path: &[LiveId], timestamp: MilliSecondsSinceUnixEpoch) {
    if let Some(dt) = unix_time_millis_to_datetime(&timestamp) {
        // format as AM/PM 12-hour time
        item.label(live_id_path)
            .set_text(&format!("{}", dt.time().format("%l:%M %P")));
    } else {
        item.label(live_id_path)
            .set_text(&format!("{}", timestamp.get()));
    }
}

/// Sets the given avatar and returns a displayable username based on the
/// given profile and user ID of the sender of the event with the given event ID.
///
/// If the sender profile is not ready, this function will submit an async request
/// to fetch the sender profile from the server, but only if the event ID is `Some`.
///
/// This function will always choose a nice, displayable username and avatar.
///
/// The specific behavior is as follows:
/// * If the timeline event's sender profile *is* ready, then the `username` and `avatar`
///   will be the user's display name and avatar image, if available.
///   * If it's not ready, we attempt to fetch the user info from the user profile cache.
/// * If no avatar image is available, then the `avatar` will be set to the first character
///   of the user's display name, if available.
/// * If the user's display name is not available or has not been set, the user ID
///   will be used for the `username`, and the first character of the user ID for the `avatar`.
/// * If the timeline event's sender profile isn't ready and the user ID isn't found in
///   our user profile cache , then the `username` and `avatar`  will be the user ID
///   and the first character of that user ID, respectively.
///
/// ## Return
/// Returns a tuple of:
/// 1. The displayable username that should be used to populate the username field.
/// 2. A boolean indicating whether the user's profile info has been completely drawn
///    (for purposes of caching it to avoid future redraws).
fn set_avatar_and_get_username(
    cx: &mut Cx,
    avatar: AvatarRef,
    room_id: &RoomId,
    sender_user_id: &UserId,
    sender_profile: &TimelineDetails<Profile>,
    event_id: Option<&EventId>,
) -> (String, bool) {
    // Get the display name and avatar URL from the sender's profile, if available,
    // or if the profile isn't ready, fall back to qeurying our user profile cache.
    let (username_opt, avatar_state) = match sender_profile {
        TimelineDetails::Ready(profile) => (
            profile.display_name.clone(),
            AvatarState::Known(profile.avatar_url.clone()),
        ),
        not_ready => {
            if matches!(not_ready, TimelineDetails::Unavailable) {
                if let Some(event_id) = event_id {
                    submit_async_request(MatrixRequest::FetchDetailsForEvent {
                        room_id: room_id.to_owned(),
                        event_id: event_id.to_owned(),
                    });
                }
            }
            // log!("populate_message_view(): sender profile not ready yet for event {not_ready:?}");
            user_profile_cache::with_user_profile(cx, sender_user_id, |profile, room_members| {
                room_members
                    .get(room_id)
                    .map(|rm| {
                        (
                            rm.display_name().map(|n| n.to_owned()),
                            AvatarState::Known(rm.avatar_url().map(|u| u.to_owned())),
                        )
                    })
                    .unwrap_or_else(|| (profile.username.clone(), profile.avatar_state.clone()))
            })
            .unwrap_or((None, AvatarState::Unknown))
        }
    };

    let (avatar_img_data_opt, profile_drawn) = match avatar_state {
        AvatarState::Loaded(data) => (Some(data), true),
        AvatarState::Known(Some(uri)) => match avatar_cache::get_or_fetch_avatar(cx, uri) {
            AvatarCacheEntry::Loaded(data) => (Some(data), true),
            AvatarCacheEntry::Failed => (None, true),
            AvatarCacheEntry::Requested => (None, false),
        },
        AvatarState::Known(None) | AvatarState::Failed => (None, true),
        AvatarState::Unknown => (None, false),
    };

    // Set sender to the display name if available, otherwise the user id.
    let username = username_opt
        .clone()
        .unwrap_or_else(|| sender_user_id.to_string());

    // Set the sender's avatar image, or use the username if no image is available.
    avatar_img_data_opt
        .and_then(|data| {
            avatar
                .show_image(
                    Some((
                        sender_user_id.to_owned(),
                        username_opt.clone(),
                        room_id.to_owned(),
                        data.clone(),
                    )),
                    |img| utils::load_png_or_jpg(&img, cx, &data),
                )
                .ok()
        })
        .unwrap_or_else(|| {
            avatar.show_text(
                Some((sender_user_id.to_owned(), username_opt, room_id.to_owned())),
                &username,
            )
        });

    (username, profile_drawn)
}

/// Returns the display name of the sender of the given `event_tl_item`, if available.
fn get_profile_display_name(event_tl_item: &EventTimelineItem) -> Option<String> {
    if let TimelineDetails::Ready(profile) = event_tl_item.sender_profile() {
        profile.display_name.clone()
    } else {
        None
    }
}

#[derive(Clone, DefaultNone, Debug)]
pub enum MessageAction {
    MessageReply(usize),
    ReplyPreviewClicked(usize),
    MessageHighlight(usize),
    None,
}

#[derive(Live, LiveHook, Widget)]
pub struct Message {
    #[deref]
    view: View,
    #[rust(false)]
    hovered: bool,
    #[rust]
    can_be_replied_to: bool,
    #[rust]
    item_id: usize,
    #[animator]
    animator: Animator,
}

impl Widget for Message {
    fn handle_event(&mut self, cx: &mut Cx, event: &Event, scope: &mut Scope) {
        if self.animator_handle_event(cx, event).must_redraw() {
            self.redraw(cx);
        }

        if !self.animator.is_track_animating(cx, id!(highlight))
            && self.animator_in_state(cx, id!(highlight.on))
        {
            self.animator_play(cx, id!(highlight.off));
        }

        let widget_uid = self.widget_uid();

        if let Event::Actions(actions) = event {
            if self.view.button(id!(reply_button)).clicked(actions) {
                cx.widget_action(
                    widget_uid,
                    &scope.path,
                    MessageAction::MessageReply(self.item_id),
                );
            }
        }

        if let Hit::FingerUp(fe) = event.hits(cx, self.view(id!(replied_to_message)).area()) {
            if fe.was_tap() {
                cx.widget_action(
                    widget_uid,
                    &scope.path,
                    MessageAction::ReplyPreviewClicked(self.item_id),
                );
            }
        }

        if let Event::Actions(actions) = event {
            for action in actions {
                match action.as_widget_action().cast() {
                    MessageAction::MessageHighlight(id) if id == self.item_id => {
                        self.animator_play(cx, id!(highlight.on));
                        self.redraw(cx);
                    }
                    _ => {}
                }
            }
        }

        if let Event::MouseMove(e) = event {
            let hovered = self.view.area().rect(cx).contains(e.abs);
            if (self.hovered != hovered) || (!hovered && self.animator_in_state(cx, id!(hover.on)))
            {
                self.hovered = hovered;

                // TODO: Once we have a context menu, the messageMenu can be displayed on hover or push only
                // self.view.view(id!(message_menu)).set_visible(hovered);
                let hover_animator = if self.hovered {
                    id!(hover.on)
                } else {
                    id!(hover.off)
                };
                self.animator_play(cx, hover_animator);
            }
        }

        self.view.handle_event(cx, event, scope);
    }

    fn draw_walk(&mut self, cx: &mut Cx2d, scope: &mut Scope, walk: Walk) -> DrawStep {
        self.view
            .button(id!(reply_button))
            .set_visible(self.can_be_replied_to);

        self.view.draw_walk(cx, scope, walk)
    }
}

impl Message {
    fn set_data(&mut self, can_be_replied_to: bool, item_id: usize) {
        self.can_be_replied_to = can_be_replied_to;
        self.item_id = item_id;
    }
}

impl MessageRef {
    fn set_data(&mut self, can_be_replied_to: bool, item_id: usize) {
        let Some(mut inner) = self.borrow_mut() else {
            return;
        };
        inner.set_data(can_be_replied_to, item_id);
    }
}<|MERGE_RESOLUTION|>--- conflicted
+++ resolved
@@ -1,16 +1,7 @@
 //! A room screen is the UI page that displays a single Room's timeline of events/messages
 //! along with a message input bar at the bottom.
 
-<<<<<<< HEAD
-use std::{
-    borrow::Cow,
-    collections::BTreeMap,
-    ops::{DerefMut, Range},
-    sync::{Arc, Mutex},
-};
-=======
 use std::{borrow::Cow, collections::{BTreeMap, HashMap}, ops::{DerefMut, Range}, sync::{Arc, Mutex}, time::Instant};
->>>>>>> 408e40b8
 
 use imbl::Vector;
 use makepad_widgets::*;
@@ -36,38 +27,16 @@
 };
 
 use crate::{
-<<<<<<< HEAD
-    avatar_cache::{self, AvatarCacheEntry},
-    event_preview::{
-        text_preview_of_member_profile_change, text_preview_of_other_state,
-        text_preview_of_redacted_message, text_preview_of_room_membership_change,
-        text_preview_of_timeline_item,
-    },
-    media_cache::{MediaCache, MediaCacheEntry},
-    profile::{
-        user_profile::{
-            AvatarState, ShowUserProfileAction, UserProfile, UserProfileAndRoomId,
-            UserProfilePaneInfo, UserProfileSlidingPaneRef, UserProfileSlidingPaneWidgetExt,
-        },
-=======
     avatar_cache::{self, AvatarCacheEntry}, event_preview::{text_preview_of_member_profile_change, text_preview_of_other_state, text_preview_of_redacted_message, text_preview_of_room_membership_change, text_preview_of_timeline_item}, home::main_content::MainContentWidgetRefExt, media_cache::{MediaCache, MediaCacheEntry}, profile::{
         user_profile::{AvatarState, ShowUserProfileAction, UserProfile, UserProfileAndRoomId, UserProfilePaneInfo, UserProfileSlidingPaneRef, UserProfileSlidingPaneWidgetExt},
->>>>>>> 408e40b8
         user_profile_cache,
     }, shared::{
         avatar::{AvatarRef, AvatarWidgetRefExt},
         html_or_plaintext::{HtmlOrPlaintextRef, HtmlOrPlaintextWidgetRefExt},
         text_or_image::{TextOrImageRef, TextOrImageWidgetRefExt},
-<<<<<<< HEAD
         typing_animation::TypingAnimationWidgetExt,
     },
-    sliding_sync::{
-        get_client, submit_async_request, take_timeline_update_receiver, MatrixRequest,
-    },
-    utils::{self, unix_time_millis_to_datetime, MediaFormatConst},
-=======
-    }, sliding_sync::{get_client, submit_async_request, take_timeline_update_receiver, MatrixRequest}, utils::{self, unix_time_millis_to_datetime, MediaFormatConst}
->>>>>>> 408e40b8
+    sliding_sync::{get_client, submit_async_request, take_timeline_update_receiver, MatrixRequest}, utils::{self, unix_time_millis_to_datetime, MediaFormatConst}
 };
 use rangemap::RangeSet;
 
@@ -978,10 +947,6 @@
     #[rust]
     room_name: String,
     /// The UI-relevant states for the room that this widget is currently displaying.
-<<<<<<< HEAD
-    #[rust]
-    tl_state: Option<TimelineUiState>,
-=======
     #[rust] tl_state: Option<TimelineUiState>,
     /// 5 secs timer when scroll ends
     #[rust] fully_read_timer: Timer,
@@ -1055,7 +1020,6 @@
             tl_state.prev_first_index = Some(first_index);
         }
     }
->>>>>>> 408e40b8
 }
 
 impl Widget for RoomScreen {
@@ -1082,16 +1046,9 @@
                         clear_cache,
                     } => {
                         if items.is_empty() {
-<<<<<<< HEAD
-                            log!(
-                                "Timeline::handle_event(): timeline was cleared for room {}",
-                                tl.room_id
-                            );
-=======
                             if !tl.items.is_empty() {
                                 log!("Timeline::handle_event(): timeline was cleared for room {}", tl.room_id);
                             }
->>>>>>> 408e40b8
 
                             // If the bottom of the timeline (the last event) is visible, then we should
                             // set the timeline to live mode.
@@ -1768,28 +1725,7 @@
             Did you forget to save the timeline state back to the global map of states?",
         );
 
-<<<<<<< HEAD
-        let (mut tl_state, first_time_showing_room) =
-            if let Some(existing) = TIMELINE_STATES.lock().unwrap().remove(&room_id) {
-                (existing, false)
-            } else {
-                let (update_sender, update_receiver) = take_timeline_update_receiver(&room_id)
-                    .expect("BUG: couldn't get timeline state for first-viewed room.");
-                let new_tl_state = TimelineUiState {
-                    room_id: room_id.clone(),
-                    // We assume timelines being viewed for the first time haven't been fully paginated.
-                    fully_paginated: false,
-                    items: Vector::new(),
-                    content_drawn_since_last_update: RangeSet::new(),
-                    profile_drawn_since_last_update: RangeSet::new(),
-                    update_receiver,
-                    media_cache: MediaCache::new(MediaFormatConst::File, Some(update_sender)),
-                    replying_to: None,
-                    saved_state: SavedState::default(),
-                    message_highlight_animation_state: MessageHighlightAnimationState::default(),
-                };
-                (new_tl_state, true)
-=======
+
         let (mut tl_state, first_time_showing_room) = if let Some(existing) = TIMELINE_STATES.lock().unwrap().remove(&room_id) {
             (existing, false)
         } else {
@@ -1810,7 +1746,6 @@
                 prev_first_index: None,
                 read_event_hashmap: HashMap::new(),
                 marked_fully_read_queue: HashMap::new(),
->>>>>>> 408e40b8
             };
 
         // Subscribe to typing notices, but hide the typing notice view initially.
