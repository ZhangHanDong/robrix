//! A room screen is the UI page that displays a single Room's timeline of events/messages
//! along with a message input bar at the bottom.

use std::{borrow::Cow, collections::{BTreeMap, HashMap}, ops::{DerefMut, Range}, sync::{Arc, Mutex}, time::Instant};

use imbl::Vector;
use makepad_widgets::*;
use matrix_sdk::{
    ruma::{
        events::room::{
            message::{
                FormattedBody, ImageMessageEventContent, MessageFormat, MessageType, NoticeMessageEventContent, RoomMessageEventContent, TextMessageEventContent
            },
            MediaSource,
        },
        matrix_uri::MatrixId, uint, EventId, MatrixToUri, MatrixUri, MilliSecondsSinceUnixEpoch, OwnedEventId, OwnedRoomId, RoomId, UserId
    },
    OwnedServerName,
};
use matrix_sdk_ui::timeline::{
    self, EventTimelineItem, MemberProfileChange, Profile, ReactionsByKeyBySender, RepliedToInfo,
    RoomMembershipChange, TimelineDetails, TimelineItem, TimelineItemContent, TimelineItemKind,
    VirtualTimelineItem,
};

use crate::{
    avatar_cache::{self, AvatarCacheEntry}, event_preview::{text_preview_of_member_profile_change, text_preview_of_other_state, text_preview_of_redacted_message, text_preview_of_room_membership_change, text_preview_of_timeline_item}, home::room_read_receipt::*, media_cache::{MediaCache, MediaCacheEntry}, profile::{
        user_profile::{AvatarState, ShowUserProfileAction, UserProfile, UserProfileAndRoomId, UserProfilePaneInfo, UserProfileSlidingPaneRef, UserProfileSlidingPaneWidgetExt},
        user_profile_cache,
    }, shared::{
        avatar::{Avatar, AvatarWidgetRefExt},
        html_or_plaintext::{HtmlOrPlaintextRef, HtmlOrPlaintextWidgetRefExt},
        text_or_image::{TextOrImageRef, TextOrImageWidgetRefExt},
        typing_animation::TypingAnimationWidgetExt,
    }, sliding_sync::{get_client, submit_async_request, take_timeline_update_receiver, MatrixRequest}, utils::{self, unix_time_millis_to_datetime, MediaFormatConst}
};
use rangemap::RangeSet;

live_design! {
    import makepad_draw::shader::std::*;
    import makepad_widgets::base::*;
    import makepad_widgets::theme_desktop_dark::*;

    import crate::shared::styles::*;
    import crate::shared::helpers::*;
    import crate::shared::search_bar::SearchBar;
    import crate::shared::avatar::Avatar;
    import crate::shared::text_or_image::TextOrImage;
    import crate::shared::html_or_plaintext::*;
    import crate::home::room_read_receipt::*;
    import crate::profile::user_profile::UserProfileSlidingPane;
    import crate::shared::typing_animation::TypingAnimation;

    IMG_DEFAULT_AVATAR = dep("crate://self/resources/img/default_avatar.png")
    ICO_FAV = dep("crate://self/resources/icon_favorite.svg")
    ICO_COMMENT = dep("crate://self/resources/icon_comment.svg")
    ICO_REPLY = dep("crate://self/resources/icons/reply.svg")
    ICO_SEND = dep("crate://self/resources/icon_send.svg")
    ICO_LIKES = dep("crate://self/resources/icon_likes.svg")
    ICO_USER = dep("crate://self/resources/icon_user.svg")
    ICO_ADD = dep("crate://self/resources/icon_add.svg")
    ICO_CLOSE = dep("crate://self/resources/icons/close.svg")
    ICO_JUMP_TO_BOTTOM = dep("crate://self/resources/icon_jump_to_bottom.svg")

    TEXT_SUB = {
        font_size: (10),
        font: {path: dep("crate://makepad-widgets/resources/IBMPlexSans-Text.ttf")}
    }

    TEXT_P = {
        font_size: (12),
        height_factor: 1.65,
        font: {path: dep("crate://makepad-widgets/resources/IBMPlexSans-Text.ttf")}
    }

    COLOR_BG = #xfff8ee
    COLOR_BRAND = #x5
    COLOR_BRAND_HOVER = #x3
    COLOR_META_TEXT = #xaaa
    COLOR_META = #xccc
    COLOR_META_INV = #xfffa
    COLOR_OVERLAY_BG = #x000000d8
    COLOR_READ_MARKER = #xeb2733
    COLOR_PROFILE_CIRCLE = #xfff8ee
    FillerY = <View> {width: Fill}

    FillerX = <View> {height: Fill}


    IconButton = <Button> {
        draw_text: {
            instance hover: 0.0
            instance pressed: 0.0
            text_style: {
                font_size: 11.0
            }
            fn get_color(self) -> vec4 {
                return mix(
                    mix(
                        (COLOR_META_TEXT),
                        (COLOR_BRAND),
                        self.hover
                    ),
                    (COLOR_BRAND_HOVER),
                    self.pressed
                )
            }
        }
        draw_icon: {
            svg_file: (ICO_FAV),
            fn get_color(self) -> vec4 {
                return mix(
                    mix(
                        (COLOR_META),
                        (COLOR_BRAND),
                        self.hover
                    ),
                    (COLOR_BRAND_HOVER),
                    self.pressed
                )
            }
        }
        icon_walk: {width: 7.5, height: Fit, margin: {left: 5.0}}
        draw_bg: {
            fn pixel(self) -> vec4 {
                let sdf = Sdf2d::viewport(self.pos * self.rect_size);
                return sdf.result
            }
        }
        padding: 9.0
        text: ""
    }

    Timestamp = <Label> {
        width: Fit, height: Fit
        padding: { bottom: 0.0, left: 0.0, right: 0.0 }
        draw_text: {
            text_style: <TIMESTAMP_TEXT_STYLE> {},
            color: (TIMESTAMP_TEXT_COLOR)
        }
        text: " "
    }

    REACTION_TEXT_COLOR = #4c00b0

    // The content of a reply preview, which shows a small preview
    // of a message that was replied to.
    //
    // This is used in both the `RepliedToMessage` and `ReplyPreview` views.
    ReplyPreviewContent = <View> {
        width: Fill
        height: Fit
        flow: Down
        padding: {left: 10.0, bottom: 5.0, top: 5.0}

        <View> {
            width: Fill
            height: Fit
            flow: Right
            margin: { bottom: 10.0, top: 0.0, right: 5.0 }
            align: {y: 0.5}

            reply_preview_avatar = <Avatar> {
                width: 19.,
                height: 19.,
                text_view = { text = { draw_text: {
                    text_style: { font_size: 6.0 }
                }}}
            }

            reply_preview_username = <Label> {
                width: Fill,
                margin: { left: 5.0 }
                draw_text: {
                    text_style: <USERNAME_TEXT_STYLE> { font_size: 10 },
                    color: (USERNAME_TEXT_COLOR)
                    wrap: Ellipsis,
                }
                text: "<Username not available>"
            }
        }

        reply_preview_body = <HtmlOrPlaintext> {
            html_view = { html = {
                font_size: (MESSAGE_REPLY_PREVIEW_FONT_SIZE)
                    draw_normal:      { text_style: { font_size: (MESSAGE_REPLY_PREVIEW_FONT_SIZE) } },
                    draw_italic:      { text_style: { font_size: (MESSAGE_REPLY_PREVIEW_FONT_SIZE) } },
                    draw_bold:        { text_style: { font_size: (MESSAGE_REPLY_PREVIEW_FONT_SIZE) } },
                    draw_bold_italic: { text_style: { font_size: (MESSAGE_REPLY_PREVIEW_FONT_SIZE) } },
                    draw_fixed:       { text_style: { font_size: (MESSAGE_REPLY_PREVIEW_FONT_SIZE) } },
                    // a = { draw_text:  { text_style: { font_size: (MESSAGE_REPLY_PREVIEW_FONT_SIZE) } } },
            } }
            plaintext_view = { pt_label = {
                draw_text: {
                    text_style: <MESSAGE_TEXT_STYLE> { font_size: (MESSAGE_REPLY_PREVIEW_FONT_SIZE) },
                }
            } }
        }
    }

    // A small inline preview of a message that was replied to by another message
    // within the room timeline.
    // That is, this view contains a preview of the earlier message
    // that is shown above the "in-reply-to" message.
    RepliedToMessage = <View> {
        visible: false
        width: Fill
        height: Fit
        flow: Down

        padding: {top: 0.0, right: 12.0, bottom: 0.0, left: 12.0}

        // A reply preview with a vertical bar drawn in the background.
        replied_to_message_content = <ReplyPreviewContent> {
            cursor: Hand
            show_bg: true
            draw_bg: {
                instance vertical_bar_color: (USERNAME_TEXT_COLOR)
                instance vertical_bar_width: 2.0
                instance radius: 0.0

                fn get_color(self) -> vec4 {
                    return self.color;
                }

                fn pixel(self) -> vec4 {
                    let sdf = Sdf2d::viewport(self.pos * self.rect_size);

                    sdf.box(
                        0.0,
                        0.0,
                        self.rect_size.x,
                        self.rect_size.y,
                        max(1.0, self.radius)
                    );
                    sdf.fill(self.get_color());

                    sdf.rect(
                        0.0,
                        0.0,
                        self.vertical_bar_width,
                        self.rect_size.y
                    );
                    sdf.fill(self.vertical_bar_color);

                    return sdf.result;
                }
            }
        }
    }

    // A view that shows action buttons for a message,
    // with buttons for sending a reply (and in the future, reactions).
    MessageMenu = <RoundedView> {
        visible: true,
        width: Fit,
        height: Fit,
        align: {x: 1, y: 0}

        draw_bg: {
            border_width: 0.0,
            border_color: #000,
            radius: 2.0
        }

        reply_button = <IconButton> {
            visible: false
            width: Fit,
            height: Fit,

            draw_icon: {
                svg_file: (ICO_REPLY),
            }
            icon_walk: {width: 15, height: 15, margin: {top: 4.0}}
        }
    }

    // An optional view used to show reactions beneath a message.
    MessageAnnotations = <View> {
        visible: false,
        width: Fill,
        height: Fit,
        padding: {top: 5.0}

        html_content = <RobrixHtml> {
            width: Fill,
            height: Fit,
            padding: { bottom: 5.0, top: 0.0 },
            font_size: 10.5,
            font_color: (REACTION_TEXT_COLOR),
            draw_normal:      { color: (REACTION_TEXT_COLOR) },
            draw_italic:      { color: (REACTION_TEXT_COLOR) },
            draw_bold:        { color: (REACTION_TEXT_COLOR) },
            draw_bold_italic: { color: (REACTION_TEXT_COLOR) },
            draw_fixed:       { color: (REACTION_TEXT_COLOR) },
            body: ""
        }
    }

    // An empty view that takes up no space in the portal list.
    Empty = <View> { }

    // The view used for each text-based message event in a room's timeline.
    Message = {{Message}} {
        width: Fill,
        height: Fit,
        margin: 0.0
        flow: Down,
        padding: 0.0,
        spacing: 0.0

        show_bg: true
        draw_bg: {
            instance highlight: 0.0
            instance hover: 0.0
            fn pixel(self) -> vec4 {
                return mix(
                    mix(
                        #ffffff,
                        #fafafa,
                        self.hover
                    ),
                    #c5d6fa, // light blue
                    self.highlight
                )
            }
        }

        animator: {
            highlight = {
                default: off
                off = {
                    redraw: true,
                    from: { all: Forward {duration: 2.0} }
                    ease: ExpDecay {d1: 0.80, d2: 0.97}
                    apply: { draw_bg: {highlight: 0.0} }
                }
                on = {
                    redraw: true,
                    from: { all: Forward {duration: 0.5} }
                    ease: ExpDecay {d1: 0.80, d2: 0.97}
                    apply: { draw_bg: {highlight: 1.0} }
                }
            }
            hover = {
                default: off
                off = {
                    redraw: true,
                    from: { all: Snap }
                    apply: { draw_bg: {hover: 0.0} }
                }
                on = {
                    redraw: true,
                    from: { all: Snap }
                    apply: { draw_bg: {hover: 1.0} }
                }
            }
        }

        // A preview of the earlier message that this message was in reply to.
        replied_to_message = <RepliedToMessage> {
            flow: Right
            margin: { bottom: 5.0, top: 10.0 }
            replied_to_message_content = {
                margin: { left: 29 }
            }
        }

        body = <View> {
            width: Fill,
            height: Fit
            flow: Right,
            padding: 10.0,

            profile = <View> {
                align: {x: 0.5, y: 0.0} // centered horizontally, top aligned
                width: 65.0,
                height: Fit,
                margin: {top: 4.5, right: 10}
                flow: Down,
                avatar = <Avatar> {
                    width: 50.,
                    height: 50.
                    // draw_bg: {
                    //     fn pixel(self) -> vec4 {
                    //         let sdf = Sdf2d::viewport(self.pos * self.rect_size);
                    //         let c = self.rect_size * 0.5;
                    //         sdf.circle(c.x, c.y, c.x - 2.)
                    //         sdf.fill_keep(self.get_color());
                    //         sdf.stroke((COLOR_PROFILE_CIRCLE), 1);
                    //         return sdf.result
                    //     }
                    // }
                }
                timestamp = <Timestamp> {
                    padding: { top: 3.0 }
                }
                datestamp = <Timestamp> {
                    padding: { top: 3.0 }
                }
            }
            content = <View> {
                width: Fill,
                height: Fit
                flow: Down,
                padding: 0.0

                username = <Label> {
                    width: Fill,
                    margin: {bottom: 9.0, top: 11.0, right: 10.0,}
                    draw_text: {
                        text_style: <USERNAME_TEXT_STYLE> {},
                        color: (USERNAME_TEXT_COLOR)
                        wrap: Ellipsis,
                    }
                    text: "<Username not available>"
                }
                message = <HtmlOrPlaintext> { }

                // <LineH> {
                //     margin: {top: 13.0, bottom: 5.0}
                // }

                message_annotations = <MessageAnnotations> {}
            }
            avatar_row = <AvatarRow> {width: 40, height: 30, margin: { top: (12.0)}, hover_actions_enabled:true}
            message_menu = <MessageMenu> {}
            // leave space for reply button (simulate a min width).
            // once the message menu is done with overlays this wont be necessary.
            <View> {
                width: 1,
                height: 1
            }
        }
    }

    // The view used for a condensed message that came right after another message
    // from the same sender, and thus doesn't need to display the sender's profile again.
    CondensedMessage = <Message> {
        padding: { top: 2.0, bottom: 2.0 }
        replied_to_message = <RepliedToMessage> {
            replied_to_message_content = {
                margin: { left: 74, bottom: 5.0 }
            }
        }
        body = {
            padding: { top: 0, bottom: 2.5, left: 10.0, right: 10.0 },
            profile = <View> {
                align: {x: 0.5, y: 0.0} // centered horizontally, top aligned
                width: 65.0,
                height: Fit,
                flow: Down,
                timestamp = <Timestamp> {
                    margin: {top: 1.5}
                }
            }
            content = <View> {
                width: Fill,
                height: Fit,
                flow: Down,
                padding: { left: 10.0 }

                message = <HtmlOrPlaintext> { }
                message_annotations = <MessageAnnotations> {}
            }
        }
    }

    // The view used for each static image-based message event in a room's timeline.
    // This excludes stickers and other animated GIFs, video clips, audio clips, etc.
    ImageMessage = <Message> {
        body = {
            content = {
                padding: { left: 10.0 }
                message = <TextOrImage> {
                    width: Fill, height: 300,
                    image_view = { image = { fit: Horizontal } }
                }
                message_annotations = <MessageAnnotations> {}
            }
        }
    }

    // The view used for a condensed image message that came right after another message
    // from the same sender, and thus doesn't need to display the sender's profile again.
    // This excludes stickers and other animated GIFs, video clips, audio clips, etc.
    CondensedImageMessage = <CondensedMessage> {
        body = {
            content = {
                message = <TextOrImage> {
                    width: Fill, height: 300,
                    image_view = { image = { fit: Horizontal } }
                }
                message_annotations = <MessageAnnotations> {}
            }
        }
    }


    // The view used for each state event (non-messages) in a room's timeline.
    // The timestamp, profile picture, and text are all very small.
    SmallStateEvent = <View> {
        width: Fill,
        height: Fit,
        margin: 0.0
        flow: Right,
        padding: { top: 1.0, bottom: 1.0 }
        spacing: 0.0
        margin: { left: 2.5, top: 4.0, bottom: 4.0}

        body = <View> {
            width: Fill,
            height: Fit
            flow: Right,
            padding: { left: 7.0, top: 2.0, bottom: 2.0 }
            spacing: 5.0
            align: {y: 0.5}

            left_container = <View> {
                align: {x: 0.5, y: 0.5}
                width: 70.0,
                height: Fit

                timestamp = <Timestamp> {
                    draw_text: {
                        text_style: <TIMESTAMP_TEXT_STYLE> {},
                        color: (TIMESTAMP_TEXT_COLOR)
                    }
                }
            }

            avatar = <Avatar> {
                width: 19.,
                height: 19.,

                text_view = { text = { draw_text: {
                    text_style: <TITLE_TEXT>{ font_size: 7.0 }
                }}}
            }

            content = <Label> {
                width: Fill,
                height: Fit
                padding: { top: 0.0, bottom: 0.0, left: 0.0, right: 0.0 }
                draw_text: {
                    wrap: Word,
                    text_style: <SMALL_STATE_TEXT_STYLE> {},
                    color: (SMALL_STATE_TEXT_COLOR)
                }
                text: ""
            }
        }
    }


    // The view used for each day divider in a room's timeline.
    // The date text is centered between two horizontal lines.
    DayDivider = <View> {
        width: Fill,
        height: Fit,
        margin: {top: 7.0, bottom: 7.0}
        flow: Right,
        padding: {left: 7.0, right: 7.0},
        spacing: 0.0,
        align: {x: 0.5, y: 0.5} // center horizontally and vertically

        left_line = <LineH> {
            draw_bg: {color: (COLOR_DIVIDER_DARK)}
        }

        date = <Label> {
            padding: {left: 7.0, right: 7.0}
            draw_text: {
                text_style: <TEXT_SUB> {},
                color: (COLOR_DIVIDER_DARK)
            }
            text: "<date>"
        }

        right_line = <LineH> {
            draw_bg: {color: (COLOR_DIVIDER_DARK)}
        }
    }

    // The view used for the divider indicating where the user's last-viewed message is.
    // This is implemented as a DayDivider with a different color and a fixed text label.
    ReadMarker = <DayDivider> {
        left_line = {
            draw_bg: {color: (COLOR_READ_MARKER)}
        }

        date = {
            draw_text: {
                color: (COLOR_READ_MARKER)
            }
            text: "New Messages"
        }

        right_line = {
            draw_bg: {color: (COLOR_READ_MARKER)}
        }
    }



    // The top space is used to display a loading animation while the room is being paginated.
    TopSpace = <View> {
        visible: false,
        width: Fill,
        height: Fit,
        align: {x: 0.5, y: 0.5}
        show_bg: true,
        draw_bg: {
            color: #ebfcf2,
        }

        label = <Label> {
            padding: { top: 10.0, bottom: 8.0, left: 0.0, right: 0.0 }
            draw_text: {
                text_style: <MESSAGE_TEXT_STYLE> { font_size: 10 },
                color: (TIMESTAMP_TEXT_COLOR)
            }
            text: "Loading more messages..."
        }
    }

    Timeline = <View> {
        width: Fill,
        height: Fill,
        align: {x: 0.5, y: 0.0} // center horizontally, align to top vertically
        flow: Overlay,

        list = <PortalList> {
            height: Fill,
            width: Fill
            flow: Down

            auto_tail: true, // set to `true` to lock the view to the last item.

            // Below, we must place all of the possible templates (views) that can be used in the portal list.
            Message = <Message> {}
            CondensedMessage = <CondensedMessage> {}
            ImageMessage = <ImageMessage> {}
            CondensedImageMessage = <CondensedImageMessage> {}
            SmallStateEvent = <SmallStateEvent> {}
            Empty = <Empty> {}
            DayDivider = <DayDivider> {}
            ReadMarker = <ReadMarker> {}
        }

        // A jump to bottom button that appears when the timeline is not at the bottom.
        jump_to_bottom_view = <View> {
            width: Fill,
            height: Fill,
            flow: Down,
            align: {x: 1.0, y: 1.0},
            margin: {right: 15.0, bottom: 15.0},
            visible: false,

            jump_to_bottom_button = <IconButton> {
                width: 50, height: 50,
                draw_icon: {svg_file: (ICO_JUMP_TO_BOTTOM)},
                icon_walk: {width: 20, height: 20, margin: {top: 10, right: 4.5} }
                // draw a circular background for the button
                draw_bg: {
                    instance background_color: #edededee,
                    fn pixel(self) -> vec4 {
                        let sdf = Sdf2d::viewport(self.pos * self.rect_size);
                        let c = self.rect_size * 0.5;
                        sdf.circle(c.x, c.x, c.x)
                        sdf.fill_keep(self.background_color);
                        return sdf.result
                    }
                }
            }
        }
        tooltip = <Tooltip> {}
    }

    IMG_SMILEY_FACE_BW = dep("crate://self/resources/img/smiley_face_bw.png")
    IMG_PLUS = dep("crate://self/resources/img/plus.png")
    IMG_KEYBOARD_ICON = dep("crate://self/resources/img/keyboard_icon.png")

    RoomScreen = {{RoomScreen}} {
        width: Fill, height: Fill,
        show_bg: true,
        draw_bg: {
            color: (COLOR_SECONDARY)
        }
        flow: Down, spacing: 0.0


        tab_title = <View> {
            width: Fit, height: Fit,
            align: {x: 0.0, y: 0.5},
            margin: {top: 10.0}
            padding: 10.
            show_bg: true
            draw_bg: {
                color: (COLOR_PRIMARY)
            }
            room_name = <Label> {
                draw_text: {
                    color: #4
                    text_style: {
                        font_size: 10.
                    }
                }
            }
        }


        <View> {
            width: Fill, height: Fill,
            flow: Overlay,
            show_bg: true
            draw_bg: {
                color: (COLOR_PRIMARY_DARKER)
            }

            <KeyboardView> {
                width: Fill, height: Fill,
                flow: Down,

                top_space = <TopSpace> { }

                // First, display the timeline of all messages/events.
                timeline = <Timeline> {}




                // Below that, display an optional preview of the message that the user
                // is currently drafting a replied to.
                replying_preview = <View> {
                    visible: false
                    width: Fill
                    height: Fit
                    flow: Down
                    padding: 0.0

                    // Displays a "Replying to" label and a cancel button
                    // above the preview of the message being replied to.
                    <View> {
                        padding: {right: 12.0, left: 12.0}
                        width: Fill
                        height: Fit
                        flow: Right
                        align: {y: 0.5}

                        <Label> {
                            draw_text: {
                                text_style: <TEXT_SUB> {},
                                color: (COLOR_META)
                            }
                            text: "Replying to:"
                        }

                        filler = <View> {width: Fill, height: Fill}

                        // TODO: Fix style
                        cancel_reply_button = <IconButton> {
                            width: Fit,
                            height: Fit,

                            draw_icon: {
                                svg_file: (ICO_CLOSE),
                                fn get_color(self) -> vec4 {
                                   return (COLOR_META)
                                }
                            }
                            icon_walk: {width: 12, height: 12}
                        }
                    }

                    reply_preview_content = <ReplyPreviewContent> { }
                }

                // Below that, display user typing notice
                typing_notice = <View> {
                    visible: false
                    width: Fill
                    height: Fit
                    flow: Right
                    padding: {left: 12.0, top: 8.0, bottom: 8.0, right: 10.0}
                    show_bg: true,
                    draw_bg: {
                        color: #e8f4ff,
                    }

                    typing_label = <Label> {
                        align: {x: 0.0, y: 0.5},
                        padding: {left: 5.0}
                        draw_text: {
                            color: (TYPING_NOTICE_TEXT_COLOR),
                            text_style: <REGULAR_TEXT>{font_size: 9}
                        }
                        text: "Someone is typing..."
                    }

                    typing_animation = <TypingAnimation> {}
                }

                // Below that, display a view that holds the message input bar and send button.
                <View> {
                    width: Fill, height: Fit
                    flow: Right, align: {y: 1.0}, padding: 10.
                    show_bg: true,
                    draw_bg: {
                        color: (COLOR_PRIMARY)
                    }

                    message_input = <TextInput> {
                        width: Fill, height: Fit, margin: 0
                        align: {y: 0.5}
                        empty_message: "Write a message (in Markdown) ..."
                        draw_bg: {
                            color: (COLOR_PRIMARY)
                            instance radius: 2.0
                            instance border_width: 0.8
                            instance border_color: #D0D5DD
                            instance inset: vec4(0.0, 0.0, 0.0, 0.0)

                            fn get_color(self) -> vec4 {
                                return self.color
                            }

                            fn get_border_color(self) -> vec4 {
                                return self.border_color
                            }

                            fn pixel(self) -> vec4 {
                                let sdf = Sdf2d::viewport(self.pos * self.rect_size)
                                sdf.box(
                                    self.inset.x + self.border_width,
                                    self.inset.y + self.border_width,
                                    self.rect_size.x - (self.inset.x + self.inset.z + self.border_width * 2.0),
                                    self.rect_size.y - (self.inset.y + self.inset.w + self.border_width * 2.0),
                                    max(1.0, self.radius)
                                )
                                sdf.fill_keep(self.get_color())
                                if self.border_width > 0.0 {
                                    sdf.stroke(self.get_border_color(), self.border_width)
                                }
                                return sdf.result;
                            }
                        }
                        draw_text: {
                            color: (MESSAGE_TEXT_COLOR),
                            text_style: <MESSAGE_TEXT_STYLE>{},

                            fn get_color(self) -> vec4 {
                                return mix(
                                    self.color,
                                    #B,
                                    self.is_empty
                                )
                            }
                        }

                        // TODO find a way to override colors
                        draw_cursor: {
                            instance focus: 0.0
                            uniform border_radius: 0.5
                            fn pixel(self) -> vec4 {
                                let sdf = Sdf2d::viewport(self.pos * self.rect_size);
                                sdf.box(
                                    0.,
                                    0.,
                                    self.rect_size.x,
                                    self.rect_size.y,
                                    self.border_radius
                                )
                                sdf.fill(mix(#0f0, #0b0, self.focus));
                                return sdf.result
                            }
                        }

                        // TODO find a way to override colors
                        draw_selection: {
                            instance hover: 0.0
                            instance focus: 0.0
                            uniform border_radius: 2.0
                            fn pixel(self) -> vec4 {
                                let sdf = Sdf2d::viewport(self.pos * self.rect_size);
                                sdf.box(
                                    0.,
                                    0.,
                                    self.rect_size.x,
                                    self.rect_size.y,
                                    self.border_radius
                                )
                                sdf.fill(mix(#dfffd6, #bfffb0, self.focus));
                                return sdf.result
                            }
                        }
                    }

                    // <Image> {
                    //     source: (IMG_SMILEY_FACE_BW),
                    //     width: 36., height: 36.
                    // }

                    // <Image> {
                    //     source: (IMG_PLUS),
                    //     width: 36., height: 36.
                    // }

                    send_message_button = <IconButton> {
                        draw_icon: {svg_file: (ICO_SEND)},
                        icon_walk: {width: 18.0, height: Fit},
                    }
                }
            }

            <View> {
                width: Fill,
                height: Fill,
                align: { x: 1.0 },
                flow: Right,

                user_profile_sliding_pane = <UserProfileSlidingPane> { }
            }
        }
    }
}

/// A simple deref wrapper around the `RoomScreen` widget that enables us to handle its events.
#[derive(Live, LiveHook, Widget)]
struct RoomScreen {
    #[deref] view: View,

    /// The room ID of the currently-shown room.
    #[rust] room_id: Option<OwnedRoomId>,
    /// The display name of the currently-shown room .
    #[rust] room_name: String,
    /// The UI-relevant states for the room that this widget is currently displaying.
    #[rust] tl_state: Option<TimelineUiState>,
    /// 5 secs timer when scroll ends
    #[rust] fully_read_timer: Timer,
}

impl RoomScreen{
    fn send_user_read_receipts_based_on_scroll_pos(
        &mut self,
        cx: &mut Cx,
        actions: &ActionsBuf,
    ) {
        let portal_list = self.portal_list(id!(list));
        //stopped scrolling
        if portal_list.scrolled(actions) {
            return;
        }
        let first_index = portal_list.first_id();
        
        let Some(tl_state) = self.tl_state.as_mut() else { return };
        let Some(room_id) = self.room_id.as_ref() else { return };
        if let Some(ref mut index) = tl_state.prev_first_index {
            // to detect change of scroll when scroll ends
            if *index != first_index {  
                // scroll changed         
                self.fully_read_timer = cx.start_interval(5.0);
                let time_now = std::time::Instant::now();
                if first_index > *index {
                    // Store visible event messages with current time into a hashmap
                    let mut read_receipt_event = None;
                    for r in first_index .. (first_index + portal_list.visible_items() + 1) {
                        if let Some(v) = tl_state.items.get(r) {
                            if let Some(e) = v.as_event().and_then(|f| f.event_id()) {
                                read_receipt_event = Some(e.to_owned());
                                if !tl_state.read_event_hashmap.contains_key(&e.to_string()) {
                                    tl_state.read_event_hashmap.insert(
                                        e.to_string(),
                                        (room_id.clone(), e.to_owned(), time_now, false),
                                    );
                                }
                            }
                        }
                    }
                    if let Some(event_id) = read_receipt_event {
                        submit_async_request(MatrixRequest::ReadReceipt { room_id: room_id.clone(), event_id });
                    }
                    let mut fully_read_receipt_event = None;
                    // Implements sending fully read receipts when message is scrolled out of first row
                    for r in *index..first_index {
                        if let Some(v) = tl_state.items.get(r).clone() {
                            if let Some(e) = v.as_event().and_then(|f| f.event_id()) {
                                let mut to_remove = vec![];
                                for (event_id_string, (_, event_id)) in &tl_state.marked_fully_read_queue {
                                    if e == event_id {
                                        fully_read_receipt_event = Some(event_id.clone());
                                        to_remove.push(event_id_string.clone());
                                    }
                                }
                                for r in to_remove {
                                    tl_state.marked_fully_read_queue.remove(&r);
                                }
                            }
                        }
                    }
                    if let Some(event_id) = fully_read_receipt_event {
                        submit_async_request(MatrixRequest::FullyReadReceipt { room_id: room_id.clone(), event_id: event_id.clone()});
                    }
                }
                *index = first_index;
            }
        } else {
            tl_state.prev_first_index = Some(first_index);
        }
    }
}

impl Widget for RoomScreen {
    // Handle events and actions for the RoomScreen widget and its inner Timeline view.
    fn handle_event(&mut self, cx: &mut Cx, event: &Event, scope: &mut Scope) {
        let widget_uid = self.widget_uid();
        let pane = self.user_profile_sliding_pane(id!(user_profile_sliding_pane));

        // Currently, a Signal event is only used to tell this widget
        // that its timeline events have been updated in the background.
        if let Event::Signal = event {
            self.process_timeline_updates(cx);
        }

        if let Event::Actions(actions) = event {
            let portal_list = self.portal_list(id!(list));
            let mut tooltip = self.tooltip(id!(tooltip));
            portal_list.items_with_actions(actions).iter().for_each(| (_, wr) | {
                let seq = wr.avatar_row(id!(avatar_row));
                let num_seen = seq.len();
                if let Some(rect) = seq.hover_in(actions) {
                    tooltip.show_with_options(cx, rect.pos, &format!("{} seen", num_seen));
                }
                if seq.hover_out(&actions) {
                    tooltip.hide(cx);
                }
            });     
            for action in actions {
                // Handle actions on a message, e.g., clicking the reply button or clicking the reply preview.
                match action.as_widget_action().cast() {
                    MessageAction::MessageReply(item_id) => {
                        let Some(tl) = self.tl_state.as_mut() else {
                            continue;
                        };

                        if let Some(event_tl_item) = tl.items
                            .get(item_id)
                            .and_then(|tl_item| tl_item.as_event().cloned())
                        {
                            if let Ok(replied_to_info) = event_tl_item.replied_to_info() {
                                self.show_replying_to(cx, (event_tl_item, replied_to_info));
                            }
                        }
                    }
                    MessageAction::ReplyPreviewClicked { reply_message_item_id, replied_to_event } => {
                        let mut portal_list = self.portal_list(id!(list));
                        let Some(tl) = self.tl_state.as_mut() else {
                            continue;
                        };
                        let tl_idx = reply_message_item_id as usize;

                        // Attempt to find the index of replied-to message on the timeline.
                        // Start from the current item's index (`tl_idx`)and search backwards,
                        // since we know the replied-to message must come before the current item.
                        let replied_to_msg_tl_index = tl.items
                            .focus()
                            .narrow(..tl_idx)
                            .into_iter()
                            .rposition(|i| i.as_event()
                                .and_then(|e| e.event_id())
                                .is_some_and(|ev_id| ev_id == &replied_to_event)
                            );

                        if let Some(index) = replied_to_msg_tl_index {
                            let distance = (index as isize - portal_list.first_id() as isize).abs() as f64;
                            let base_speed = 10.0;
                            // apply a scaling based on the distance
                            let scaled_speed = base_speed * (distance * distance);
                            // Scroll to the message right before the replied-to message.
                            // FIXME: `smooth_scroll_to` should accept a scroll offset parameter too,
                            //       so that we can scroll to the replied-to message and have it
                            //       appear beneath the top of the viewport.
                            portal_list.smooth_scroll_to(cx, index - 1, scaled_speed);
                            // start highlight animation.
                            tl.message_highlight_animation_state = MessageHighlightAnimationState::Pending {
                                item_id: index
                            };
                            self.redraw(cx);
                        } else {
                            log!("TODO: the replied-to message was not yet available in the timeline.");
                        }
                    }
                    _ => {}
                }

                // Handle the highlight animation.
                let portal_list = self.portal_list(id!(list));
                let Some(tl) = self.tl_state.as_mut() else { return };
                if let MessageHighlightAnimationState::Pending { item_id } = tl.message_highlight_animation_state {
                    if portal_list.smooth_scroll_reached(actions) {
                        cx.widget_action(
                            widget_uid,
                            &scope.path,
                            MessageAction::MessageHighlight(item_id),
                        );
                        tl.message_highlight_animation_state = MessageHighlightAnimationState::Off;
                        // Adjust the scrolled-to item's position to be slightly beneath the top of the viewport.
                        // portal_list.set_first_id_and_scroll(portal_list.first_id(), 15.0);
                    }
                }

                // Handle the action that requests to show the user profile sliding pane.
                if let ShowUserProfileAction::ShowUserProfile(profile_and_room_id) = action.as_widget_action().cast() {
                    self.show_user_profile(
                        cx,
                        &pane,
                        UserProfilePaneInfo {
                            profile_and_room_id,
                            room_name: self.room_name.clone(),
                            room_member: None,
                        },
                    );
                }

                // Handle a link being clicked.
                if let HtmlLinkAction::Clicked { url, .. } = action.as_widget_action().cast() {
                    // A closure that handles both MatrixToUri and MatrixUri links.
                    let mut handle_uri = |id: &MatrixId, _via: &[OwnedServerName]| -> bool {
                        match id {
                            MatrixId::Room(room_id) => {
                                if self.room_id.as_ref() == Some(room_id) {
                                    return true;
                                }
                                if let Some(_known_room) = get_client().and_then(|c| c.get_room(room_id)) {
                                    log!("TODO: jump to known room {}", room_id);
                                } else {
                                    log!("TODO: fetch and display room preview for room {}", room_id);
                                }
                                true
                            }
                            MatrixId::RoomAlias(room_alias) => {
                                log!("TODO: open room alias {}", room_alias);
                                // TODO: open a room loading screen that shows a spinner
                                //       while our background async task calls Client::resolve_room_alias()
                                //       and then either jumps to the room if known, or fetches and displays
                                //       a room preview for that room.
                                true
                            }
                            MatrixId::User(user_id) => {
                                log!("Opening matrix.to user link for {}", user_id);

                                // There is no synchronous way to get the user's full profile info
                                // including the details of their room membership,
                                // so we fill in with the details we *do* know currently,
                                // show the UserProfileSlidingPane, and then after that,
                                // the UserProfileSlidingPane itself will fire off
                                // an async request to get the rest of the details.
                                self.show_user_profile(
                                    cx,
                                    &pane,
                                    UserProfilePaneInfo {
                                        profile_and_room_id: UserProfileAndRoomId {
                                            user_profile: UserProfile {
                                                user_id: user_id.to_owned(),
                                                username: None,
                                                avatar_state: AvatarState::Unknown,
                                            },
                                            room_id: self.room_id.clone().unwrap(),
                                        },
                                        room_name: self.room_name.clone(),
                                        // TODO: use the extra `via` parameters
                                        room_member: None,
                                    },
                                );
                                true
                            }
                            MatrixId::Event(room_id, event_id) => {
                                log!("TODO: open event {} in room {}", event_id, room_id);
                                // TODO: this requires the same first step as the `MatrixId::Room` case above,
                                //       but then we need to call Room::event_with_context() to get the event
                                //       and its context (surrounding events ?).
                                true
                            }
                            _ => false,
                        }
                    };

                    let mut link_was_handled = false;
                    if let Ok(matrix_to_uri) = MatrixToUri::parse(&url) {
                        link_was_handled |= handle_uri(matrix_to_uri.id(), matrix_to_uri.via());
                    }
                    if let Ok(matrix_uri) = MatrixUri::parse(&url) {
                        link_was_handled |= handle_uri(matrix_uri.id(), matrix_uri.via());
                    }

                    if !link_was_handled {
                        if let Err(e) = robius_open::Uri::new(&url).open() {
                            error!("Failed to open URL {:?}. Error: {:?}", url, e);
                        }
                    }
                }
            }

            // Handle sending any read receipts for the current logged-in user.
            self.send_user_read_receipts_based_on_scroll_pos(cx, actions);

            // Handle the cancel reply button being clicked.
            if self.button(id!(cancel_reply_button)).clicked(&actions) {
                self.clear_replying_to();
                self.redraw(cx);
            }

            // Handle the send message button being clicked.
            if self.button(id!(send_message_button)).clicked(&actions) {
                let msg_input_widget = self.text_input(id!(message_input));
                let entered_text = msg_input_widget.text();
                if !entered_text.is_empty() {
                    let room_id = self.room_id.clone().unwrap();
                    log!("Sending message to room {}: {:?}", room_id, entered_text);
                    let message = if let Some(html_text) = entered_text.strip_prefix("/html") {
                        RoomMessageEventContent::text_html(html_text, html_text)
                    } else if let Some(plain_text) = entered_text.strip_prefix("/plain") {
                        RoomMessageEventContent::text_plain(plain_text)
                    } else {
                        RoomMessageEventContent::text_markdown(entered_text)
                    };
                    submit_async_request(MatrixRequest::SendMessage {
                        room_id,
                        message,
                        replied_to: self.tl_state.as_mut().and_then(
                            |tl| tl.replying_to.take().map(|(_, rep)| rep)
                        ),
                        // TODO: support attaching mentions, etc.
                    });

                    self.clear_replying_to();
                    msg_input_widget.set_text_and_redraw(cx, "");
                }
            }

            // Handle the jump to bottom button: update its visibility, and handle clicks.
            {
                let mut portal_list = self.portal_list(id!(timeline.list));
                let jump_to_bottom_view = self.view(id!(jump_to_bottom_view));
                if portal_list.scrolled(&actions) {
                    // TODO: is_at_end() isn't perfect, see: <https://github.com/makepad/makepad/issues/517>
                    jump_to_bottom_view.set_visible(!portal_list.is_at_end());
                }

                const SCROLL_TO_BOTTOM_NUM_ANIMATION_ITEMS: usize = 30;
                const SCROLL_TO_BOTTOM_SPEED: f64 = 90.0;
                if self.button(id!(jump_to_bottom_button)).clicked(&actions) {
                    portal_list.smooth_scroll_to_end(
                        cx,
                        SCROLL_TO_BOTTOM_NUM_ANIMATION_ITEMS,
                        SCROLL_TO_BOTTOM_SPEED,
                    );
                    jump_to_bottom_view.set_visible(false);
                    self.redraw(cx);
                }
            }

            // Handle a typing action on the message input box.
            if let Some(new_text) = self.text_input(id!(message_input)).changed(actions) {
                submit_async_request(MatrixRequest::SendTypingNotice {
                    room_id: self.room_id.clone().unwrap(),
                    typing: !new_text.is_empty(),
                });
            }
        }

        // Mark events as fully read after they have been displayed on screen for 5 seconds.
        if self.fully_read_timer.is_event(event).is_some() {
            if let (Some(ref mut tl_state), Some(ref _room_id)) = (&mut self.tl_state, &self.room_id) {
                for (k, (room, event, start, ref mut moved_to_queue)) in &mut tl_state.read_event_hashmap {
                    if start.elapsed() > std::time::Duration::new(5, 0) && !*moved_to_queue{
                        tl_state.marked_fully_read_queue.insert(k.clone(), (room.clone(), event.clone()));
                        *moved_to_queue = true;
                    }
                }
            }
            cx.stop_timer(self.fully_read_timer);
        }

        // Only forward visibility-related events (touch/tap/scroll) to the inner timeline view
        // if the user profile sliding pane is not visible.
        if event.requires_visibility() && pane.is_currently_shown(cx) {
            // Forward the event to the user profile sliding pane,
            // preventing the underlying timeline view from receiving it.
            pane.handle_event(cx, event, scope);
        } else {
            // Forward the event to the inner timeline view.
            self.view.handle_event(cx, event, scope);
        }
    }

    fn draw_walk(&mut self, cx: &mut Cx2d, scope: &mut Scope, walk: Walk) -> DrawStep {
        while let Some(subview) = self.view.draw_walk(cx, scope, walk).step() {
            // We only care about drawing the portal list.
            let portal_list_ref = subview.as_portal_list();
            let Some(mut list_ref) = portal_list_ref.borrow_mut() else {
                error!("!!! RoomScreen::draw_walk(): BUG: expected a PortalList widget, but got something else");
                continue;
            };
            let Some(tl_state) = self.tl_state.as_mut() else {
                return DrawStep::done();
            };
            let room_id = &tl_state.room_id;
            let tl_items = &tl_state.items;

            // Set the portal list's range based on the number of timeline items.
            let last_item_id = tl_items.len();

            let list = list_ref.deref_mut();
            list.set_item_range(cx, 0, last_item_id);

            while let Some(item_id) = list.next_visible_item(cx) {
                let item = {
                    let tl_idx = item_id as usize;
                    let Some(timeline_item) = tl_items.get(tl_idx) else {
                        // This shouldn't happen (unless the timeline gets corrupted or some other weird error),
                        // but we can always safely fill the item with an empty widget that takes up no space.
                        list.item(cx, item_id, live_id!(Empty));
                        continue;
                    };

                    // Determine whether this item's content and profile have been drawn since the last update.
                    // Pass this state to each of the `populate_*` functions so they can attempt to re-use
                    // an item in the timeline's portallist that was previously populated, if one exists.
                    let item_drawn_status = ItemDrawnStatus {
                        content_drawn: tl_state.content_drawn_since_last_update.contains(&tl_idx),
                        profile_drawn: tl_state.profile_drawn_since_last_update.contains(&tl_idx),
                    };

                    let (item, item_new_draw_status) = match timeline_item.kind() {
                        TimelineItemKind::Event(event_tl_item) => match event_tl_item.content() {
                            TimelineItemContent::Message(message) => {
                                let prev_event = tl_items.get(tl_idx.saturating_sub(1));
                                populate_message_view(
                                    cx,
                                    list,
                                    item_id,
                                    room_id,
                                    event_tl_item,
                                    message,
                                    prev_event,
                                    &mut tl_state.media_cache,
                                    item_drawn_status,
                                )
                            }
                            TimelineItemContent::RedactedMessage => populate_small_state_event(
                                cx,
                                list,
                                item_id,
                                room_id,
                                event_tl_item,
                                &RedactedMessageEventMarker,
                                item_drawn_status,
                            ),
                            TimelineItemContent::MembershipChange(membership_change) => populate_small_state_event(
                                cx,
                                list,
                                item_id,
                                room_id,
                                event_tl_item,
                                membership_change,
                                item_drawn_status,
                            ),
                            TimelineItemContent::ProfileChange(profile_change) => populate_small_state_event(
                                cx,
                                list,
                                item_id,
                                room_id,
                                event_tl_item,
                                profile_change,
                                item_drawn_status,
                            ),
                            TimelineItemContent::OtherState(other) => populate_small_state_event(
                                cx,
                                list,
                                item_id,
                                room_id,
                                event_tl_item,
                                other,
                                item_drawn_status,
                            ),
                            unhandled => {
                                let item = list.item(cx, item_id, live_id!(SmallStateEvent));
                                item.label(id!(content)).set_text(&format!("[TODO] {:?}", unhandled));
                                (item, ItemDrawnStatus::both_drawn())
                            }
                        }
                        TimelineItemKind::Virtual(VirtualTimelineItem::DayDivider(millis)) => {
                            let item = list.item(cx, item_id, live_id!(DayDivider));
                            let text = unix_time_millis_to_datetime(&millis)
                                // format the time as a shortened date (Sat, Sept 5, 2021)
                                .map(|dt| format!("{}", dt.date_naive().format("%a %b %-d, %Y")))
                                .unwrap_or_else(|| format!("{:?}", millis));
                            item.label(id!(date)).set_text(&text);
                            (item, ItemDrawnStatus::both_drawn())
                        }
                        TimelineItemKind::Virtual(VirtualTimelineItem::ReadMarker) => {
                            let item = list.item(cx, item_id, live_id!(ReadMarker));
                            (item, ItemDrawnStatus::both_drawn())
                        }
                    };

                    // Now that we've drawn the item, add its index to the set of drawn items.
                    if item_new_draw_status.content_drawn {
                        tl_state.content_drawn_since_last_update.insert(tl_idx .. tl_idx + 1);
                    }
                    if item_new_draw_status.profile_drawn {
                        tl_state.profile_drawn_since_last_update.insert(tl_idx .. tl_idx + 1);
                    }
                    item
                };
                item.draw_all(cx, &mut Scope::empty());
            }
        }

        DrawStep::done()
    }
}

impl RoomScreen {
    /// Processes all pending background updates to the currently-shown timeline.
    ///
    /// Redraws this RoomScreen view if any updates were applied.
    fn process_timeline_updates(&mut self, cx: &mut Cx) {
        let portal_list = self.portal_list(id!(list));
        let curr_first_id = portal_list.first_id();
        let Some(tl) = self.tl_state.as_mut() else { return };

        let mut done_loading = false;
        let mut num_updates = 0;
        while let Ok(update) = tl.update_receiver.try_recv() {
            num_updates += 1;
            match update {
                TimelineUpdate::NewItems { new_items, changed_indices, clear_cache } => {
                    if new_items.is_empty() {
                        if !tl.items.is_empty() {
                            log!("Timeline::handle_event(): timeline (had {} items) was cleared for room {}", tl.items.len(), tl.room_id);
                        }

                        // If the bottom of the timeline (the last event) is visible, then we should
                        // set the timeline to live mode.
                        // If the bottom of the timeline is *not* visible, then we should
                        // set the timeline to Focused mode.

                        // TODO: Save the event IDs of the top 3 items before we apply this update,
                        //       which indicates this timeline is in the process of being restored,
                        //       such that we can jump back to that position later after applying this update.

                        // TODO: here we need to re-build the timeline via TimelineBuilder
                        //       and set the TimelineFocus to one of the above-saved event IDs.

                        // TODO: the docs for `TimelineBuilder::with_focus()` claim that the timeline's focus mode
                        //       can be changed after creation, but I do not see any methods to actually do that.
                        //       <https://matrix-org.github.io/matrix-rust-sdk/matrix_sdk_ui/timeline/struct.TimelineBuilder.html#method.with_focus>
                        //
                        //       As such, we probably need to create a new async request enum variant
                        //       that tells the background async task to build a new timeline
                        //       (either in live mode or focused mode around one or more events)
                        //       and then replaces the existing timeline in ALL_ROOMS_INFO with the new one.
                    }

                    // Maybe todo?: we can often avoid the following loops that iterate over the `items` list
                    //       by only doing that if `clear_cache` is true, or if `changed_indices` range includes
                    //       any index that comes before (is less than) the above `curr_first_id`.

                    if new_items.len() == tl.items.len() {
                        // log!("Timeline::handle_event(): no jump necessary for updated timeline of same length: {}", items.len());
                    }
                    else if curr_first_id > new_items.len() {
                        log!("Timeline::handle_event(): jumping to bottom: curr_first_id {} is out of bounds for {} new items", curr_first_id, new_items.len());
                        portal_list.set_first_id_and_scroll(new_items.len().saturating_sub(1), 0.0);
                        portal_list.set_tail_range(true);
                    }
                    else if let Some((curr_item_idx, new_item_idx, new_item_scroll, _event_id)) =
                        find_new_item_matching_current_item(cx, &portal_list, curr_first_id, &tl.items, &new_items)
                    {
                        if curr_item_idx != new_item_idx {
                            log!("Timeline::handle_event(): jumping view from event index {curr_item_idx} to new index {new_item_idx}, scroll {new_item_scroll}, event ID {_event_id}");
                            portal_list.set_first_id_and_scroll(new_item_idx, new_item_scroll);
                            tl.prev_first_index = Some(new_item_idx);
                            cx.stop_timer(self.fully_read_timer);
                        }
                    }
                    // TODO: after an (un)ignore user event, all timelines are cleared.
                    //       To handle this, we must remember one or more currently-visible events across multiple updates
                    //       such that we can jump back to the correct (current) position after enough updates have been received
                    //       to restore the timeline to its previous position of at least one of the previously-existing events
                    //       having also been found in the new items.
                    //       --> Should we only do this if `clear_cache` is true? (e.g., after an (un)ignore event)
                    //
                    // else if tl.saved_state.first_event_id.as_deref() == Some(item_event_id) {
                    //     log!("Timeline::handle_event(): jumping view from saved first event ID to index {idx}");
                    //     portal_list.set_first_id_and_scroll(idx, scroll_from_first_id);
                    //     break;
                    // }
                    else {
                        warning!("!!! Couldn't find new event with matching ID for ANY event currently visible in the portal list");
                    }

                    if clear_cache {
                        tl.content_drawn_since_last_update.clear();
                        tl.profile_drawn_since_last_update.clear();
                        tl.fully_paginated = false;
                    } else {
                        tl.content_drawn_since_last_update.remove(changed_indices.clone());
                        tl.profile_drawn_since_last_update.remove(changed_indices.clone());
                        // log!("Timeline::handle_event(): changed_indices: {changed_indices:?}, items len: {}\ncontent drawn: {:#?}\nprofile drawn: {:#?}", items.len(), tl.content_drawn_since_last_update, tl.profile_drawn_since_last_update);
                    }
                    tl.items = new_items;
                }
                TimelineUpdate::TimelineStartReached => {
                    log!("Timeline::handle_event(): timeline start reached for room {}", tl.room_id);
                    tl.fully_paginated = true;
                    done_loading = true;
                }
                TimelineUpdate::PaginationIdle => {
                    done_loading = true;
                }
                TimelineUpdate::EventDetailsFetched {event_id, result } => {
                    if let Err(_e) = result {
                        error!("Failed to fetch details fetched for event {event_id} in room {}. Error: {_e:?}", tl.room_id);
                    }
                    // Here, to be most efficient, we could redraw only the updated event,
                    // but for now we just fall through and let the final `redraw()` call re-draw the whole timeline view.
                }
                TimelineUpdate::RoomMembersFetched => {
                    log!("Timeline::handle_event(): room members fetched for room {}", tl.room_id);
                    // Here, to be most efficient, we could redraw only the user avatars and names in the timeline,
                    // but for now we just fall through and let the final `redraw()` call re-draw the whole timeline view.
                }
                TimelineUpdate::MediaFetched => {
                    log!("Timeline::handle_event(): media fetched for room {}", tl.room_id);
                    // Here, to be most efficient, we could redraw only the media items in the timeline,
                    // but for now we just fall through and let the final `redraw()` call re-draw the whole timeline view.
                }

                TimelineUpdate::TypingUsers { users } => {
                    let typing_text = match users.as_slice() {
                        [] => String::new(),
                        [user] => format!("{user} is typing "),
                        [user1, user2] => format!("{user1} and {user2} are typing "),
                        [user1, user2, others @ ..] => {
                            if others.len() > 1 {
                                format!("{user1}, {user2}, and {} are typing ", &others[0])
                            } else {
                                format!(
                                    "{user1}, {user2}, and {} others are typing ",
                                    others.len()
                                )
                            }
                        }
                    };
                    let is_typing = !users.is_empty();
                    self.view.view(id!(typing_notice)).set_visible(is_typing);
                    self.view.label(id!(typing_label)).set_text(&typing_text);
                    let typing_animation = self.view.typing_animation(id!(typing_animation));
                    if is_typing {
                        typing_animation.animate(cx);
                    } else {
                        typing_animation.stop_animation();
                    }
                }
            }
        }

        if done_loading {
            log!("TODO: hide topspace loading animation for room {}", tl.room_id);
            // TODO FIXME: hide TopSpace loading animation, set it to invisible.
        }
        if num_updates > 0 {
            // log!("Applied {} timeline updates for room {}, redrawing with {} items...", num_updates, tl.room_id, tl.items.len());
            self.redraw(cx);
        }
    }

    /// Shows the user profile sliding pane with the given avatar info.
    fn show_user_profile(
        &mut self,
        cx: &mut Cx,
        pane: &UserProfileSlidingPaneRef,
        info: UserProfilePaneInfo,
    ) {
        pane.set_info(cx, info);
        pane.show(cx);
        // Not sure if this redraw is necessary
        self.redraw(cx);
    }

    /// Shows a preview of the given event that the user is currently replying to
    /// above the message input bar.
    fn show_replying_to(
        &mut self,
        cx: &mut Cx,
        replying_to: (EventTimelineItem, RepliedToInfo),
    ) {
        let replying_preview_view = self.view(id!(replying_preview));
        let avatar_ref = replying_preview_view.avatar(id!(reply_preview_content.reply_preview_avatar));
        let Some(ref mut avatar)  = avatar_ref.borrow_mut() else { return };
        let (replying_preview_username, _) = set_avatar_and_get_username(
            cx,
            avatar,
            self.room_id.as_ref().unwrap(),
            replying_to.0.sender(),
            Some(replying_to.0.sender_profile()),
            replying_to.0.event_id(),
        );

        replying_preview_view
            .label(id!(reply_preview_content.reply_preview_username))
            .set_text(replying_preview_username.as_str());

        populate_preview_of_timeline_item(
            &replying_preview_view.html_or_plaintext(id!(reply_preview_content.reply_preview_body)),
            replying_to.0.content(),
            &replying_preview_username,
        );

        self.view(id!(replying_preview)).set_visible(true);
        if let Some(tl) = self.tl_state.as_mut() {
            tl.replying_to = Some(replying_to);
        }

        // After the user clicks the reply button next to a message,
        // and we get to this point where the replying-to preview is shown,
        // we should automatically focus the keyboard on the message input box
        // so that the user can immediately start typing their reply
        // without having to manually click on the message input box.
        self.text_input(id!(message_input)).set_key_focus(cx);
        self.redraw(cx);
    }

    /// Clears (and makes invisible) the preview of the message
    /// that the user is currently replying to.
    fn clear_replying_to(&mut self) {
        self.view(id!(replying_preview)).set_visible(false);
        if let Some(tl) = self.tl_state.as_mut() {
            tl.replying_to = None;
        }
    }

    /// Invoke this when this timeline is being shown,
    /// e.g., when the user navigates to this timeline.
    fn show_timeline(&mut self, cx: &mut Cx) {
        let room_id = self.room_id.clone()
            .expect("BUG: Timeline::show_timeline(): no room_id was set.");
        // just an optional sanity check
        assert!(self.tl_state.is_none(),
            "BUG: tried to show_timeline() into a timeline with existing state. \
            Did you forget to save the timeline state back to the global map of states?",
        );


        let (mut tl_state, first_time_showing_room) = if let Some(existing) = TIMELINE_STATES.lock().unwrap().remove(&room_id) {
            (existing, false)
        } else {
            let (update_sender, update_receiver) = take_timeline_update_receiver(&room_id)
                .expect("BUG: couldn't get timeline state for first-viewed room.");
            let new_tl_state = TimelineUiState {
                room_id: room_id.clone(),
                // We assume timelines being viewed for the first time haven't been fully paginated.
                fully_paginated: false,
                items: Vector::new(),
                content_drawn_since_last_update: RangeSet::new(),
                profile_drawn_since_last_update: RangeSet::new(),
                update_receiver,
                media_cache: MediaCache::new(MediaFormatConst::File, Some(update_sender)),
                replying_to: None,
                saved_state: SavedState::default(),
                message_highlight_animation_state: MessageHighlightAnimationState::default(),
                prev_first_index: None,
                read_event_hashmap: HashMap::new(),
                marked_fully_read_queue: HashMap::new(),
            };
            (new_tl_state, true)
        };

        // Subscribe to typing notices, but hide the typing notice view initially.
        self.view(id!(typing_notice)).set_visible(false);
        submit_async_request(
            MatrixRequest::SubscribeToTypingNotices {
                room_id: room_id.clone(),
                subscribe: true,
            }
        );

        // kick off a back pagination request for this room
        if !tl_state.fully_paginated {
            submit_async_request(MatrixRequest::PaginateRoomTimeline {
                room_id: room_id.clone(),
                num_events: 50,
                forwards: false,
            })
        } else {
            // log!("Note: skipping pagination request for room {} because it is already fully paginated.", room_id);
        }

        // Even though we specify that room member profiles should be lazy-loaded,
        // the matrix server still doesn't consistently send them to our client properly.
        // So we kick off a request to fetch the room members here upon first viewing the room.
        if first_time_showing_room {
            submit_async_request(MatrixRequest::FetchRoomMembers { room_id });
            // TODO: in the future, move the back pagination request to here,
            //       once back pagination is done dynamically based on timeline scroll position.
        }

        // Now, restore the visual state of this timeline from its previously-saved state.
        self.restore_state(cx, &mut tl_state);

        // As the final step, store the tl_state for this room into the Timeline widget,
        // such that it can be accessed in future event/draw handlers.
        self.tl_state = Some(tl_state);

        // Now we can process any background updates and redraw the timeline.
        if first_time_showing_room {
            self.process_timeline_updates(cx);
        }
    
        self.redraw(cx);
    }

    /// Invoke this when this timeline is being hidden or no longer being shown,
    /// e.g., when the user navigates away from this timeline.
    fn hide_timeline(&mut self) {
        if let Some(room_id) = self.room_id.clone() {
            self.save_state();
            submit_async_request(MatrixRequest::SubscribeToTypingNotices {
                room_id,
                subscribe: false,
            });
        }
    }

    /// Removes the current room's visual UI state from this widget
    /// and saves it to the map of `TIMELINE_STATES` such that it can be restored later.
    ///
    /// Note: after calling this function, the widget's `tl_state` will be `None`.
    fn save_state(&mut self) {
        let Some(mut tl) = self.tl_state.take() else {
            error!("Timeline::save_state(): skipping due to missing state, room {:?}", self.room_id);
            return;
        };

        let portal_list = self.portal_list(id!(list));
        let first_index = portal_list.first_id();
        let message_input_box = self.text_input(id!(message_input));
        let state = SavedState {
            first_index_and_scroll: Some((first_index, portal_list.scroll_position())),
            first_event_id: tl.items
                .get(first_index)
                .and_then(|item| item
                    .as_event()
                    .and_then(|ev| ev.event_id().map(|i| i.to_owned()))
                ),
            message_input_state: message_input_box.save_state(),
            replying_to: tl.replying_to.clone(),
        };
        tl.saved_state = state;
        // Store this Timeline's `TimelineUiState` in the global map of states.
        TIMELINE_STATES.lock().unwrap().insert(tl.room_id.clone(), tl);
    }

    /// Restores the previously-saved visual UI state of this room.
    ///
    /// Note: this accepts a direct reference to the timeline's UI state,
    /// so this function must not try to re-obtain it by accessing `self.tl_state`.
    fn restore_state(&mut self, cx: &mut Cx, tl_state: &mut TimelineUiState) {
        let SavedState {
            first_index_and_scroll,
            first_event_id: _,
            message_input_state,
            replying_to,
        } = &mut tl_state.saved_state;
        if let Some((first_index, scroll_from_first_id)) = first_index_and_scroll {
            self.portal_list(id!(timeline.list))
                .set_first_id_and_scroll(*first_index, *scroll_from_first_id);
        } else {
            // If the first index is not set, then the timeline has not yet been scrolled by the user,
            // so we set the portal list to "tail" (track) the bottom of the list.
            self.portal_list(id!(timeline.list)).set_tail_range(true);
        }

        let saved_message_input_state = std::mem::take(message_input_state);
        self.text_input(id!(message_input))
            .restore_state(saved_message_input_state);
        if let Some(replying_to_event) = replying_to.take() {
            self.show_replying_to(cx, replying_to_event);
        } else {
            self.clear_replying_to();
        }
    }

    /// Sets this `RoomScreen` widget to display the timeline for the given room.
    pub fn set_displayed_room(&mut self, cx: &mut Cx, room_name: String, room_id: OwnedRoomId) {
        // If the room is already being displayed, then do nothing.
        if let Some(current_room_id) = &self.room_id {
            if current_room_id.eq(&room_id) {
                return;
            }
        }

        self.hide_timeline();
        self.room_name = room_name;
        self.room_id = Some(room_id);
        self.show_timeline(cx);
        self.label(id!(room_name)).set_text(&self.room_name);
    }
}

impl RoomScreenRef {
    /// See [`RoomScreen::set_displayed_room()`].
    pub fn set_displayed_room(&self, cx: &mut Cx, room_name: String, room_id: OwnedRoomId) {
        let Some(mut inner) = self.borrow_mut() else { return };
        inner.set_displayed_room(cx, room_name, room_id);
    }
}


/// A message that is sent from a background async task to a room's timeline view
/// for the purpose of update the Timeline UI contents or metadata.
pub enum TimelineUpdate {
    /// The content of a room's timeline was updated in the background.
    NewItems {
        /// The entire list of timeline items (events) for a room.
        new_items: Vector<Arc<TimelineItem>>,
        /// The range of indices in the `items` list that have been changed in this update
        /// and thus must be removed from any caches of drawn items in the timeline.
        /// Any items outside of this range are assumed to be unchanged and need not be redrawn.
        changed_indices: Range<usize>,
        /// Whether to clear the entire cache of drawn items in the timeline.
        /// This supercedes `index_of_first_change` and is used when the entire timeline is being redrawn.
        clear_cache: bool,
    },
    /// A notice that the start of the timeline has been reached, meaning that
    /// there is no need to send further backwards pagination requests.
    TimelineStartReached,
    /// A notice that the background task doing pagination for this room has become idle,
    /// meaning that it has completed its recent pagination request(s) and is now waiting
    /// for more requests, but that the start of the timeline has not yet been reached.
    PaginationIdle,
    /// A notice that event details have been fetched from the server,
    /// including a `result` that indicates whether the request was successful.
    EventDetailsFetched {
        event_id: OwnedEventId,
        result: Result<(), matrix_sdk_ui::timeline::Error>,
    },
    /// A notice that the room's members have been fetched from the server,
    /// though the success or failure of the request is not yet known until the client
    /// requests the member info via a timeline event's `sender_profile()` method.
    RoomMembersFetched,
    /// A notice that one or more requested media items (images, videos, etc.)
    /// that should be displayed in this timeline have now been fetched and are available.
    MediaFetched,
    /// A notice that one or more members of a this room are currently typing.
    TypingUsers {
        /// The list of users (their displayable name) who are currently typing in this room.
        users: Vec<String>,
    },
}

/// The global set of all timeline states, one entry per room.
static TIMELINE_STATES: Mutex<BTreeMap<OwnedRoomId, TimelineUiState>> = Mutex::new(BTreeMap::new());

/// The UI-side state of a single room's timeline, which is only accessed/updated by the UI thread.
struct TimelineUiState {
    /// The ID of the room that this timeline is for.
    room_id: OwnedRoomId,

    /// Whether this room's timeline has been fully paginated, which means
    /// that the oldest (first) event in the timeline is locally synced and available.
    /// When `true`, further backwards pagination requests will not be sent.
    ///
    /// This must be reset to `false` whenever the timeline is fully cleared.
    fully_paginated: bool,

    /// The list of items (events) in this room's timeline that our client currently knows about.
    items: Vector<Arc<TimelineItem>>,

    /// The range of items (indices in the above `items` list) whose event **contents** have been drawn
    /// since the last update and thus do not need to be re-populated on future draw events.
    ///
    /// This range is partially cleared on each background update (see below) to ensure that
    /// items modified during the update are properly redrawn. Thus, it is a conservative
    /// "cache tracker" that may not include all items that have already been drawn,
    /// but that's okay because big updates that clear out large parts of the rangeset
    /// only occur during back pagination, which is both rare and slow in and of itself.
    /// During typical usage, new events are appended to the end of the timeline,
    /// meaning that the range of already-drawn items doesn't need to be cleared.
    ///
    /// Upon a background update, only item indices greater than or equal to the
    /// `index_of_first_change` are removed from this set.
    content_drawn_since_last_update: RangeSet<usize>,

    /// Same as `content_drawn_since_last_update`, but for the event **profiles** (avatar, username).
    profile_drawn_since_last_update: RangeSet<usize>,

    /// The channel receiver for timeline updates for this room.
    ///
    /// Here we use a synchronous (non-async) channel because the receiver runs
    /// in a sync context and the sender runs in an async context,
    /// which is okay because a sender on an unbounded channel never needs to block.
    update_receiver: crossbeam_channel::Receiver<TimelineUpdate>,

    /// The cache of media items (images, videos, etc.) that appear in this timeline.
    ///
    /// Currently this excludes avatars, as those are shared across multiple rooms.
    media_cache: MediaCache,

    /// Info about the event currently being replied to, if any.
    replying_to: Option<(EventTimelineItem, RepliedToInfo)>,

    /// The states relevant to the UI display of this timeline that are saved upon
    /// a `Hide` action and restored upon a `Show` action.
    saved_state: SavedState,

    /// The state of the message highlight animation.
    ///
    /// We need to run the animation once the scrolling, triggered by the click of of a
    /// a reply preview, ends. so we keep a small state for it.
    /// By default, it starts in Off.
    /// Once the scrolling is started, the state becomes Pending.
    /// If the animation was trigged, the state goes back to Off.
    message_highlight_animation_state: MessageHighlightAnimationState,

    prev_first_index: Option<usize>,
    read_event_hashmap: HashMap<String, (OwnedRoomId, OwnedEventId, Instant, bool)>,
    marked_fully_read_queue: HashMap<String, (OwnedRoomId, OwnedEventId)>,
}

/// The item index, scroll position, and optional unique IDs of the first `N` events
/// that have been drawn in the most recent draw pass of a timeline's PortalList.
#[derive(Debug)]
struct FirstDrawnEvents<const N: usize> {
    index_and_scroll: [ItemIndexScroll; N],
    event_ids: [Option<OwnedEventId>; N],
}
impl<const N: usize> Default for FirstDrawnEvents<N> {
    fn default() -> Self {
        Self {
            index_and_scroll: std::array::from_fn(|_| ItemIndexScroll::default()),
            event_ids: std::array::from_fn(|_| None),
        }
    }
}

///
#[derive(Clone, Copy, Debug, Default)]
struct ItemIndexScroll {
    index: usize,
    scroll: f64,
}

#[derive(Default, Debug)]
enum MessageHighlightAnimationState {
    Pending { item_id: usize },
    #[default]
    Off,
}

/// States that are necessary to save in order to maintain a consistent UI display for a timeline.
///
/// These are saved when navigating away from a timeline (upon `Hide`)
/// and restored when navigating back to a timeline (upon `Show`).
#[derive(Default, Debug)]
struct SavedState {
    /// The index of the first item in the timeline's PortalList that is currently visible,
    /// and the scroll offset from the top of the list's viewport to the beginning of that item.
    /// If this is `None`, then the timeline has not yet been scrolled by the user
    /// and the portal list will be set to "tail" (track) the bottom of the list.
    first_index_and_scroll: Option<(usize, f64)>,
    /// The unique ID of the event that corresponds to the first item visible in the timeline.
    first_event_id: Option<OwnedEventId>,

    /// The content of the message input box.
    message_input_state: TextInputState,
    /// The event that the user is currently replying to, if any.
    replying_to: Option<(EventTimelineItem, RepliedToInfo)>,
}

/// Returns info about the item in the list of `new_items` that matches the event ID
/// of a visible item in the given `curr_items` list.
///
/// This info includes a tuple of:
/// 1. the index of the item in the currennt items list,
/// 2. the index of the item in the new items list,
/// 3. the positional "scroll" offset of the corresponding current item in the portal list,
/// 4. the unique event ID of the item.
fn find_new_item_matching_current_item(
    cx: &mut Cx,
    portal_list: &PortalListRef,
    starting_at_curr_idx: usize,
    curr_items: &Vector<Arc<TimelineItem>>,
    new_items: &Vector<Arc<TimelineItem>>,
) -> Option<(usize, usize, f64, OwnedEventId)> {
    let mut curr_item_focus = curr_items.focus();
    let mut idx_curr = starting_at_curr_idx;
    let mut curr_items_with_ids: Vec<(usize, OwnedEventId)> = Vec::with_capacity(
        portal_list.visible_items()
    );

    // Find all items with real event IDs that are currently visible in the portal list.
    // TODO: if this is slow, we could limit it to 3-5 events at the most.
    if curr_items_with_ids.len() <= portal_list.visible_items() {
        while let Some(curr_item) = curr_item_focus.get(idx_curr) {
            if let Some(event_id) = curr_item.as_event().and_then(|ev| ev.event_id()) {
                curr_items_with_ids.push((idx_curr, event_id.to_owned()));
            }
            if curr_items_with_ids.len() >= portal_list.visible_items() {
                break;
            }
            idx_curr += 1;
        }
    }

    // Find a new item that has the same real event ID as any of the current items.
    for (idx_new, new_item) in new_items.iter().enumerate() {
        let Some(event_id) = new_item.as_event().and_then(|ev| ev.event_id()) else {
            continue;
        };
        if let Some((idx_curr, _)) = curr_items_with_ids
            .iter()
            .find(|(_, ev_id)| ev_id == &event_id)
        {
            // Not all items in the portal list are guaranteed to have a position offset,
            // some may be zeroed-out, so we need to account for that possibility by only
            // using events that have a real non-zero area
            if let Some(pos_offset) = portal_list.position_of_item(cx, *idx_curr) {
                log!("Found matching event ID {event_id} at index {idx_new} in new items list, corresponding to current item index {idx_curr} at pos offset {pos_offset}");
                return Some((*idx_curr, idx_new, pos_offset, event_id.to_owned()));
            }
        }
    }

    None
}

#[derive(Debug, Default, Clone, Copy, PartialEq, Eq)]
struct ItemDrawnStatus {
    /// Whether the profile info (avatar and displayable username) were drawn for this item.
    profile_drawn: bool,
    /// Whether the content of the item was drawn (e.g., the message text, image, video, sticker, etc).
    content_drawn: bool,
}
impl ItemDrawnStatus {
    /// Returns a new `ItemDrawnStatus` with both `profile_drawn` and `content_drawn` set to `false`.
    const fn new() -> Self {
        Self {
            profile_drawn: false,
            content_drawn: false,
        }
    }
    /// Returns a new `ItemDrawnStatus` with both `profile_drawn` and `content_drawn` set to `true`.
    const fn both_drawn() -> Self {
        Self {
            profile_drawn: true,
            content_drawn: true,
        }
    }
}

/// Creates, populates, and adds a Message liveview widget to the given `PortalList`
/// with the given `item_id`.
///
/// The content of the returned `Message` widget is populated with data from the given `message`
/// and its parent `EventTimelineItem`.
fn populate_message_view(
    cx: &mut Cx2d,
    list: &mut PortalList,
    item_id: usize,
    room_id: &RoomId,
    event_tl_item: &EventTimelineItem,
    message: &timeline::Message,
    prev_event: Option<&Arc<TimelineItem>>,
    media_cache: &mut MediaCache,
    item_drawn_status: ItemDrawnStatus,
) -> (WidgetRef, ItemDrawnStatus) {
    let receipts = event_tl_item.read_receipts();
    let mut new_drawn_status = item_drawn_status;

    let ts_millis = event_tl_item.timestamp();

    // Determine whether we can use a more compact UI view that hides the user's profile info
    // if the previous message was sent by the same user within 10 minutes.
    let use_compact_view = match prev_event.map(|p| p.kind()) {
        Some(TimelineItemKind::Event(prev_event_tl_item)) => match prev_event_tl_item.content() {
            TimelineItemContent::Message(_prev_msg) => {
                let prev_msg_sender = prev_event_tl_item.sender();
                prev_msg_sender == event_tl_item.sender()
                    && ts_millis.0
                        .checked_sub(prev_event_tl_item.timestamp().0)
                        .map_or(false, |d| d < uint!(600000)) // 10 mins in millis
            }
            _ => false,
        },
        _ => false,
    };

    let (item, used_cached_item) = match message.msgtype() {
        MessageType::Text(TextMessageEventContent { body, formatted, .. })
        | MessageType::Notice(NoticeMessageEventContent { body, formatted, .. }) => {
            let template = if use_compact_view {
                live_id!(CondensedMessage)
            } else {
                live_id!(Message)
            };
<<<<<<< HEAD
            let (item, existed) = list.item_with_existed(cx, item_id, template).unwrap();
            item.avatar_row(id!(avatar_row)).set_range(cx, receipts.len());
            let seq = item.avatar_row(id!(avatar_row));
            let mut receipt_iter = receipts.iter();
            if let Some(ref mut v)= seq.borrow_mut() {
                for avatar in v.iter_mut() {
                    if let Some((user, r)) = receipt_iter.next() {
                        set_avatar_and_get_username(cx, avatar, room_id, user, None, event_tl_item.event_id());
                    }
                }
            }

=======
            let (item, existed) = list.item_with_existed(cx, item_id, template);
>>>>>>> 4f5189b7
            if existed && item_drawn_status.content_drawn {
                (item, true)
            } else {
                populate_text_message_content(
                    &item.html_or_plaintext(id!(content.message)),
                    &body,
                    formatted.as_ref(),
                );
                new_drawn_status.content_drawn = true;
                (item, false)
            }
        }
        MessageType::Image(image) => {
            let template = if use_compact_view {
                live_id!(CondensedImageMessage)
            } else {
                live_id!(ImageMessage)
            };
            let (item, existed) = list.item_with_existed(cx, item_id, template);
            if existed && item_drawn_status.content_drawn {
                (item, true)
            } else {
                let is_image_fully_drawn = populate_image_message_content(
                    cx,
                    &item.text_or_image(id!(content.message)),
                    image,
                    media_cache,
                );
                new_drawn_status.content_drawn = is_image_fully_drawn;
                (item, false)
            }
        }
        other => {
            let (item, existed) = list.item_with_existed(cx, item_id, live_id!(Message));
            if existed && item_drawn_status.content_drawn {
                (item, true)
            } else {
                let kind = other.msgtype();
                item.label(id!(content.message))
                    .set_text(&format!("[TODO {kind:?}] {}", other.body()));
                new_drawn_status.content_drawn = true;
                (item, false)
            }
        }
    };

    let mut replied_to_event_id = None;

    // If we didn't use a cached item, we need to draw all other message content: the reply preview and reactions.
    if !used_cached_item {
        draw_reactions(cx, &item, event_tl_item.reactions(), item_id);
        let (is_reply_fully_drawn, replied_to_ev_id) = draw_replied_to_message(
            cx,
            &item.view(id!(replied_to_message)),
            room_id,
            message,
            event_tl_item.event_id(),
        );
        replied_to_event_id = replied_to_ev_id;
        // The content is only considered to be fully drawn if the logic above marked it as such
        // *and* if the reply preview was also fully drawn.
        new_drawn_status.content_drawn &= is_reply_fully_drawn;
    }

    // If `used_cached_item` is false, we should always redraw the profile, even if profile_drawn is true.
    let skip_draw_profile =
        use_compact_view || (used_cached_item && item_drawn_status.profile_drawn);
    if skip_draw_profile {
        // log!("\t --> populate_message_view(): SKIPPING profile draw for item_id: {item_id}");
        new_drawn_status.profile_drawn = true;
    } else {
        // log!("\t --> populate_message_view(): DRAWING  profile draw for item_id: {item_id}");
        let avatar_ref = item.avatar(id!(profile.avatar));
        let (username, profile_drawn) = if let Some(ref mut avatar)  = avatar_ref.borrow_mut() {
            set_avatar_and_get_username(
                cx,
                avatar,
                room_id,
                event_tl_item.sender(),
                Some(event_tl_item.sender_profile()),
                event_tl_item.event_id(),
            )
        } else {
            (String::from(""), false )
        };
        item.label(id!(content.username)).set_text(&username);
        new_drawn_status.profile_drawn = profile_drawn;
    }

    // If we've previously drawn the item content, skip all other steps.
    if used_cached_item && item_drawn_status.content_drawn && item_drawn_status.profile_drawn {
        return (item, new_drawn_status);
    }

    // Set the Message widget's metatdata for reply-handling purposes.
    item.as_message().set_data(
        event_tl_item.can_be_replied_to(),
        item_id,
        replied_to_event_id,
    );

    // Set the timestamp.
    if let Some(dt) = unix_time_millis_to_datetime(&ts_millis) {
        // format as AM/PM 12-hour time
        item.label(id!(profile.timestamp))
            .set_text(&format!("{}", dt.time().format("%l:%M %P")));
        item.label(id!(profile.datestamp))
            .set_text(&format!("{}", dt.date_naive()));
    } else {
        item.label(id!(profile.timestamp))
            .set_text(&format!("{}", ts_millis.get()));
    }

    (item, new_drawn_status)
}

/// Draws the Html or plaintext body of the given Text or Notice message into the `message_content_widget`.
fn populate_text_message_content(
    message_content_widget: &HtmlOrPlaintextRef,
    body: &str,
    formatted_body: Option<&FormattedBody>,
) {
    if let Some(formatted_body) = formatted_body
        .and_then(|fb| (fb.format == MessageFormat::Html).then(|| fb.body.clone()))
    {
        message_content_widget.show_html(utils::linkify(formatted_body.as_ref()));
    } else {
        match utils::linkify(body) {
            Cow::Owned(linkified_html) => message_content_widget.show_html(&linkified_html),
            Cow::Borrowed(plaintext) => message_content_widget.show_plaintext(plaintext),
        }
    }
}

/// Draws the given image message's content into the `message_content_widget`.
///
/// Returns whether the image message content was fully drawn.
fn populate_image_message_content(
    cx: &mut Cx2d,
    text_or_image_ref: &TextOrImageRef,
    image: &ImageMessageEventContent,
    media_cache: &mut MediaCache,
) -> bool {
    // We don't use thumbnails, as their resolution is too low to be visually useful.
    // We also don't trust the provided mimetype, as it can be incorrect.
    let (_mimetype, _width, _height) = if let Some(info) = image.info.as_ref() {
        (
            info.mimetype
                .as_deref()
                .and_then(utils::ImageFormat::from_mimetype),
            info.width,
            info.height,
        )
    } else {
        (None, None, None)
    };

    match &image.source {
        MediaSource::Plain(mxc_uri) => {
            // now that we've obtained the image URI and its metadata, try to fetch the image.
            match media_cache.try_get_media_or_fetch(mxc_uri.clone(), None) {
                MediaCacheEntry::Loaded(data) => {
                    let show_image_result = text_or_image_ref.show_image(|img| {
                        utils::load_png_or_jpg(&img, cx, &data)
                            .map(|()| img.size_in_pixels(cx).unwrap())
                    });
                    if let Err(e) = show_image_result {
                        let err_str = format!("Failed to display image: {e:?}");
                        error!("{err_str}");
                        text_or_image_ref.set_text(&err_str);
                    }

                    // We're done drawing the image message content, so mark it as fully drawn.
                    true
                }
                MediaCacheEntry::Requested => {
                    text_or_image_ref.set_text(&format!("Fetching image from {:?}", mxc_uri));
                    // Do not consider this image as being fully drawn, as we're still fetching it.
                    false
                }
                MediaCacheEntry::Failed => {
                    text_or_image_ref
                        .set_text(&format!("Failed to fetch image from {:?}", mxc_uri));
                    // For now, we consider this as being "complete". In the future, we could support
                    // retrying to fetch the image on a user click/tap.
                    true
                }
            }
        }
        MediaSource::Encrypted(encrypted) => {
            text_or_image_ref.set_text(&format!(
                "[TODO] fetch encrypted image at {:?}",
                encrypted.url
            ));
            // We consider this as "fully drawn" since we don't yet support encryption,
            // but *only if* the reply preview was also fully drawn.
            true
        }
    }
}

/// Draws a ReplyPreview above the given `message` if it was in-reply to another message.
///
/// If the given `message` was *not* in-reply to another message,
/// this function will mark the ReplyPreview as non-visible and consider it fully drawn.
///
/// Returns whether the in-reply-to information was available and fully drawn,
/// i.e., whether it can be considered as cached and not needing to be redrawn later.
fn draw_replied_to_message(
    cx: &mut Cx2d,
    replied_to_message_view: &ViewRef,
    room_id: &RoomId,
    message: &timeline::Message,
    message_event_id: Option<&EventId>,
) -> (bool, Option<OwnedEventId>) {
    let fully_drawn: bool;
    let show_reply: bool;
    let mut replied_to_event_id = None;

    if let Some(in_reply_to_details) = message.in_reply_to() {
        replied_to_event_id = Some(in_reply_to_details.event_id.to_owned());
        show_reply = true;

        match &in_reply_to_details.event {
            TimelineDetails::Ready(replied_to_event) => {
                let avatar_ref = replied_to_message_view
                .avatar(id!(replied_to_message_content.reply_preview_avatar));
                let Some(ref mut avatar)  = avatar_ref.borrow_mut() else { return (show_reply, replied_to_event_id) };
                let (in_reply_to_username, is_avatar_fully_drawn) = set_avatar_and_get_username(
                    cx,
                    avatar,
                    room_id,
                    replied_to_event.sender(),
                    Some(replied_to_event.sender_profile()),
                    Some(in_reply_to_details.event_id.as_ref()),
                );

                fully_drawn = is_avatar_fully_drawn;

                replied_to_message_view
                    .label(id!(replied_to_message_content.reply_preview_username))
                    .set_text(in_reply_to_username.as_str());
                let msg_body = replied_to_message_view.html_or_plaintext(id!(reply_preview_body));
                populate_preview_of_timeline_item(
                    &msg_body,
                    replied_to_event.content(),
                    &in_reply_to_username,
                );
            }
            TimelineDetails::Error(_e) => {
                fully_drawn = true;
                replied_to_message_view
                    .label(id!(replied_to_message_content.reply_preview_username))
                    .set_text("[Error fetching username]");
                replied_to_message_view
                    .avatar(id!(replied_to_message_content.reply_preview_avatar))
                    .show_text(None, "?");
                replied_to_message_view
                    .html_or_plaintext(id!(replied_to_message_content.reply_preview_body))
                    .show_plaintext("[Error fetching replied-to event]");
            }
            status @ TimelineDetails::Pending | status @ TimelineDetails::Unavailable => {
                // We don't have the replied-to message yet, so we can't fully draw the preview.
                fully_drawn = false;
                replied_to_message_view
                    .label(id!(replied_to_message_content.reply_preview_username))
                    .set_text("[Loading username...]");
                replied_to_message_view
                    .avatar(id!(replied_to_message_content.reply_preview_avatar))
                    .show_text(None, "?");
                replied_to_message_view
                    .html_or_plaintext(id!(replied_to_message_content.reply_preview_body))
                    .show_plaintext("[Loading replied-to message...]");

                // Confusingly, we need to fetch the details of the `message` (the event that is the reply),
                // not the details of the original event that this `message` is replying to.
                if matches!(status, TimelineDetails::Unavailable) {
                    if let Some(event_id) = message_event_id {
                        submit_async_request(MatrixRequest::FetchDetailsForEvent {
                            room_id: room_id.to_owned(),
                            event_id: event_id.to_owned(),
                        });
                    }
                }
            }
        }
    } else {
        // This message was not in reply to another message, so we don't need to show a reply.
        show_reply = false;
        fully_drawn = true;
    }

    replied_to_message_view.set_visible(show_reply);
    (fully_drawn, replied_to_event_id)
}

fn populate_preview_of_timeline_item(
    widget_out: &HtmlOrPlaintextRef,
    timeline_item_content: &TimelineItemContent,
    sender_username: &str,
) {
    if let TimelineItemContent::Message(m) = timeline_item_content {
        match m.msgtype() {
            MessageType::Text(TextMessageEventContent { body, formatted, .. })
            | MessageType::Notice(NoticeMessageEventContent { body, formatted, .. }) => {
                return populate_text_message_content(widget_out, &body, formatted.as_ref());
            }
            _ => { } // fall through to the general case for all timeline items below.
        }
    }
    let html = text_preview_of_timeline_item(timeline_item_content, sender_username)
        .format_with(sender_username);
    widget_out.show_html(html);
}

/// Draws the reactions beneath the given `message_item`.
fn draw_reactions(
    _cx: &mut Cx2d,
    message_item: &WidgetRef,
    reactions: &ReactionsByKeyBySender,
    id: usize,
) {
    const DRAW_ITEM_ID_REACTION: bool = false;
    if reactions.is_empty() && !DRAW_ITEM_ID_REACTION {
        return;
    }

    // The message annotaions view is invisible by default, so we must set it to visible
    // now that we know there are reactions to show.
    message_item
        .view(id!(content.message_annotations))
        .set_visible(true);

    let mut label_text = String::new();
    for (reaction_raw, reaction_senders) in reactions.iter() {
        // Just take the first char of the emoji, which ignores any variant selectors.
        let reaction_first_char = reaction_raw.chars().next().map(|c| c.to_string());
        let reaction_str = reaction_first_char.as_deref().unwrap_or(reaction_raw);
        let text_to_display = emojis::get(reaction_str)
            .and_then(|e| e.shortcode())
            .unwrap_or(reaction_raw);
        let count = reaction_senders.len();
        // log!("Found reaction {:?} with count {}", text_to_display, count);
        label_text = format!("{label_text}<i>:{}:</i> <b>{}</b> ", text_to_display, count);
    }

    // Debugging: draw the item ID as a reaction
    if DRAW_ITEM_ID_REACTION {
        label_text = format!("{label_text}<i>ID: {}</i>", id);
    }

    let html_reaction_view = message_item.html(id!(message_annotations.html_content));
    html_reaction_view.set_text(&label_text);
}

/// A trait for abstracting over the different types of timeline events
/// that can be displayed in a `SmallStateEvent` widget.
trait SmallStateEventContent {
    /// Populates the *content* (not the profile) of the given `item` with data from
    /// the given `event_tl_item` and `self` (the specific type of event content).
    ///
    /// ## Arguments
    /// * `item`: a `SmallStateEvent` widget that has already been added to
    ///    the given `PortalList` at the given `item_id`.
    ///    This function may either modify that item or completely replace it
    ///    with a different widget if needed.
    /// * `item_drawn_status`: the old (prior) drawn status of the item.
    /// * `new_drawn_status`: the new drawn status of the item, which may have already
    ///    been updated to reflect the item's profile having been drawn right before this function.
    ///
    /// ## Return
    /// Returns a tuple of the drawn `item` and its `new_drawn_status`.
    fn populate_item_content(
        &self,
        cx: &mut Cx,
        list: &mut PortalList,
        item_id: usize,
        item: WidgetRef,
        event_tl_item: &EventTimelineItem,
        username: &str,
        item_drawn_status: ItemDrawnStatus,
        new_drawn_status: ItemDrawnStatus,
    ) -> (WidgetRef, ItemDrawnStatus);
}

/// An empty marker struct used for populating redacted messages.
struct RedactedMessageEventMarker;

impl SmallStateEventContent for RedactedMessageEventMarker {
    fn populate_item_content(
        &self,
        _cx: &mut Cx,
        _list: &mut PortalList,
        _item_id: usize,
        item: WidgetRef,
        event_tl_item: &EventTimelineItem,
        original_sender: &str,
        _item_drawn_status: ItemDrawnStatus,
        mut new_drawn_status: ItemDrawnStatus,
    ) -> (WidgetRef, ItemDrawnStatus) {
        item.label(id!(content)).set_text(
            &text_preview_of_redacted_message(event_tl_item, original_sender)
                .format_with(original_sender),
        );
        new_drawn_status.content_drawn = true;
        (item, new_drawn_status)
    }
}

impl SmallStateEventContent for timeline::OtherState {
    fn populate_item_content(
        &self,
        cx: &mut Cx,
        list: &mut PortalList,
        item_id: usize,
        item: WidgetRef,
        _event_tl_item: &EventTimelineItem,
        username: &str,
        _item_drawn_status: ItemDrawnStatus,
        mut new_drawn_status: ItemDrawnStatus,
    ) -> (WidgetRef, ItemDrawnStatus) {
        let item = if let Some(text_preview) = text_preview_of_other_state(self) {
            item.label(id!(content))
                .set_text(&text_preview.format_with(username));
            new_drawn_status.content_drawn = true;
            item
        } else {
            let item = list.item(cx, item_id, live_id!(Empty));
            new_drawn_status = ItemDrawnStatus::new();
            item
        };
        (item, new_drawn_status)
    }
}

impl SmallStateEventContent for MemberProfileChange {
    fn populate_item_content(
        &self,
        _cx: &mut Cx,
        _list: &mut PortalList,
        _item_id: usize,
        item: WidgetRef,
        _event_tl_item: &EventTimelineItem,
        username: &str,
        _item_drawn_status: ItemDrawnStatus,
        mut new_drawn_status: ItemDrawnStatus,
    ) -> (WidgetRef, ItemDrawnStatus) {
        item.label(id!(content))
            .set_text(&text_preview_of_member_profile_change(self, username).format_with(username));
        new_drawn_status.content_drawn = true;
        (item, new_drawn_status)
    }
}

impl SmallStateEventContent for RoomMembershipChange {
    fn populate_item_content(
        &self,
        cx: &mut Cx,
        list: &mut PortalList,
        item_id: usize,
        item: WidgetRef,
        _event_tl_item: &EventTimelineItem,
        username: &str,
        _item_drawn_status: ItemDrawnStatus,
        mut new_drawn_status: ItemDrawnStatus,
    ) -> (WidgetRef, ItemDrawnStatus) {
        let Some(preview) = text_preview_of_room_membership_change(self) else {
            // Don't actually display anything for nonexistent/unimportant membership changes.
            return (
                list.item(cx, item_id, live_id!(Empty)),
                ItemDrawnStatus::new(),
            );
        };

        item.label(id!(content))
            .set_text(&preview.format_with(username));
        new_drawn_status.content_drawn = true;
        (item, new_drawn_status)
    }
}

/// Creates, populates, and adds a SmallStateEvent liveview widget to the given `PortalList`
/// with the given `item_id`.
///
/// The content of the returned widget is populated with data from the
/// given room membership change and its parent `EventTimelineItem`.
fn populate_small_state_event(
    cx: &mut Cx,
    list: &mut PortalList,
    item_id: usize,
    room_id: &RoomId,
    event_tl_item: &EventTimelineItem,
    event_content: &impl SmallStateEventContent,
    item_drawn_status: ItemDrawnStatus,
) -> (WidgetRef, ItemDrawnStatus) {
    let mut new_drawn_status = item_drawn_status;
    let (item, existed) = list.item_with_existed(cx, item_id, live_id!(SmallStateEvent));

    // The content of a small state event view may depend on the profile info,
    // so we can only mark the content as drawn after the profile has been fully drawn and cached.
    let skip_redrawing_profile = existed && item_drawn_status.profile_drawn;
    let skip_redrawing_content = skip_redrawing_profile && item_drawn_status.content_drawn;

    if skip_redrawing_content {
        return (item, new_drawn_status);
    }

    // If the profile has been drawn, we can just quickly grab the user's display name
    // instead of having to call `set_avatar_and_get_username` again.
    let username_opt = skip_redrawing_profile
        .then(|| get_profile_display_name(event_tl_item))
        .flatten();

    let username = username_opt.unwrap_or_else(|| {
        // As a fallback, call `set_avatar_and_get_username` to get the user's display name.
        let avatar_ref = item.avatar(id!(avatar));
        let (username, profile_drawn) = if let Some(ref mut avatar ) = avatar_ref.borrow_mut() {
             set_avatar_and_get_username(
                cx,
                avatar,
                room_id,
                event_tl_item.sender(),
                Some(event_tl_item.sender_profile()),
                event_tl_item.event_id(),
            )
        } else {
            (event_tl_item.sender().to_string(),false)
        };
        
        // Draw the timestamp as part of the profile.
        set_timestamp(
            &item,
            id!(left_container.timestamp),
            event_tl_item.timestamp(),
        );
        new_drawn_status.profile_drawn = profile_drawn;
        username
    });

    // Proceed to draw the actual event content.
    event_content.populate_item_content(
        cx,
        list,
        item_id,
        item,
        event_tl_item,
        &username,
        item_drawn_status,
        new_drawn_status,
    )
}

/// Sets the text of the `Label` at the given `item`'s live ID path
/// to a typical 12-hour AM/PM timestamp format.
fn set_timestamp(item: &WidgetRef, live_id_path: &[LiveId], timestamp: MilliSecondsSinceUnixEpoch) {
    if let Some(dt) = unix_time_millis_to_datetime(&timestamp) {
        // format as AM/PM 12-hour time
        item.label(live_id_path)
            .set_text(&format!("{}", dt.time().format("%l:%M %P")));
    } else {
        item.label(live_id_path)
            .set_text(&format!("{}", timestamp.get()));
    }
}

/// Sets the given avatar and returns a displayable username based on the
/// given profile and user ID of the sender of the event with the given event ID.
///
/// If the sender profile is not ready, this function will submit an async request
/// to fetch the sender profile from the server, but only if the event ID is `Some`.
///
/// This function will always choose a nice, displayable username and avatar.
///
/// The specific behavior is as follows:
/// * If the timeline event's sender profile *is* ready, then the `username` and `avatar`
///   will be the user's display name and avatar image, if available.
///   * If it's not ready, we attempt to fetch the user info from the user profile cache.
/// * If no avatar image is available, then the `avatar` will be set to the first character
///   of the user's display name, if available.
/// * If the user's display name is not available or has not been set, the user ID
///   will be used for the `username`, and the first character of the user ID for the `avatar`.
/// * If the timeline event's sender profile isn't ready and the user ID isn't found in
///   our user profile cache , then the `username` and `avatar`  will be the user ID
///   and the first character of that user ID, respectively.
///
/// ## Return
/// Returns a tuple of:
/// 1. The displayable username that should be used to populate the username field.
/// 2. A boolean indicating whether the user's profile info has been completely drawn
///    (for purposes of caching it to avoid future redraws).
fn set_avatar_and_get_username(
    cx: &mut Cx,
    avatar: &mut Avatar,
    room_id: &RoomId,
    sender_user_id: &UserId,
    sender_profile_opt: Option<&TimelineDetails<Profile>>,
    event_id: Option<&EventId>,
) -> (String, bool) {
    // Get the display name and avatar URL from the sender's profile, if available,
    // or if the profile isn't ready, fall back to qeurying our user profile cache.
    let mut taken_from_cache = false;
    let (username_opt, avatar_state) = match sender_profile_opt {
        Some(TimelineDetails::Ready(profile)) => (
            profile.display_name.clone(),
            AvatarState::Known(profile.avatar_url.clone()),
        ),
        Some(not_ready) => {
            if matches!(not_ready, TimelineDetails::Unavailable) {
                if let Some(event_id) = event_id {
                    submit_async_request(MatrixRequest::FetchDetailsForEvent {
                        room_id: room_id.to_owned(),
                        event_id: event_id.to_owned(),
                    });
                }
            }
            // log!("populate_message_view(): sender profile not ready yet for event {not_ready:?}");
            user_profile_cache::with_user_profile(
                cx,
                sender_user_id,
                |profile, room_members| {
                    room_members
                        .get(room_id)
                        .map(|rm| {
                            (
                                rm.display_name().map(|n| n.to_owned()),
                                AvatarState::Known(rm.avatar_url().map(|u| u.to_owned())),
                            )
                        })
                        .unwrap_or_else(|| {
                            (profile.username.clone(), profile.avatar_state.clone())
                        })
                },
            )
            .unwrap_or((None, AvatarState::Unknown))
        }
        None => {
            if let Some(user_profile) = user_profile_cache::get_user_profile(cx, sender_user_id)
            {
                taken_from_cache = true;
                (user_profile.username, user_profile.avatar_state)
            } else {
                (None, AvatarState::Unknown)
            }
        }
    };

    let (avatar_img_data_opt, profile_drawn) = match avatar_state.clone() {
        AvatarState::Loaded(data) => (Some(data), true),
        AvatarState::Known(Some(uri)) => match avatar_cache::get_or_fetch_avatar(cx, uri) {
            AvatarCacheEntry::Loaded(data) => (Some(data), true),
            AvatarCacheEntry::Failed => (None, true),
            AvatarCacheEntry::Requested => (None, false),
        },
        AvatarState::Known(None) | AvatarState::Failed => (None, true),
        AvatarState::Unknown => (None, false),
    };

    // Set sender to the display name if available, otherwise the user id.
    let username = username_opt
        .clone()
        .unwrap_or_else(|| sender_user_id.to_string());

    // Set the sender's avatar image, or use the username if no image is available.
    avatar_img_data_opt
        .and_then(|data| {
            if !taken_from_cache {
                user_profile_cache::set_user_profile(
                    cx,
                    sender_user_id,
                    username.clone(),
                    AvatarState::Loaded(data.clone()),
                );
            }
            avatar
                .show_image(
                    Some((
                        sender_user_id.to_owned(),
                        username_opt.clone(),
                        room_id.to_owned(),
                        data.clone(),
                    )),
                    |img| utils::load_png_or_jpg(&img, cx, &data),
                )
                .ok()
        })
        .unwrap_or_else(|| {
            avatar.show_text(
                Some((sender_user_id.to_owned(), username_opt, room_id.to_owned())),
                &username,
            )
        });
    (username, profile_drawn)
}

/// Returns the display name of the sender of the given `event_tl_item`, if available.
fn get_profile_display_name(event_tl_item: &EventTimelineItem) -> Option<String> {
    if let TimelineDetails::Ready(profile) = event_tl_item.sender_profile() {
        profile.display_name.clone()
    } else {
        None
    }
}

/// Actions that can be performed on a message.
#[derive(Clone, DefaultNone, Debug)]
pub enum MessageAction {
    /// The user clicked the reply button on the message,
    /// indicating that they want to reply to this message.
    MessageReply(usize),
    /// The user clicked the inline reply preview above a message
    /// indicating that they want to jump upwards to the replied-to message shown in the preview.
    ReplyPreviewClicked {
        /// The item ID (in the timeline PortalList) of the reply message
        /// that the user clicked the reply preview above.
        reply_message_item_id: usize,
        /// The event ID of the replied-to message (the target of the reply).
        replied_to_event: OwnedEventId,
    },
    /// The message with the given item ID should be highlighted.
    MessageHighlight(usize),
    None,
}

#[derive(Live, LiveHook, Widget)]
pub struct Message {
    #[deref] view: View,
    #[animator] animator: Animator,
    #[rust(false)] hovered: bool,

    #[rust] can_be_replied_to: bool,
    #[rust] item_id: usize,
    /// The event ID of the message that this message is replying to, if any.
    #[rust] replied_to_event_id: Option<OwnedEventId>,
}

impl Widget for Message {
    fn handle_event(&mut self, cx: &mut Cx, event: &Event, scope: &mut Scope) {
        if self.animator_handle_event(cx, event).must_redraw() {
            self.redraw(cx);
        }

        if !self.animator.is_track_animating(cx, id!(highlight))
            && self.animator_in_state(cx, id!(highlight.on))
        {
            self.animator_play(cx, id!(highlight.off));
        }

        let widget_uid = self.widget_uid();

        if let Event::Actions(actions) = event {
            if self.view.button(id!(reply_button)).clicked(actions) {
                cx.widget_action(
                    widget_uid,
                    &scope.path,
                    MessageAction::MessageReply(self.item_id),
                );
            }
        }

        if let Hit::FingerUp(fe) = event.hits(cx, self.view(id!(replied_to_message)).area()) {
            if fe.was_tap() {
                if let Some(ref replied_to_event) = self.replied_to_event_id {
                    cx.widget_action(
                        widget_uid,
                        &scope.path,
                        MessageAction::ReplyPreviewClicked {
                            reply_message_item_id: self.item_id,
                            replied_to_event: replied_to_event.to_owned(),
                        },
                    );
                } else {
                    error!("BUG: reply preview clicked for message {} with no replied-to event!", self.item_id);
                }
            }
        }

        if let Event::Actions(actions) = event {
            for action in actions {
                match action.as_widget_action().cast() {
                    MessageAction::MessageHighlight(id) if id == self.item_id => {
                        self.animator_play(cx, id!(highlight.on));
                        self.redraw(cx);
                    }
                    _ => {}
                }
            }
        }

        if let Event::MouseMove(e) = event {
            let hovered = self.view.area().rect(cx).contains(e.abs);
            if (self.hovered != hovered) || (!hovered && self.animator_in_state(cx, id!(hover.on)))
            {
                self.hovered = hovered;

                // TODO: Once we have a context menu, the messageMenu can be displayed on hover or push only
                // self.view.view(id!(message_menu)).set_visible(hovered);
                let hover_animator = if self.hovered {
                    id!(hover.on)
                } else {
                    id!(hover.off)
                };
                self.animator_play(cx, hover_animator);
            }
        }

        self.view.handle_event(cx, event, scope);
    }

    fn draw_walk(&mut self, cx: &mut Cx2d, scope: &mut Scope, walk: Walk) -> DrawStep {
        self.view
            .button(id!(reply_button))
            .set_visible(self.can_be_replied_to);

        self.view.draw_walk(cx, scope, walk)
    }
}

impl Message {
    fn set_data(
        &mut self,
        can_be_replied_to: bool,
        item_id: usize,
        replied_to_event_id: Option<OwnedEventId>,
    ) {
        self.can_be_replied_to = can_be_replied_to;
        self.item_id = item_id;
        self.replied_to_event_id = replied_to_event_id;
    }
}

impl MessageRef {
    fn set_data(
        &self,
        can_be_replied_to: bool,
        item_id: usize,
        replied_to_event_id: Option<OwnedEventId>,
    ) {
        if let Some(mut inner) = self.borrow_mut() {
            inner.set_data(can_be_replied_to, item_id, replied_to_event_id);
        };
    }
}<|MERGE_RESOLUTION|>--- conflicted
+++ resolved
@@ -2107,7 +2107,6 @@
             } else {
                 live_id!(Message)
             };
-<<<<<<< HEAD
             let (item, existed) = list.item_with_existed(cx, item_id, template).unwrap();
             item.avatar_row(id!(avatar_row)).set_range(cx, receipts.len());
             let seq = item.avatar_row(id!(avatar_row));
@@ -2120,9 +2119,6 @@
                 }
             }
 
-=======
-            let (item, existed) = list.item_with_existed(cx, item_id, template);
->>>>>>> 4f5189b7
             if existed && item_drawn_status.content_drawn {
                 (item, true)
             } else {
