use makepad_widgets::*;
use matrix_sdk::ruma::OwnedRoomId;

use crate::{
    shared::{
        avatar::AvatarWidgetExt, html_or_plaintext::HtmlOrPlaintextWidgetExt,
        unread_badge::UnreadBadgeWidgetExt as _,
    },
    utils::{self, relative_format},
};

use super::rooms_list::{
    InvitedRoomInfo, InviterInfo, JoinedRoomInfo, RoomPreviewAvatar, RoomsListScopeProps,
};
live_design! {
    use link::theme::*;
    use link::shaders::*;
    use link::widgets::*;

    use crate::shared::styles::*;
    use crate::shared::helpers::*;
    use crate::shared::avatar::Avatar;
    use crate::shared::html_or_plaintext::HtmlOrPlaintext;
    use crate::shared::unread_badge::UnreadBadge;

    RoomName = <Label> {
        width: Fill, height: Fit
        flow: Right, // do not wrap
        padding: 0,
        draw_text:{
            color: #000,
            wrap: Ellipsis,
            text_style: <USERNAME_TEXT_STYLE>{ font_size: 10. }
        }
        text: "[Room name unknown]"
    }

    Timestamp = <Label> {
        padding: {top: 1},
        width: Fit, height: Fit
        flow: Right, // do not wrap
        draw_text:{
            color: (TIMESTAMP_TEXT_COLOR)
            text_style: <TIMESTAMP_TEXT_STYLE>{
                font_size: 7.5
            },
        }
        text: "??"
    }

    MessagePreview = <View> {
        width: Fill, height: Fit
        latest_message = <HtmlOrPlaintext> {
            html_view = { html = {
                font_size: 9.3,
                draw_normal:      { text_style: { font_size: 9.3 } },
                draw_italic:      { text_style: { font_size: 9.3 } },
                draw_bold:        { text_style: { font_size: 9.3 } },
                draw_bold_italic: { text_style: { font_size: 9.3 } },
                draw_fixed:       { text_style: { font_size: 9.3 } },
                a = {
                    matrix_link_view = {
                        matrix_link = {
                            padding: { top: 2.0, bottom: 2.0, left: 4.0, right: 4.0 }
                            draw_bg: {
                                color: #000,
                                border_radius: 3.5,
                            }
                            avatar = {
                                height: 10.0, width: 10.0
                                text_view = { text = { draw_text: {
                                    text_style: <TITLE_TEXT>{ font_size: 6.3 }
                                }}}
                            }
                            title = {
                                draw_text: {
                                    color: #fff
                                    text_style: {
                                        font_size: 6.3
                                    }
                                }
                            }
                        }
                    }
                }
            } }
            plaintext_view = { pt_label = {
                draw_text: {
                    text_style: { font_size: 9.5 },
                }
                text: "[Loading latest message]"
            } }
        }
    }

    RoomPreviewContent = {{RoomPreviewContent}} {
        flow: Right,
        spacing: 10,
        padding: 10,
        width: Fill, height: Fit
        show_bg: true
        draw_bg: {
            instance border_size: 0.0
            instance border_color: #0000
            instance inset: vec4(0.0, 0.0, 0.0, 0.0)
            instance border_radius: 4.0

            fn get_color(self) -> vec4 {
                return self.color
            }

            fn get_border_color(self) -> vec4 {
                return self.border_color
            }

            fn pixel(self) -> vec4 {
                let sdf = Sdf2d::viewport(self.pos * self.rect_size)
                sdf.box(
                    self.inset.x + self.border_size,
                    self.inset.y + self.border_size,
                    self.rect_size.x - (self.inset.x + self.inset.z + self.border_size * 2.0),
                    self.rect_size.y - (self.inset.y + self.inset.w + self.border_size * 2.0),
                    max(1.0, self.border_radius)
                )
                sdf.fill_keep(self.get_color())
                if self.border_size > 0.0 {
                    sdf.stroke(self.get_border_color(), self.border_size)
                }
                return sdf.result;
            }
        }
    }

    pub RoomPreview = {{RoomPreview}} {
        flow: Down, height: Fit
        cursor: Default,
        show_bg: true,

        // Wrap the RoomPreviewContent in an AdaptiveView to change the displayed content
        // (and its layout) based on the available space in the sidebar.
        adaptive_preview = <AdaptiveView> {
            height: Fit

            OnlyIcon = <RoomPreviewContent> {
                align: {x: 0.5, y: 0.5}
                padding: 5.
                <View> {
                    height: Fit
                    flow: Overlay
                    align: { x: 1.0 }
                    avatar = <Avatar> {}
                    unread_badge = <UnreadBadge> {}
                }
            }
            IconAndName = <RoomPreviewContent> {
                padding: 5.
                align: {x: 0.5, y: 0.5}
                avatar = <Avatar> {}
                room_name = <RoomName> {}
                unread_badge = <UnreadBadge>  {}
            }
            FullPreview = <RoomPreviewContent> {
                padding: 10
                avatar = <Avatar> {}
                <View> {
                    flow: Down
                    width: Fill, height: 56
                    align: { x: 0.0, y: 0.0 }
                    top = <View> {
                        width: Fill, height: Fit,
                        spacing: 3,
                        flow: Right,
                        room_name = <RoomName> {}
<<<<<<< HEAD
                        // Use a small top margin to align the timestamp text baseline with the room name text baseline.
                        timestamp = <Timestamp> { margin: { top: 1.3 } }
=======
                        timestamp = <Timestamp> { }
>>>>>>> 09b3a823
                    }
                    bottom = <View> {
                        width: Fill, height: Fill,
                        spacing: 2,
                        flow: Right,
                        preview = <MessagePreview> {
                            margin: { top: 2.5 }
                        }
                        <View> {
                            width: Fit, height: Fit
                            align: { x: 1.0 }
                            unread_badge = <UnreadBadge> {}
                        }
                    }
                }
            }
        }
    }
}

#[derive(Live, Widget)]
pub struct RoomPreview {
    #[deref]
    view: View,
    #[rust]
    room_id: Option<OwnedRoomId>,
}

#[derive(Clone, DefaultNone, Debug)]
pub enum RoomPreviewAction {
    Clicked(OwnedRoomId),
    None,
}

impl LiveHook for RoomPreview {
    fn after_new_from_doc(&mut self, _cx: &mut Cx) {
        // Adapt the preview based on the available space.
        self.view
            .adaptive_view(id!(adaptive_preview))
            .set_variant_selector(|_cx, parent_size| match parent_size.x {
                width if width <= 70.0 => live_id!(OnlyIcon),
                width if width <= 200.0 => live_id!(IconAndName),
                _ => live_id!(FullPreview),
            });
    }
}

impl Widget for RoomPreview {
    fn handle_event(&mut self, cx: &mut Cx, event: &Event, scope: &mut Scope) {
        let uid = self.widget_uid();
        let rooms_list_props = scope.props.get::<RoomsListScopeProps>().unwrap();

        // We handle hits on this widget first to ensure that any clicks on it
        // will just select the room, rather than resulting in a click on any child view
        // within the room preview content itself, such as links or avatars.
        match event.hits(cx, self.view.area()) {
            Hit::FingerDown(..) => {
                cx.set_key_focus(self.view.area());
            }
            Hit::FingerUp(fe) => {
                if !rooms_list_props.was_scrolling
                    && fe.is_over
                    && fe.is_primary_hit()
                    && fe.was_tap()
                {
                    cx.widget_action(
                        uid,
                        &scope.path,
                        RoomPreviewAction::Clicked(self.room_id.clone().unwrap()),
                    );
                }
            }
            _ => {}
        }

        self.view.handle_event(cx, event, scope);
    }

    fn draw_walk(&mut self, cx: &mut Cx2d, scope: &mut Scope, walk: Walk) -> DrawStep {
        if let Some(room_info) = scope.props.get::<JoinedRoomInfo>() {
            self.room_id = Some(room_info.room_id.clone());
        }
        else if let Some(room_info) = scope.props.get::<InvitedRoomInfo>() {
            self.room_id = Some(room_info.room_id.clone());
        }

        self.view.draw_walk(cx, scope, walk)
    }
}

#[derive(Live, LiveHook, Widget)]
pub struct RoomPreviewContent {
    #[deref]
    view: View,
}

impl Widget for RoomPreviewContent {
    fn handle_event(&mut self, cx: &mut Cx, event: &Event, scope: &mut Scope) {
        self.view.handle_event(cx, event, scope);
    }

    fn draw_walk(&mut self, cx: &mut Cx2d, scope: &mut Scope, walk: Walk) -> DrawStep {
        if let Some(joined_room_info) = scope.props.get::<JoinedRoomInfo>() {
            self.draw_joined_room(cx, joined_room_info);
        } else if let Some(invited_room_info) = scope.props.get::<InvitedRoomInfo>() {
            self.draw_invited_room(cx, invited_room_info);
        }

        self.view.draw_walk(cx, scope, walk)
    }
}

impl RoomPreviewContent {
    /// Populates this room preview with info about a joined room.
    pub fn draw_joined_room(&mut self, cx: &mut Cx, room_info: &JoinedRoomInfo) {
        if let Some(ref name) = room_info.room_name {
            self.view.label(id!(room_name)).set_text(cx, name);
        }
        if let Some((ts, msg)) = room_info.latest.as_ref() {
            if let Some(human_readable_date) = relative_format(ts) {
                self.view
                    .label(id!(timestamp))
                    .set_text(cx, &human_readable_date);
            }
            self.view
                .html_or_plaintext(id!(latest_message))
                .show_html(cx, msg);
        }

        self.view
            .unread_badge(id!(unread_badge))
            .update_counts(room_info.num_unread_mentions, room_info.num_unread_messages);

        self.draw_common(cx, &room_info.avatar, room_info.is_selected);
    }

    /// Populates this room preview with info about an invited room.
    pub fn draw_invited_room(&mut self, cx: &mut Cx, room_info: &InvitedRoomInfo) {
        self.view.label(id!(room_name)).set_text(
            cx,
            room_info.room_name.as_deref()
                .unwrap_or("Invite to unnamed room"),
        );
        // Hide the timestamp field, and use the latest message field to show the inviter.
        self.view.label(id!(timestamp)).set_text(cx, "");
        let inviter_string = match &room_info.inviter_info {
            Some(InviterInfo {
                user_id,
                display_name: Some(dn),
                ..
            }) => format!("Invited by <b>{dn}</b> ({user_id})"),
            Some(InviterInfo { user_id, .. }) => format!("Invited by {user_id}"),
            None => String::from("You were invited"),
        };
        self.view
            .html_or_plaintext(id!(latest_message))
            .show_html(cx, &inviter_string);

        match room_info.room_avatar {
            RoomPreviewAvatar::Text(ref text) => {
                self.view.avatar(id!(avatar)).show_text(cx, None, text);
            }
            RoomPreviewAvatar::Image(ref img_bytes) => {
                let _ = self.view.avatar(id!(avatar)).show_image(
                    cx,
                    None, // don't make room preview avatars clickable.
                    |cx, img| utils::load_png_or_jpg(&img, cx, img_bytes),
                );
            }
        }

        self.view
            .unread_badge(id!(unread_badge))
            .update_counts(1, 0);

        self.draw_common(cx, &room_info.room_avatar, room_info.is_selected);
    }

    /// Populates the widgets common to both invited and joined room previews.
    pub fn draw_common(&mut self, cx: &mut Cx, room_avatar: &RoomPreviewAvatar, is_selected: bool) {
        match room_avatar {
            RoomPreviewAvatar::Text(ref text) => {
                self.view.avatar(id!(avatar)).show_text(cx, None, text);
            }
            RoomPreviewAvatar::Image(ref img_bytes) => {
                let _ = self.view.avatar(id!(avatar)).show_image(
                    cx,
                    None, // don't make room preview avatars clickable.
                    |cx, img| utils::load_png_or_jpg(&img, cx, img_bytes),
                );
            }
        }

        if cx.display_context.is_desktop() {
            self.update_preview_colors(cx, is_selected);
        } else {
            // Mobile doesn't have a selected state. Always use the default colors.
            // We call the update in case the app was resized from desktop to mobile while the room was selected.
            // This can be optimized by only calling this when the app is resized.
            self.update_preview_colors(cx, false);
        }
    }

    /// Updates the styling of the preview based on whether the room is selected or not.
    pub fn update_preview_colors(&mut self, cx: &mut Cx, is_selected: bool) {
        let bg_color;
        let message_text_color;
        let room_name_color;
        let timestamp_color;
        let code_bg_color;

        // TODO: This is quite verbose, makepad should provide a way to override this at a higher level.
        if is_selected {
            bg_color = vec3(0.059, 0.533, 0.996); // COLOR_PRIMARY_SELECTED
            message_text_color = vec3(1., 1., 1.); // COLOR_PRIMARY
            room_name_color = vec3(1., 1., 1.); // COLOR_PRIMARY
            timestamp_color = vec3(1., 1., 1.); // COLOR_PRIMARY
            code_bg_color = vec3(0.3, 0.3, 0.3); // a darker gray, used for `code_color` and `quote_bg_color`
        } else {
            bg_color = vec3(1., 1., 1.); // COLOR_PRIMARY
            message_text_color = vec3(0.267, 0.267, 0.267); // MESSAGE_TEXT_COLOR
            room_name_color = vec3(0., 0., 0.);
            timestamp_color = vec3(0.6, 0.6, 0.6);
            code_bg_color = vec3(0.929, 0.929, 0.929); // #EDEDED, see `code_color` and `quote_bg_color`
        }

        self.view.apply_over(
            cx,
            live!(
                draw_bg: {
                    color: (bg_color)
                }
            ),
        );

        // We check that the UI elements exist to avoid unnecessary updates, and prevent error logs.
        if !self.view.label(id!(room_name)).is_empty() {
            self.view.label(id!(room_name)).apply_over(
                cx,
                live!(
                draw_text: {
                    color: (room_name_color)
                }
                ),
            );
        }

        if !self.view.label(id!(timestamp)).is_empty() {
            self.view.label(id!(timestamp)).apply_over(
                cx,
                live!(
                draw_text: {
                    color: (timestamp_color)
                }
                ),
            );
        }

        if !self.view.html_or_plaintext(id!(latest_message)).is_empty() {
            self.view.html_or_plaintext(id!(latest_message)).apply_over(
                cx,
                live!(
                html_view = {
                    html = {
                        font_color: (message_text_color),
                        draw_normal:      { color: (message_text_color) },
                        draw_italic:      { color: (message_text_color) },
                        draw_bold:        { color: (message_text_color) },
                        draw_bold_italic: { color: (message_text_color) },
                        draw_block: {
                            quote_bg_color: (code_bg_color),
                            code_color: (code_bg_color),
                        }
                    }
                }
                plaintext_view = {
                    pt_label = {
                        draw_text: {
                            color: (message_text_color)
                        }
                    }
                }
                ),
            );
        }
    }
}<|MERGE_RESOLUTION|>--- conflicted
+++ resolved
@@ -171,12 +171,7 @@
                         spacing: 3,
                         flow: Right,
                         room_name = <RoomName> {}
-<<<<<<< HEAD
-                        // Use a small top margin to align the timestamp text baseline with the room name text baseline.
-                        timestamp = <Timestamp> { margin: { top: 1.3 } }
-=======
                         timestamp = <Timestamp> { }
->>>>>>> 09b3a823
                     }
                     bottom = <View> {
                         width: Fill, height: Fill,
