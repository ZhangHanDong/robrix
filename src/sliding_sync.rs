use anyhow::{anyhow, bail, Result};
use bitflags::bitflags;
use clap::Parser;
use eyeball::Subscriber;
use eyeball_im::VectorDiff;
use futures_util::{pin_mut, StreamExt};
use imbl::Vector;
use makepad_widgets::{error, log, makepad_futures::channel::oneshot, warning, Cx, SignalToUI};
use matrix_sdk::{
    config::RequestConfig, encryption::EncryptionSettings, event_handler::EventHandlerDropGuard, media::MediaRequestParameters, room::{edit::EditedContent, reply::Reply, RoomMember}, ruma::{
        api::client::receipt::create_receipt::v3::ReceiptType, events::{
            receipt::ReceiptThread, room::{
                message::RoomMessageEventContent, power_levels::RoomPowerLevels, MediaSource
            }, FullStateEventContent, MessageLikeEventType, StateEventType
        }, matrix_uri::MatrixId, MilliSecondsSinceUnixEpoch, OwnedEventId, OwnedMxcUri, OwnedRoomAliasId, OwnedRoomId, OwnedUserId, RoomOrAliasId, UserId
    }, sliding_sync::VersionBuilder, Client, ClientBuildError, Error, OwnedServerName, Room, RoomMemberships, RoomState
};
use matrix_sdk_ui::{
    room_list_service::{RoomListLoadingState, SyncIndicator}, sync_service::{self, SyncService}, timeline::{AnyOtherFullStateEventContent, EventTimelineItem, MembershipChange, RoomExt, TimelineEventItemId, TimelineItem, TimelineItemContent}, RoomListService, Timeline
};
use robius_open::Uri;
use tokio::{
    runtime::Handle,
    sync::{mpsc::{Receiver, Sender, UnboundedReceiver, UnboundedSender}, watch, Notify}, task::JoinHandle, time::error::Elapsed,
};
use unicode_segmentation::UnicodeSegmentation;
use url::Url;
<<<<<<< HEAD
use std::{cmp::{max, min}, collections::{BTreeMap, BTreeSet}, iter::Peekable, ops::Not, path:: Path, sync::{atomic::{AtomicBool, Ordering}, Arc, LazyLock, Mutex}, time::Duration};
use std::io;
use crate::{
    app::AppStateAction, app_data_dir, avatar_cache::AvatarUpdate, event_preview::text_preview_of_timeline_item, home::{
        invite_screen::{JoinRoomAction, LeaveRoomAction}, room_screen::TimelineUpdate, rooms_list::{self, enqueue_rooms_list_update, InvitedRoomInfo, InviterInfo, JoinedRoomInfo, RoomsListUpdate}, rooms_list_header::RoomsListHeaderAction
    }, login::login_screen::LoginAction, logout::{logout_confirm_modal::LogoutAction, logout_state_machine::{logout_with_state_machine, LogoutConfig}}, media_cache::{MediaCacheEntry, MediaCacheEntryRef}, persistent_state::{self, load_app_state, ClientSessionPersisted}, profile::{
=======
use std::{cmp::{max, min}, collections::{BTreeMap, BTreeSet}, future::Future, iter::Peekable, ops::Not, path:: Path, sync::{Arc, LazyLock, Mutex, OnceLock}, time::Duration};
use std::io;
use crate::{
    app::AppStateAction,
    app_data_dir,
    avatar_cache::AvatarUpdate,
    event_preview::text_preview_of_timeline_item,
    home::{
        invite_screen::{JoinRoomAction, LeaveRoomAction},
        room_screen::TimelineUpdate,
        rooms_list::{self, enqueue_rooms_list_update, InvitedRoomInfo, InviterInfo, JoinedRoomInfo, RoomsListUpdate},
        rooms_list_header::RoomsListHeaderAction,
    },
    login::login_screen::LoginAction,
    media_cache::{MediaCacheEntry, MediaCacheEntryRef},
    persistence::{self, load_app_state, ClientSessionPersisted},
    profile::{
>>>>>>> c48edb07
        user_profile::{AvatarState, UserProfile},
        user_profile_cache::{enqueue_user_profile_update, UserProfileUpdate},
    },
    room::RoomPreviewAvatar,
    shared::{
        html_or_plaintext::MatrixLinkPillState,
        jump_to_bottom_button::UnreadMessageCount,
        popup_list::{enqueue_popup_notification, PopupItem, PopupKind}
    },
    utils::{self, AVATAR_THUMBNAIL_FORMAT},
    verification::add_verification_event_handlers_and_sync_client
};

#[derive(Parser, Debug, Default)]
struct Cli {
    /// The user ID to login with.
    #[clap(value_parser)]
    user_id: String,

    /// The password that should be used for the login.
    #[clap(value_parser)]
    password: String,

    /// The homeserver to connect to.
    #[clap(value_parser)]
    homeserver: Option<String>,

    /// Set the proxy that should be used for the connection.
    #[clap(short, long)]
    proxy: Option<String>,

    /// Force login screen.
    #[clap(short, long, action)]
    login_screen: bool,

    /// Enable verbose logging output.
    #[clap(short, long, action)]
    verbose: bool,
}
impl From<LoginByPassword> for Cli {
    fn from(login: LoginByPassword) -> Self {
        Self {
            user_id: login.user_id,
            password: login.password,
            homeserver: login.homeserver,
            proxy: None,
            login_screen: false,
            verbose: false,
        }
    }
}


/// Build a new client.
async fn build_client(
    cli: &Cli,
    data_dir: &Path,
) -> Result<(Client, ClientSessionPersisted), ClientBuildError> {
    // Generate a unique subfolder name for the client database,
    // which allows multiple clients to run simultaneously.
    let now = chrono::Local::now();
    let db_subfolder_name: String = format!("db_{}", now.format("%F_%H_%M_%S_%f"));
    let db_path = data_dir.join(db_subfolder_name);

    // Generate a random passphrase.
    let passphrase: String = {
        use rand::{Rng, thread_rng};
        thread_rng()
            .sample_iter(rand::distributions::Alphanumeric)
            .take(32)
            .map(char::from)
            .collect()
    };

    let homeserver_url = cli.homeserver.as_deref()
        .unwrap_or("https://matrix-client.matrix.org/");
        // .unwrap_or("https://matrix.org/");

    let mut builder = Client::builder()
        .server_name_or_homeserver_url(homeserver_url)
        // Use a sqlite database to persist the client's encryption setup.
        .sqlite_store(&db_path, Some(&passphrase))
        // The sliding sync proxy has now been deprecated in favor of native sliding sync.
        .sliding_sync_version_builder(VersionBuilder::DiscoverNative)
        .with_decryption_trust_requirement(matrix_sdk::crypto::TrustRequirement::Untrusted)
        .with_encryption_settings(EncryptionSettings {
            auto_enable_cross_signing: true,
            backup_download_strategy: matrix_sdk::encryption::BackupDownloadStrategy::OneShot,
            auto_enable_backups: true,
        })
        .with_enable_share_history_on_invite(true)
        .handle_refresh_tokens();

    if let Some(proxy) = cli.proxy.as_ref() {
        builder = builder.proxy(proxy.clone());
    }

    // Use a 60 second timeout for all requests to the homeserver.
    // Yes, this is a long timeout, but the standard matrix homeserver is often very slow.
    builder = builder.request_config(
        RequestConfig::new()
            .timeout(std::time::Duration::from_secs(60))
    );

    let client = builder.build().await?;
    let homeserver_url =  client.homeserver().to_string();
    Ok((
        client,
        ClientSessionPersisted {
            homeserver: homeserver_url,
            db_path,
            passphrase,
        },
    ))
}

/// Logs in to the given Matrix homeserver using the given username and password.
///
/// This function is used by the login screen to log in to the Matrix server.
///
/// Upon success, this function returns the logged-in client and an optional sync token.
async fn login(
    cli: &Cli,
    login_request: LoginRequest,
) -> Result<(Client, Option<String>)> {
    match login_request {
        LoginRequest::LoginByCli | LoginRequest::LoginByPassword(_) => {
            let cli = if let LoginRequest::LoginByPassword(login_by_password) = login_request {
                &Cli::from(login_by_password)
            } else {
                cli
            };
            let (client, client_session) = build_client(cli, app_data_dir()).await?;
            // Attempt to login using the CLI-provided username & password.
            let login_result = client
                .matrix_auth()
                .login_username(&cli.user_id, &cli.password)
                .initial_device_display_name("robrix-un-pw")
                .send()
                .await?;
            if client.matrix_auth().logged_in() {
                log!("Logged in successfully.");
                let status = format!("Logged in as {}.\n → Loading rooms...", cli.user_id);
                // enqueue_popup_notification(status.clone());
                enqueue_rooms_list_update(RoomsListUpdate::Status { status });
                if let Err(e) = persistence::save_session(&client, client_session).await {
                    let err_msg = format!("Failed to save session state to storage: {e}");
                    error!("{err_msg}");
                    enqueue_popup_notification(PopupItem { message: err_msg, kind: PopupKind::Error, auto_dismissal_duration: None });
                }
                Ok((client, None))
            } else {
                let err_msg = format!("Failed to login as {}: {:?}", cli.user_id, login_result);
                enqueue_popup_notification(PopupItem { message: err_msg.clone(), kind: PopupKind::Error, auto_dismissal_duration: None });
                enqueue_rooms_list_update(RoomsListUpdate::Status { status: err_msg.clone() });
                bail!(err_msg);
            }
        }

        LoginRequest::LoginBySSOSuccess(client, client_session) => {
            if let Err(e) = persistence::save_session(&client, client_session).await {
                error!("Failed to save session state to storage: {e:?}");
            }
            Ok((client, None))
        }
        LoginRequest::HomeserverLoginTypesQuery(_) => {
            bail!("LoginRequest::HomeserverLoginTypesQuery not handled earlier");
        }
    }
}


/// Which direction to paginate in.
///
/// * `Forwards` will retrieve later events (towards the end of the timeline),
///   which only works if the timeline is *focused* on a specific event.
/// * `Backwards`: the more typical choice, in which earlier events are retrieved
///   (towards the start of the timeline), which works in  both live mode and focused mode.
#[derive(Debug, Clone, Copy, PartialEq, Eq)]
pub enum PaginationDirection {
    Forwards,
    Backwards,
}
impl std::fmt::Display for PaginationDirection {
    fn fmt(&self, f: &mut std::fmt::Formatter<'_>) -> std::fmt::Result {
        match self {
            Self::Forwards => write!(f, "forwards"),
            Self::Backwards => write!(f, "backwards"),
        }
    }
}

/// The function signature for the callback that gets invoked when media is fetched.
pub type OnMediaFetchedFn = fn(
    &Mutex<MediaCacheEntry>,
    MediaRequestParameters,
    matrix_sdk::Result<Vec<u8>>,
    Option<crossbeam_channel::Sender<TimelineUpdate>>,
);


/// The set of requests for async work that can be made to the worker thread.
#[allow(clippy::large_enum_variant)]
pub enum MatrixRequest {
    /// Request from the login screen to log in with the given credentials.
    Login(LoginRequest),
    /// Request to logout.
    Logout{
        is_desktop: bool,
    },
    /// Request to paginate the older (or newer) events of a room's timeline.
    PaginateRoomTimeline {
        room_id: OwnedRoomId,
        /// The maximum number of timeline events to fetch in each pagination batch.
        num_events: u16,
        direction: PaginationDirection,
    },
    /// Request to edit the content of an event in the given room's timeline.
    EditMessage {
        room_id: OwnedRoomId,
        timeline_event_item_id: TimelineEventItemId,
        edited_content: EditedContent,
    },
    /// Request to fetch the full details of the given event in the given room's timeline.
    FetchDetailsForEvent {
        room_id: OwnedRoomId,
        event_id: OwnedEventId,
    },
    /// Request to fetch profile information for all members of a room.
    /// This can be *very* slow depending on the number of members in the room.
    SyncRoomMemberList {
        room_id: OwnedRoomId,
    },
    /// Request to join the given room.
    JoinRoom {
        room_id: OwnedRoomId,
    },
    /// Request to leave the given room.
    LeaveRoom {
        room_id: OwnedRoomId,
    },
    /// Request to get the actual list of members in a room.
    /// This returns the list of members that can be displayed in the UI.
    GetRoomMembers {
        room_id: OwnedRoomId,
        memberships: RoomMemberships,
        /// * If `true` (not recommended), only the local cache will be accessed.
        /// * If `false` (recommended), details will be fetched from the server.
        local_only: bool,
    },
    /// Request to fetch profile information for the given user ID.
    GetUserProfile {
        user_id: OwnedUserId,
        /// * If `Some`, the user is known to be a member of a room, so this will
        ///   fetch the user's profile from that room's membership info.
        /// * If `None`, the user's profile info will be fetched from the server
        ///   in a room-agnostic manner, and no room membership info will be returned.
        room_id: Option<OwnedRoomId>,
        /// * If `true` (not recommended), only the local cache will be accessed.
        /// * If `false` (recommended), details will be fetched from the server.
        local_only: bool,
    },
    /// Request to fetch the number of unread messages in the given room.
    GetNumberUnreadMessages {
        room_id: OwnedRoomId,
    },
    /// Request to ignore/block or unignore/unblock a user.
    IgnoreUser {
        /// Whether to ignore (`true`) or unignore (`false`) the user.
        ignore: bool,
        /// The room membership info of the user to (un)ignore.
        room_member: RoomMember,
        /// The room ID of the room where the user is a member,
        /// which is only needed because it isn't present in the `RoomMember` object.
        room_id: OwnedRoomId,
    },
    /// Request to resolve a room alias into a room ID and the servers that know about that room.
    ResolveRoomAlias(OwnedRoomAliasId),
    /// Request to fetch an Avatar image from the server.
    /// Upon completion of the async media request, the `on_fetched` function
    /// will be invoked with the content of an `AvatarUpdate`.
    FetchAvatar {
        mxc_uri: OwnedMxcUri,
        on_fetched: fn(AvatarUpdate),
    },
    /// Request to fetch media from the server.
    /// Upon completion of the async media request, the `on_fetched` function
    /// will be invoked with four arguments: the `destination`, the `media_request`,
    /// the result of the media fetch, and the `update_sender`.
    FetchMedia {
        media_request: MediaRequestParameters,
        on_fetched: OnMediaFetchedFn,
        destination: MediaCacheEntryRef,
        update_sender: Option<crossbeam_channel::Sender<TimelineUpdate>>,
    },
    /// Request to send a message to the given room.
    SendMessage {
        room_id: OwnedRoomId,
        message: RoomMessageEventContent,
        replied_to: Option<Reply>,
    },
    /// Sends a notice to the given room that the current user is or is not typing.
    ///
    /// This request does not return a response or notify the UI thread, and
    /// furthermore, there is no need to send a follow-up request to stop typing
    /// (though you certainly can do so).
    SendTypingNotice {
        room_id: OwnedRoomId,
        typing: bool,
    },
    /// Spawn an async task to login to the given Matrix homeserver using the given SSO identity provider ID.
    ///
    /// While an SSO request is in flight, the login screen will temporarily prevent the user
    /// from submitting another redundant request, until this request has succeeded or failed.
    SpawnSSOServer{
        brand: String,
        homeserver_url: String,
        identity_provider_id: String,
    },
    /// Subscribe to typing notices for the given room.
    ///
    /// This request does not return a response or notify the UI thread.
    SubscribeToTypingNotices {
        room_id: OwnedRoomId,
        /// Whether to subscribe or unsubscribe from typing notices for this room.
        subscribe: bool,
    },
    /// Subscribe to changes in the read receipts of our own user.
    ///
    /// This request does not return a response or notify the UI thread.
    SubscribeToOwnUserReadReceiptsChanged {
        room_id: OwnedRoomId,
        /// Whether to subscribe or unsubscribe to changes in the read receipts of our own user for this room
        subscribe: bool,
    },
    /// Sends a read receipt for the given event in the given room.
    ReadReceipt {
        room_id: OwnedRoomId,
        event_id: OwnedEventId,
    },
    /// Sends a fully-read receipt for the given event in the given room.
    FullyReadReceipt {
        room_id: OwnedRoomId,
        event_id: OwnedEventId,
    },
    /// Sends a request to obtain the power levels for this room.
    ///
    /// The response is delivered back to the main UI thread via [`TimelineUpdate::UserPowerLevels`].
    GetRoomPowerLevels {
        room_id: OwnedRoomId,
    },
    /// Toggles the given reaction to the given event in the given room.
    ToggleReaction {
        room_id: OwnedRoomId,
        timeline_event_id: TimelineEventItemId,
        reaction: String,
    },
    /// Redacts (deletes) the given event in the given room.
    #[doc(alias("delete"))]
    RedactMessage {
        room_id: OwnedRoomId,
        timeline_event_id: TimelineEventItemId,
        reason: Option<String>,
    },
    /// Sends a request to obtain the room's pill link info for the given Matrix ID.
    ///
    /// The MatrixLinkPillInfo::Loaded variant is sent back to the main UI thread via.
    GetMatrixRoomLinkPillInfo {
        matrix_id: MatrixId,
        via: Vec<OwnedServerName>
    },
}

/// Submits a request to the worker thread to be executed asynchronously.
pub fn submit_async_request(req: MatrixRequest) {
<<<<<<< HEAD
    if let Some(sender) = REQUEST_SENDER.lock().unwrap().as_ref() {
        sender.send(req)
            .expect("BUG: async worker task receiver has died!");
    }
=======
    REQUEST_SENDER.get()
        .unwrap()
        .send(req)
        .expect("BUG: async worker task receiver has died!");
>>>>>>> c48edb07
}

/// Details of a login request that get submitted within [`MatrixRequest::Login`].
pub enum LoginRequest{
    LoginByPassword(LoginByPassword),
    LoginBySSOSuccess(Client, ClientSessionPersisted),
    LoginByCli,
    HomeserverLoginTypesQuery(String),

}
/// Information needed to log in to a Matrix homeserver.
pub struct LoginByPassword {
    pub user_id: String,
    pub password: String,
    pub homeserver: Option<String>,
}


/// The entry point for an async worker thread that can run async tasks.
///
/// All this thread does is wait for [`MatrixRequests`] from the main UI-driven non-async thread(s)
/// and then executes them within an async runtime context.
async fn async_worker(
    mut request_receiver: UnboundedReceiver<MatrixRequest>,
    login_sender: Sender<LoginRequest>,
) -> Result<()> {
    log!("Started async_worker task.");
    let mut tasks_list: BTreeMap<OwnedRoomId, JoinHandle<()>> = BTreeMap::new();
    while let Some(request) = request_receiver.recv().await {
        match request {
            MatrixRequest::Login(login_request) => {
                if let Err(e) = login_sender.send(login_request).await {
                    error!("Error sending login request to login_sender: {e:?}");
                    Cx::post_action(LoginAction::LoginFailure(String::from(
                        "BUG: failed to send login request to async worker thread."
                    )));
                }
            }

            MatrixRequest::Logout { is_desktop } => {
                log!("Received MatrixRequest::Logout, is_desktop={}", is_desktop);
                let _logout_task = Handle::current().spawn(async move {
                    log!("Starting logout task");
                    // Use the state machine implementation
                    match logout_with_state_machine(is_desktop).await {
                        Ok(()) => {
                            log!("Logout completed successfully via state machine");
                        },
                        Err(e) => {
                            error!("Logout failed: {e:?}");
                        }
                    }
                });
            }

            MatrixRequest::PaginateRoomTimeline { room_id, num_events, direction } => {
                let (timeline, sender) = {
                    let mut all_joined_rooms = ALL_JOINED_ROOMS.lock().unwrap();
                    let Some(room_info) = all_joined_rooms.get_mut(&room_id) else {
                        log!("Skipping pagination request for not-yet-known room {room_id}");
                        continue;
                    };

                    let timeline_ref = room_info.timeline.clone();
                    let sender = room_info.timeline_update_sender.clone();
                    (timeline_ref, sender)
                };

                // Spawn a new async task that will make the actual pagination request.
                let _paginate_task = Handle::current().spawn(async move {
                    log!("Starting {direction} pagination request for room {room_id}...");
                    sender.send(TimelineUpdate::PaginationRunning(direction)).unwrap();
                    SignalToUI::set_ui_signal();

                    let res = if direction == PaginationDirection::Forwards {
                        timeline.paginate_forwards(num_events).await
                    } else {
                        timeline.paginate_backwards(num_events).await
                    };

                    match res {
                        Ok(fully_paginated) => {
                            log!("Completed {direction} pagination request for room {room_id}, hit {} of timeline? {}",
                                if direction == PaginationDirection::Forwards { "end" } else { "start" },
                                if fully_paginated { "yes" } else { "no" },
                            );
                            sender.send(TimelineUpdate::PaginationIdle {
                                fully_paginated,
                                direction,
                            }).unwrap();
                            SignalToUI::set_ui_signal();
                        }
                        Err(error) => {
                            error!("Error sending {direction} pagination request for room {room_id}: {error:?}");
                            sender.send(TimelineUpdate::PaginationError {
                                error,
                                direction,
                            }).unwrap();
                            SignalToUI::set_ui_signal();
                        }
                    }
                });
            }

            MatrixRequest::EditMessage { room_id, timeline_event_item_id: timeline_event_id, edited_content } => {
                let (timeline, sender) = {
                    let mut all_joined_rooms = ALL_JOINED_ROOMS.lock().unwrap();
                    let Some(room_info) = all_joined_rooms.get_mut(&room_id) else {
                        error!("BUG: room info not found for edit request, room {room_id}");
                        continue;
                    };
                    (room_info.timeline.clone(), room_info.timeline_update_sender.clone())
                };

                // Spawn a new async task that will make the actual edit request.
                let _edit_task = Handle::current().spawn(async move {
                    log!("Sending request to edit message {timeline_event_id:?} in room {room_id}...");
                    let result = timeline.edit(&timeline_event_id, edited_content).await;
                    match result {
                        Ok(_) => log!("Successfully edited message {timeline_event_id:?} in room {room_id}."),
                        Err(ref e) => error!("Error editing message {timeline_event_id:?} in room {room_id}: {e:?}"),
                    }
                    sender.send(TimelineUpdate::MessageEdited {
                        timeline_event_id,
                        result,
                    }).unwrap();
                    SignalToUI::set_ui_signal();
                });
            }

            MatrixRequest::FetchDetailsForEvent { room_id, event_id } => {
                let (timeline, sender) = {
                    let mut all_joined_rooms = ALL_JOINED_ROOMS.lock().unwrap();
                    let Some(room_info) = all_joined_rooms.get_mut(&room_id) else {
                        error!("BUG: room info not found for fetch details for event request {room_id}");
                        continue;
                    };

                    (room_info.timeline.clone(), room_info.timeline_update_sender.clone())
                };

                // Spawn a new async task that will make the actual fetch request.
                let _fetch_task = Handle::current().spawn(async move {
                    // log!("Sending request to fetch details for event {event_id} in room {room_id}...");
                    let result = timeline.fetch_details_for_event(&event_id).await;
                    match result {
                        Ok(_) => {
                            // log!("Successfully fetched details for event {event_id} in room {room_id}.");
                        }
                        Err(ref _e) => {
                            // error!("Error fetching details for event {event_id} in room {room_id}: {e:?}");
                        }
                    }
                    sender.send(TimelineUpdate::EventDetailsFetched {
                        event_id,
                        result,
                    }).unwrap();
                    SignalToUI::set_ui_signal();
                });
            }

            MatrixRequest::SyncRoomMemberList { room_id } => {
                let (timeline, sender) = {
                    let all_joined_rooms = ALL_JOINED_ROOMS.lock().unwrap();
                    let Some(room_info) = all_joined_rooms.get(&room_id) else {
                        error!("BUG: room info not found for fetch members request {room_id}");
                        continue;
                    };

                    (room_info.timeline.clone(), room_info.timeline_update_sender.clone())
                };

                // Spawn a new async task that will make the actual fetch request.
                let _fetch_task = Handle::current().spawn(async move {
                    log!("Sending sync room members request for room {room_id}...");
                    timeline.fetch_members().await;
                    log!("Completed sync room members request for room {room_id}.");
                    sender.send(TimelineUpdate::RoomMembersSynced).unwrap();
                    SignalToUI::set_ui_signal();
                });
            }

            MatrixRequest::JoinRoom { room_id } => {
                let Some(client) = get_client() else { continue };
                let _join_room_task = Handle::current().spawn(async move {
                    log!("Sending request to join room {room_id}...");
                    let result_action = if let Some(room) = client.get_room(&room_id) {
                        match room.join().await {
                            Ok(()) => {
                                log!("Successfully joined room {room_id}.");
                                JoinRoomAction::Joined { room_id }
                            }
                            Err(e) => {
                                error!("Error joining room {room_id}: {e:?}");
                                JoinRoomAction::Failed { room_id, error: e }
                            }
                        }
                    } else {
                        error!("BUG: client could not get room with ID {room_id}");
                        JoinRoomAction::Failed {
                            room_id,
                            error: matrix_sdk::Error::UnknownError(
                                String::from("Client couldn't locate room to join it.").into()
                            ),
                        }
                    };
                    Cx::post_action(result_action);
                });
            }

            MatrixRequest::LeaveRoom { room_id } => {
                let Some(client) = get_client() else { continue };
                let _leave_room_task = Handle::current().spawn(async move {
                    log!("Sending request to leave room {room_id}...");
                    let result_action = if let Some(room) = client.get_room(&room_id) {
                        match room.leave().await {
                            Ok(()) => {
                                log!("Successfully left room {room_id}.");
                                LeaveRoomAction::Left { room_id }
                            }
                            Err(e) => {
                                error!("Error leaving room {room_id}: {e:?}");
                                LeaveRoomAction::Failed { room_id, error: e }
                            }
                        }
                    } else {
                        error!("BUG: client could not get room with ID {room_id}");
                        LeaveRoomAction::Failed {
                            room_id,
                            error: matrix_sdk::Error::UnknownError(
                                String::from("Client couldn't locate room to leave it.").into()
                            ),
                        }
                    };
                    Cx::post_action(result_action);
                });
            }

            MatrixRequest::GetRoomMembers { room_id, memberships, local_only } => {
                let (timeline, sender) = {
                    let all_joined_rooms = ALL_JOINED_ROOMS.lock().unwrap();
                    let Some(room_info) = all_joined_rooms.get(&room_id) else {
                        log!("BUG: room info not found for get room members request {room_id}");
                        continue;
                    };
                    (room_info.timeline.clone(), room_info.timeline_update_sender.clone())
                };

                let _get_members_task = Handle::current().spawn(async move {
                    let room = timeline.room();

                    let send_update = |members: Vec<matrix_sdk::room::RoomMember>, source: &str| {
                        log!("{} {} members for room {}", source, members.len(), room_id);
                        sender.send(TimelineUpdate::RoomMembersListFetched {
                            members
                        }).unwrap();
                        SignalToUI::set_ui_signal();
                    };

                    if local_only {
                        if let Ok(members) = room.members_no_sync(memberships).await {
                            send_update(members, "Got");
                        }
                    } else {
                        if let Ok(members) = room.members(memberships).await {
                            send_update(members, "Successfully fetched");
                        }
                    }
                });
            }

            MatrixRequest::GetUserProfile { user_id, room_id, local_only } => {
                let Some(client) = get_client() else { continue };
                let _fetch_task = Handle::current().spawn(async move {
                    // log!("Sending get user profile request: user: {user_id}, \
                    //     room: {room_id:?}, local_only: {local_only}...",
                    // );

                    let mut update = None;

                    if let Some(room_id) = room_id.as_ref() {
                        if let Some(room) = client.get_room(room_id) {
                            let member = if local_only {
                                room.get_member_no_sync(&user_id).await
                            } else {
                                room.get_member(&user_id).await
                            };
                            if let Ok(Some(room_member)) = member {
                                update = Some(UserProfileUpdate::Full {
                                    new_profile: UserProfile {
                                        username: room_member.display_name().map(|u| u.to_owned()),
                                        user_id: user_id.clone(),
                                        avatar_state: AvatarState::Known(room_member.avatar_url().map(|u| u.to_owned())),
                                    },
                                    room_id: room_id.to_owned(),
                                    room_member,
                                });
                            } else {
                                log!("User profile request: user {user_id} was not a member of room {room_id}");
                            }
                        } else {
                            log!("User profile request: client could not get room with ID {room_id}");
                        }
                    }

                    if !local_only {
                        if update.is_none() {
                            if let Ok(response) = client.account().fetch_user_profile_of(&user_id).await {
                                update = Some(UserProfileUpdate::UserProfileOnly(
                                    UserProfile {
                                        username: response.displayname,
                                        user_id: user_id.clone(),
                                        avatar_state: AvatarState::Known(response.avatar_url),
                                    }
                                ));
                            } else {
                                log!("User profile request: client could not get user with ID {user_id}");
                            }
                        }

                        match update.as_mut() {
                            Some(UserProfileUpdate::Full { new_profile: UserProfile { username, .. }, .. }) if username.is_none() => {
                                if let Ok(response) = client.account().fetch_user_profile_of(&user_id).await {
                                    *username = response.displayname;
                                }
                            }
                            _ => { }
                        }
                    }

                    if let Some(upd) = update {
                        // log!("Successfully completed get user profile request: user: {user_id}, room: {room_id:?}, local_only: {local_only}.");
                        enqueue_user_profile_update(upd);
                    } else {
                        log!("Failed to get user profile: user: {user_id}, room: {room_id:?}, local_only: {local_only}.");
                    }
                });
            }
            MatrixRequest::GetNumberUnreadMessages { room_id } => {
                let (timeline, sender) = {
                    let mut all_joined_rooms = ALL_JOINED_ROOMS.lock().unwrap();
                    let Some(room_info) = all_joined_rooms.get_mut(&room_id) else {
                        log!("Skipping get number of unread messages request for not-yet-known room {room_id}");
                        continue;
                    };

                    (room_info.timeline.clone(), room_info.timeline_update_sender.clone())
                };
                let _get_unreads_task = Handle::current().spawn(async move {
                    match sender.send(TimelineUpdate::NewUnreadMessagesCount(
                        UnreadMessageCount::Known(timeline.room().num_unread_messages())
                    )) {
                        Ok(_) => SignalToUI::set_ui_signal(),
                        Err(e) => log!("Failed to send timeline update: {e:?} for GetNumberUnreadMessages request for room {room_id}"),
                    }
                    enqueue_rooms_list_update(RoomsListUpdate::UpdateNumUnreadMessages {
                        room_id: room_id.clone(),
                        count: UnreadMessageCount::Known(timeline.room().num_unread_messages()),
                        unread_mentions:timeline.room().num_unread_mentions(),
                    });
                });
            }
            MatrixRequest::IgnoreUser { ignore, room_member, room_id } => {
                let Some(client) = get_client() else { continue };
                let _ignore_task = Handle::current().spawn(async move {
                    let user_id = room_member.user_id();
                    log!("Sending request to {}ignore user: {user_id}...", if ignore { "" } else { "un" });
                    let ignore_result = if ignore {
                        room_member.ignore().await
                    } else {
                        room_member.unignore().await
                    };

                    log!("{} user {user_id} {}",
                        if ignore { "Ignoring" } else { "Unignoring" },
                        if ignore_result.is_ok() { "succeeded." } else { "failed." },
                    );

                    if ignore_result.is_err() {
                        return;
                    }

                    // We need to re-acquire the `RoomMember` object now that its state
                    // has changed, i.e., the user has been (un)ignored.
                    // We then need to send an update to replace the cached `RoomMember`
                    // with the now-stale ignored state.
                    if let Some(room) = client.get_room(&room_id) {
                        if let Ok(Some(new_room_member)) = room.get_member(user_id).await {
                            log!("Enqueueing user profile update for user {user_id}, who went from {}ignored to {}ignored.",
                                if room_member.is_ignored() { "" } else { "un" },
                                if new_room_member.is_ignored() { "" } else { "un" },
                            );
                            enqueue_user_profile_update(UserProfileUpdate::RoomMemberOnly {
                                room_id: room_id.clone(),
                                room_member: new_room_member,
                            });
                        }
                    }

                    // After successfully (un)ignoring a user, all timelines are fully cleared by the Matrix SDK.
                    // Therefore, we need to re-fetch all timelines for all rooms,
                    // and currently the only way to actually accomplish this is via pagination.
                    // See: <https://github.com/matrix-org/matrix-rust-sdk/issues/1703#issuecomment-2250297923>
                    //
                    // Note that here we only proactively re-paginate the *current* room
                    // (the one being viewed by the user when this ignore request was issued),
                    // and all other rooms will be re-paginated in `handle_ignore_user_list_subscriber()`.`
                    submit_async_request(MatrixRequest::PaginateRoomTimeline {
                        room_id,
                        num_events: 50,
                        direction: PaginationDirection::Backwards,
                    });
                });
            }

            MatrixRequest::SendTypingNotice { room_id, typing } => {
                let Some(room) = get_client().and_then(|c| c.get_room(&room_id)) else {
                    error!("BUG: client/room not found for typing notice request {room_id}");
                    continue;
                };
                let _typing_task = Handle::current().spawn(async move {
                    if let Err(e) = room.typing_notice(typing).await {
                        error!("Failed to send typing notice to room {room_id}: {e:?}");
                    }
                });
            }

            MatrixRequest::SubscribeToTypingNotices { room_id, subscribe } => {
                let (room, timeline_update_sender, mut typing_notice_receiver) = {
                    let mut all_joined_rooms = ALL_JOINED_ROOMS.lock().unwrap();
                    let Some(room_info) = all_joined_rooms.get_mut(&room_id) else {
                        log!("BUG: room info not found for subscribe to typing notices request, room {room_id}");
                        continue;
                    };
                    let (room, recv) = if subscribe {
                        if room_info.typing_notice_subscriber.is_some() {
                            warning!("Note: room {room_id} is already subscribed to typing notices.");
                            continue;
                        } else {
                            let Some(room) = get_client().and_then(|c| c.get_room(&room_id)) else {
                                error!("BUG: client/room not found when subscribing to typing notices request, room: {room_id}");
                                continue;
                            };
                            let (drop_guard, recv) = room.subscribe_to_typing_notifications();
                            room_info.typing_notice_subscriber = Some(drop_guard);
                            (room, recv)
                        }
                    } else {
                        room_info.typing_notice_subscriber.take();
                        continue;
                    };
                    // Here: we don't have an existing subscriber running, so we fall through and start one.
                    (room, room_info.timeline_update_sender.clone(), recv)
                };

                let _typing_notices_task = Handle::current().spawn(async move {
                    while let Ok(user_ids) = typing_notice_receiver.recv().await {
                        // log!("Received typing notifications for room {room_id}: {user_ids:?}");
                        let mut users = Vec::with_capacity(user_ids.len());
                        for user_id in user_ids {
                            users.push(
                                room.get_member_no_sync(&user_id)
                                    .await
                                    .ok()
                                    .flatten()
                                    .and_then(|m| m.display_name().map(|d| d.to_owned()))
                                    .unwrap_or_else(|| user_id.to_string())
                            );
                        }
                        if let Err(e) = timeline_update_sender.send(TimelineUpdate::TypingUsers { users }) {
                            error!("Error: timeline update sender couldn't send the list of typing users: {e:?}");
                        }
                        SignalToUI::set_ui_signal();
                    }
                    // log!("Note: typing notifications recv loop has ended for room {}", room_id);
                });
            }
            MatrixRequest::SubscribeToOwnUserReadReceiptsChanged { room_id, subscribe } => {
                if !subscribe {
                    if let Some(task_handler) = tasks_list.remove(&room_id) {
                        task_handler.abort();
                    }
                    continue;
                }
                let (timeline, sender) = {
                    let mut all_joined_rooms = ALL_JOINED_ROOMS.lock().unwrap();
                    let Some(room_info) = all_joined_rooms.get_mut(&room_id) else {
                        log!("BUG: room info not found for subscribe to own user read receipts changed request, room {room_id}");
                        continue;
                    };
                    (room_info.timeline.clone(), room_info.timeline_update_sender.clone())
                };
                let room_id_clone = room_id.clone();
                let subscribe_own_read_receipt_task = Handle::current().spawn(async move {
                    let update_receiver = timeline.subscribe_own_user_read_receipts_changed().await;
                    pin_mut!(update_receiver);
                    if let Some(client_user_id) = current_user_id() {
                        if let Some((event_id, receipt)) = timeline.latest_user_read_receipt(&client_user_id).await {
                            log!("Received own user read receipt for room {room_id_clone}: {receipt:?}, event ID: {event_id:?}");
                            if let Err(e) = sender.send(TimelineUpdate::OwnUserReadReceipt(receipt)) {
                                error!("Failed to get own user read receipt: {e:?}");
                            }
                        }

                        while (update_receiver.next().await).is_some() {
                            if let Some((_, receipt)) = timeline.latest_user_read_receipt(&client_user_id).await {
                                if let Err(e) = sender.send(TimelineUpdate::OwnUserReadReceipt(receipt)) {
                                    error!("Failed to get own user read receipt: {e:?}");
                                }
                                // When read receipts change (from other devices), update unread count
                                let unread_count = timeline.room().num_unread_messages();
                                let unread_mentions = timeline.room().num_unread_mentions();
                                // Send updated unread count to the UI
                                if let Err(e) = sender.send(TimelineUpdate::NewUnreadMessagesCount(
                                    UnreadMessageCount::Known(unread_count)
                                )) {
                                    error!("Failed to send unread message count update: {e:?}");
                                }
                                // Update the rooms list with new unread counts
                                enqueue_rooms_list_update(RoomsListUpdate::UpdateNumUnreadMessages {
                                    room_id: room_id_clone.clone(),
                                    count: UnreadMessageCount::Known(unread_count),
                                    unread_mentions,
                                });
                            }
                        }
                    }
                });
                tasks_list.insert(room_id.clone(), subscribe_own_read_receipt_task);
            }
            MatrixRequest::SpawnSSOServer { brand, homeserver_url, identity_provider_id} => {
                spawn_sso_server(brand, homeserver_url, identity_provider_id, login_sender.clone()).await;
            }
            MatrixRequest::ResolveRoomAlias(room_alias) => {
                let Some(client) = get_client() else { continue };
                let _resolve_task = Handle::current().spawn(async move {
                    log!("Sending resolve room alias request for {room_alias}...");
                    let res = client.resolve_room_alias(&room_alias).await;
                    log!("Resolved room alias {room_alias} to: {res:?}");
                    todo!("Send the resolved room alias back to the UI thread somehow.");
                });
            }
            MatrixRequest::FetchAvatar { mxc_uri, on_fetched } => {
                let Some(client) = get_client() else { continue };
                Handle::current().spawn(async move {
                    // log!("Sending fetch avatar request for {mxc_uri:?}...");
                    let media_request = MediaRequestParameters {
                        source: MediaSource::Plain(mxc_uri.clone()),
                        format: AVATAR_THUMBNAIL_FORMAT.into(),
                    };
                    let res = client.media().get_media_content(&media_request, true).await;
                    // log!("Fetched avatar for {mxc_uri:?}, succeeded? {}", res.is_ok());
                    on_fetched(AvatarUpdate { mxc_uri, avatar_data: res.map(|v| v.into()) });
                });
            }

            MatrixRequest::FetchMedia { media_request, on_fetched, destination, update_sender } => {
                let Some(client) = get_client() else { continue };
                let media = client.media();

                let _fetch_task = Handle::current().spawn(async move {
                    // log!("Sending fetch media request for {media_request:?}...");
                    let res = media.get_media_content(&media_request, true).await;
                    on_fetched(&destination, media_request, res, update_sender);
                });
            }

            MatrixRequest::SendMessage { room_id, message, replied_to } => {
                let timeline = {
                    let all_joined_rooms = ALL_JOINED_ROOMS.lock().unwrap();
                    let Some(room_info) = all_joined_rooms.get(&room_id) else {
                        log!("BUG: room info not found for send message request {room_id}");
                        continue;
                    };
                    room_info.timeline.clone()
                };

                // Spawn a new async task that will send the actual message.
                let _send_message_task = Handle::current().spawn(async move {
                    log!("Sending message to room {room_id}: {message:?}...");
                    // The message already contains mentions, no need to add them again
                    if let Some(replied_to_info) = replied_to {
                        match timeline.send_reply(message.into(), replied_to_info).await {
                            Ok(_send_handle) => log!("Sent reply message to room {room_id}."),
                            Err(_e) => {
                                error!("Failed to send reply message to room {room_id}: {_e:?}");
                                enqueue_popup_notification(PopupItem { message: format!("Failed to send reply: {_e}"), kind: PopupKind::Error, auto_dismissal_duration: None });
                            }
                        }
                    } else {
                        match timeline.send(message.into()).await {
                            Ok(_send_handle) => log!("Sent message to room {room_id}."),
                            Err(_e) => {
                                error!("Failed to send message to room {room_id}: {_e:?}");
                                enqueue_popup_notification(PopupItem { message: format!("Failed to send message: {_e}"), kind: PopupKind::Error, auto_dismissal_duration: None });
                            }
                        }
                    }
                    SignalToUI::set_ui_signal();
                });
            }

            MatrixRequest::ReadReceipt { room_id, event_id } => {
                let timeline = {
                    let all_joined_rooms = ALL_JOINED_ROOMS.lock().unwrap();
                    let Some(room_info) = all_joined_rooms.get(&room_id) else {
                        log!("BUG: room info not found when sending read receipt, room {room_id}, {event_id}");
                        continue;
                    };
                    room_info.timeline.clone()
                };
                let _send_rr_task = Handle::current().spawn(async move {
                    match timeline.send_single_receipt(ReceiptType::Read, ReceiptThread::Unthreaded, event_id.clone()).await {
                        Ok(sent) => log!("{} read receipt to room {room_id} for event {event_id}", if sent { "Sent" } else { "Already sent" }),
                        Err(_e) => error!("Failed to send read receipt to room {room_id} for event {event_id}; error: {_e:?}"),
                    }
                    // Also update the number of unread messages in the room.
                    enqueue_rooms_list_update(RoomsListUpdate::UpdateNumUnreadMessages {
                        room_id: room_id.clone(),
                        count: UnreadMessageCount::Known(timeline.room().num_unread_messages()),
                        unread_mentions: timeline.room().num_unread_mentions()
                    });
                });
            },

            MatrixRequest::FullyReadReceipt { room_id, event_id, .. } => {
                let timeline = {
                    let all_joined_rooms = ALL_JOINED_ROOMS.lock().unwrap();
                    let Some(room_info) = all_joined_rooms.get(&room_id) else {
                        log!("BUG: room info not found when sending fully read receipt, room {room_id}, {event_id}");
                        continue;
                    };
                    room_info.timeline.clone()
                };
                let _send_frr_task = Handle::current().spawn(async move {
                    match timeline.send_single_receipt(ReceiptType::FullyRead, ReceiptThread::Unthreaded, event_id.clone()).await {
                        Ok(sent) => log!("{} fully read receipt to room {room_id} for event {event_id}",
                            if sent { "Sent" } else { "Already sent" }
                        ),
                        Err(_e) => error!("Failed to send fully read receipt to room {room_id} for event {event_id}; error: {_e:?}"),
                    }
                    // Also update the number of unread messages in the room.
                    enqueue_rooms_list_update(RoomsListUpdate::UpdateNumUnreadMessages {
                        room_id: room_id.clone(),
                        count: UnreadMessageCount::Known(timeline.room().num_unread_messages()),
                        unread_mentions: timeline.room().num_unread_mentions()
                    });
                });
            },

            MatrixRequest::GetRoomPowerLevels { room_id } => {
                let (timeline, sender) = {
                    let all_joined_rooms = ALL_JOINED_ROOMS.lock().unwrap();
                    let Some(room_info) = all_joined_rooms.get(&room_id) else {
                        log!("BUG: room info not found for fetch members request {room_id}");
                        continue;
                    };

                    (room_info.timeline.clone(), room_info.timeline_update_sender.clone())
                };

                let Some(user_id) = current_user_id() else { continue };

                let _power_levels_task = Handle::current().spawn(async move {
                    match timeline.room().power_levels().await {
                        Ok(power_levels) => {
                            log!("Successfully fetched power levels for room {room_id}.");
                            if let Err(e) = sender.send(TimelineUpdate::UserPowerLevels(
                                UserPowerLevels::from(&power_levels, &user_id),
                            )) {
                                error!("Failed to send the result of if user can send message: {e}")
                            }
                            SignalToUI::set_ui_signal();
                        }
                        Err(e) => {
                            error!("Failed to fetch power levels for room {room_id}: {e:?}");
                        }
                    }
                });
            },
            MatrixRequest::ToggleReaction { room_id, timeline_event_id, reaction } => {
                let timeline = {
                    let all_joined_rooms = ALL_JOINED_ROOMS.lock().unwrap();
                    let Some(room_info) = all_joined_rooms.get(&room_id) else {
                        log!("BUG: room info not found for send toggle reaction {room_id}");
                        continue;
                    };
                    room_info.timeline.clone()
                };

                let _toggle_reaction_task = Handle::current().spawn(async move {
                    log!("Toggle Reaction to room {room_id}: ...");
                    match timeline.toggle_reaction(&timeline_event_id, &reaction).await {
                        Ok(_send_handle) => {
                            SignalToUI::set_ui_signal();
                            log!("Sent toggle reaction to room {room_id} {reaction}.")
                        },
                        Err(_e) => error!("Failed to send toggle reaction to room {room_id} {reaction}; error: {_e:?}"),
                    }
                });

            },
            MatrixRequest::RedactMessage { room_id, timeline_event_id, reason } => {
                let timeline = {
                    let all_joined_rooms = ALL_JOINED_ROOMS.lock().unwrap();
                    let Some(room_info) = all_joined_rooms.get(&room_id) else {
                        log!("BUG: room info not found for redact message {room_id}");
                        continue;
                    };
                    room_info.timeline.clone()
                };

                let _redact_task = Handle::current().spawn(async move {
                    match timeline.redact(&timeline_event_id, reason.as_deref()).await {
                        Ok(()) => log!("Successfully redacted message in room {room_id}."),
                        Err(e) => {
                            error!("Failed to redact message in {room_id}; error: {e:?}");
                            enqueue_popup_notification(PopupItem { message: format!("Failed to redact message. Error: {e}"), kind: PopupKind::Error, auto_dismissal_duration: None });
                        }
                    }
                });
            },
            MatrixRequest::GetMatrixRoomLinkPillInfo { matrix_id, via } => {
                let Some(client) = get_client() else { continue };
                let _fetch_matrix_link_pill_info_task = Handle::current().spawn(async move {
                    let room_or_alias_id: Option<&RoomOrAliasId> = match &matrix_id {
                        MatrixId::Room(room_id) => Some((&**room_id).into()),
                        MatrixId::RoomAlias(room_alias_id) => Some((&**room_alias_id).into()),
                        MatrixId::Event(room_or_alias_id, _event_id) => Some(room_or_alias_id),
                        _ => {
                            log!("MatrixLinkRoomPillInfoRequest: Unsupported MatrixId type: {matrix_id:?}");
                            return;
                        }
                    };
                    if let Some(room_or_alias_id) = room_or_alias_id {
                        match client.get_room_preview(room_or_alias_id, via).await {
                            Ok(preview) => Cx::post_action(MatrixLinkPillState::Loaded {
                                matrix_id: matrix_id.clone(),
                                name: preview.name.unwrap_or_else(|| room_or_alias_id.to_string()),
                                avatar_url: preview.avatar_url
                            }),
                            Err(_e) => {
                                log!("Failed to get room link pill info for {room_or_alias_id:?}: {_e:?}");
                            }
                        };
                    }
                });
            }
        }
    }

    error!("async_worker task ended unexpectedly");
    bail!("async_worker task ended unexpectedly")
}


/// The single global Tokio runtime that is used by all async tasks.
<<<<<<< HEAD
static TOKIO_RUNTIME: Mutex<Option<tokio::runtime::Runtime>> = Mutex::new(None);
=======
static TOKIO_RUNTIME: OnceLock<Arc<tokio::runtime::Runtime>> = OnceLock::new();
>>>>>>> c48edb07

/// The sender used by [`submit_async_request`] to send requests to the async worker thread.
/// Currently there is only one, but it can be cloned if we need more concurrent senders.
static REQUEST_SENDER: Mutex<Option<UnboundedSender<MatrixRequest>>> = Mutex::new(None);

/// A client object that is proactively created during initialization
/// in order to speed up the client-building process when the user logs in.
static DEFAULT_SSO_CLIENT: Mutex<Option<(Client, ClientSessionPersisted)>> = Mutex::new(None);
/// Used to notify the SSO login task that the async creation of the `DEFAULT_SSO_CLIENT` has finished.
static DEFAULT_SSO_CLIENT_NOTIFIER: LazyLock<Arc<Notify>> = LazyLock::new(
    || Arc::new(Notify::new())
);

<<<<<<< HEAD
pub fn start_matrix_tokio() -> Result<()> {
    let rt_handle = {
        let mut rt_guard = TOKIO_RUNTIME.lock().unwrap();
        let runtime = rt_guard.get_or_insert_with(|| {
            log!("Creating new Tokio runtime...");
            tokio::runtime::Runtime::new().unwrap()
        });
        runtime.handle().clone()
    };
=======
/// Blocks the current thread until the given future completes.
///
/// ## Warning
/// This should be used with caution, especially on the main UI thread,
/// as blocking a thread prevents it from handling other events or running other tasks.
pub fn block_on_async_with_timeout<T>(
    timeout: Option<Duration>,
    async_future: impl Future<Output = T>,
) -> Result<T, Elapsed> {
    let rt = TOKIO_RUNTIME.get_or_init(|| Arc::new(tokio::runtime::Runtime::new().unwrap()));
    if let Some(timeout) = timeout {
        rt.block_on(async {
            tokio::time::timeout(timeout, async_future).await
        })
    } else {
        Ok(rt.block_on(async_future))
    }
}


/// The primary initialization routine for starting the Matrix client sync
/// and the async tokio runtime.
///
/// Returns a reference to the Tokio runtime that is used to run async background tasks.
pub fn start_matrix_tokio() -> Result<Arc<tokio::runtime::Runtime>> {
    // Create a Tokio runtime, and save it in a static variable to ensure it isn't dropped.
    let rt = TOKIO_RUNTIME.get_or_init(|| Arc::new(tokio::runtime::Runtime::new().unwrap()));
>>>>>>> c48edb07

    // Create a channel to be used between UI thread(s) and the async worker thread.
    let (sender, receiver) = tokio::sync::mpsc::unbounded_channel::<MatrixRequest>();
    *REQUEST_SENDER.lock().unwrap() = Some(sender);

    let (login_sender, login_receiver) = tokio::sync::mpsc::channel(1);
    // Start a high-level async task that will start and monitor all other tasks.
    let rt = rt_handle.clone();
    let _monitor = rt_handle.spawn(async move {
        // Spawn the actual async worker thread.
        let mut worker_join_handle = rt.spawn(async_worker(receiver, login_sender));

        // Start the main loop that drives the Matrix client SDK.
        let mut main_loop_join_handle = rt.spawn(async_main_loop(login_receiver));
        // Build a Matrix Client in the background so that SSO Server starts earlier.
        rt.spawn(async move {
            match build_client(&Cli::default(), app_data_dir()).await {
                Ok(client_and_session) => {
                    DEFAULT_SSO_CLIENT.lock().unwrap()
                        .get_or_insert(client_and_session);
                }
                Err(e) => error!("Error: could not create DEFAULT_SSO_CLIENT object: {e}"),
            };
            DEFAULT_SSO_CLIENT_NOTIFIER.notify_one();
            Cx::post_action(LoginAction::SsoPending(false));
        });

        #[allow(clippy::never_loop)] // unsure if needed, just following tokio's examples.
        loop {
            tokio::select! {
                result = &mut main_loop_join_handle => {
                    match result {
                        Ok(Ok(())) => {
                            error!("BUG: main async loop task ended unexpectedly!");
                        }
                        Ok(Err(e)) => {
                            error!("Error: main async loop task ended:\n\t{e:?}");
                            rooms_list::enqueue_rooms_list_update(RoomsListUpdate::Status {
                                status: e.to_string(),
                            });
                            enqueue_popup_notification(PopupItem { message: format!("Rooms list update error: {e}"), kind: PopupKind::Error, auto_dismissal_duration: None });
                        },
                        Err(e) => {
                            error!("BUG: failed to join main async loop task: {e:?}");
                        }
                    }
                    break;
                }
                result = &mut worker_join_handle => {
                    match result {
                        Ok(Ok(())) => {
                            // Check if this is due to logout
                            if LOGOUT_IN_PROGRESS.load(Ordering::Acquire) {
                                log!("async worker task ended due to logout");
                            } else {
                                error!("BUG: async worker task ended unexpectedly!");
                            }
                        }
                        Ok(Err(e)) => {
                            // Check if this is due to logout
                            if LOGOUT_IN_PROGRESS.load(Ordering::Acquire) {
                                log!("async worker task ended with error due to logout: {e:?}");
                            } else {
                                error!("Error: async worker task ended:\n\t{e:?}");
                                rooms_list::enqueue_rooms_list_update(RoomsListUpdate::Status {
                                    status: e.to_string(),
                                });
                                enqueue_popup_notification(PopupItem { message: format!("Rooms list update error: {e}"), kind: PopupKind::Error, auto_dismissal_duration: None });

                            }
                        },
                        Err(e) => {
                            error!("BUG: failed to join async worker task: {e:?}");
                        }
                    }
                    break;
                }
            }
        }
    });

    Ok(Arc::clone(rt))
}


/// A tokio::watch channel sender for sending requests from the RoomScreen UI widget
/// to the corresponding background async task for that room (its `timeline_subscriber_handler`).
pub type TimelineRequestSender = watch::Sender<Vec<BackwardsPaginateUntilEventRequest>>;


/// Backend-specific details about a joined room that our client currently knows about.
struct JoinedRoomDetails {
    #[allow(unused)]
    room_id: OwnedRoomId,
    /// A reference to this room's timeline of events.
    timeline: Arc<Timeline>,
    /// An instance of the clone-able sender that can be used to send updates to this room's timeline.
    timeline_update_sender: crossbeam_channel::Sender<TimelineUpdate>,
    /// A tuple of two separate channel endpoints that can only be taken *once* by the main UI thread.
    ///
    /// 1. The single receiver that can receive updates to this room's timeline.
    ///    * When a new room is joined, an unbounded crossbeam channel will be created
    ///      and its sender given to a background task (the `timeline_subscriber_handler()`)
    ///      that enqueues timeline updates as it receives timeline vector diffs from the server.
    ///    * The UI thread can take ownership of this update receiver in order to receive updates
    ///      to this room's timeline, but only one receiver can exist at a time.
    /// 2. The sender that can send requests to the background timeline subscriber handler,
    ///    e.g., to watch for a specific event to be prepended to the timeline (via back pagination).
    timeline_singleton_endpoints: Option<(
        crossbeam_channel::Receiver<TimelineUpdate>,
        TimelineRequestSender,
    )>,
    /// The async task that listens for timeline updates for this room and sends them to the UI thread.
    timeline_subscriber_handler_task: JoinHandle<()>,
    /// A drop guard for the event handler that represents a subscription to typing notices for this room.
    typing_notice_subscriber: Option<EventHandlerDropGuard>,
    /// The ID of the old tombstoned room that this room has replaced, if any.
    replaces_tombstoned_room: Option<OwnedRoomId>,
}
impl Drop for JoinedRoomDetails {
    fn drop(&mut self) {
        log!("Dropping JoinedRoomDetails for room {}", self.room_id);
        self.timeline_subscriber_handler_task.abort();
        drop(self.typing_notice_subscriber.take());
        if let Some(replaces_tombstoned_room) = self.replaces_tombstoned_room.take() {
            TOMBSTONED_ROOMS.lock().unwrap().insert(
                self.room_id.clone(),
                replaces_tombstoned_room,
            );
        }
    }
}


/// Information about all joined rooms that our client currently know about.
static ALL_JOINED_ROOMS: Mutex<BTreeMap<OwnedRoomId, JoinedRoomDetails>> = Mutex::new(BTreeMap::new());

/// Information about all of the rooms that have been tombstoned.
///
/// The map key is the **NEW** replacement room ID, and the value is the **OLD** tombstoned room ID.
/// This allows us to quickly query if a newly-encountered room is a replacement for an old tombstoned room.
static TOMBSTONED_ROOMS: Mutex<BTreeMap<OwnedRoomId, OwnedRoomId>> = Mutex::new(BTreeMap::new());

/// The logged-in Matrix client, which can be freely and cheaply cloned.
static CLIENT: Mutex<Option<Client>> = Mutex::new(None);

pub fn get_client() -> Option<Client> {
    CLIENT.lock().unwrap().clone()
}

/// Returns the user ID of the currently logged-in user, if any.
pub fn current_user_id() -> Option<OwnedUserId> {
    CLIENT.lock().unwrap().as_ref().and_then(|c|
        c.session_meta().map(|m| m.user_id.clone())
    )
}

/// The singleton sync service.
static SYNC_SERVICE: Mutex<Option<Arc<SyncService>>> = Mutex::new(None);


/// Get a reference to the current sync service, if available.
pub fn get_sync_service() -> Option<Arc<SyncService>> {
    SYNC_SERVICE.lock().ok()?.as_ref().cloned()
}

/// The list of users that the current user has chosen to ignore.
/// Ideally we shouldn't have to maintain this list ourselves,
/// but the Matrix SDK doesn't currently properly maintain the list of ignored users.
static IGNORED_USERS: Mutex<BTreeSet<OwnedUserId>> = Mutex::new(BTreeSet::new());

/// Returns a deep clone of the current list of ignored users.
pub fn get_ignored_users() -> BTreeSet<OwnedUserId> {
    IGNORED_USERS.lock().unwrap().clone()
}

/// Returns whether the given user ID is currently being ignored.
pub fn is_user_ignored(user_id: &UserId) -> bool {
    IGNORED_USERS.lock().unwrap().contains(user_id)
}


/// Returns three channel endpoints related to the timeline for the given joined room.
///
/// 1. A timeline update sender.
/// 2. The timeline update receiver, which is a singleton, and can only be taken once.
/// 3. A `tokio::watch` sender that can be used to send requests to the timeline subscriber handler.
///
/// This will only succeed once per room, as only a single channel receiver can exist.
pub fn take_timeline_endpoints(
    room_id: &OwnedRoomId,
) -> Option<(
        crossbeam_channel::Sender<TimelineUpdate>,
        crossbeam_channel::Receiver<TimelineUpdate>,
        TimelineRequestSender,
    )>
{
    ALL_JOINED_ROOMS.lock().unwrap()
        .get_mut(room_id)
        .and_then(|ri| ri.timeline_singleton_endpoints.take()
            .map(|(receiver, request_sender)| {
                (ri.timeline_update_sender.clone(), receiver, request_sender)
            })
        )
}

const DEFAULT_HOMESERVER: &str = "matrix.org";

fn username_to_full_user_id(
    username: &str,
    homeserver: Option<&str>,
) -> Option<OwnedUserId> {
    username
        .try_into()
        .ok()
        .or_else(|| {
            let homeserver_url = homeserver.unwrap_or(DEFAULT_HOMESERVER);
            let user_id_str = if username.starts_with("@") {
                format!("{}:{}", username, homeserver_url)
            } else {
                format!("@{}:{}", username, homeserver_url)
            };
            user_id_str.as_str().try_into().ok()
        })
}


/// Info we store about a room received by the room list service.
///
/// This struct is necessary in order for us to track the previous state
/// of a room received from the room list service, so that we can
/// determine if the room has changed state.
/// We can't just store the `matrix_sdk::Room` object itself,
/// because that is a shallow reference to an inner room object within
/// the room list service
#[derive(Clone)]
struct RoomListServiceRoomInfo {
    room: matrix_sdk::Room,
    room_id: OwnedRoomId,
    room_state: RoomState,
}
impl From<&matrix_sdk::Room> for RoomListServiceRoomInfo {
    fn from(room: &matrix_sdk::Room) -> Self {
        room.clone().into()
    }
}
impl From<matrix_sdk::Room> for RoomListServiceRoomInfo {
    fn from(room: matrix_sdk::Room) -> Self {
        Self {
            room_id: room.room_id().to_owned(),
            room_state: room.state(),
            room,
        }
    }
}

async fn async_main_loop(
    mut login_receiver: Receiver<LoginRequest>,
) -> Result<()> {
    // only init subscribe once
    let _ = tracing_subscriber::fmt::try_init();

    let most_recent_user_id = persistence::most_recent_user_id();
    log!("Most recent user ID: {most_recent_user_id:?}");
    let cli_parse_result = Cli::try_parse();
    let cli_has_valid_username_password = cli_parse_result.as_ref()
        .is_ok_and(|cli| !cli.user_id.is_empty() && !cli.password.is_empty());
    log!("CLI parsing succeeded? {}. CLI has valid UN+PW? {}",
        cli_parse_result.as_ref().is_ok(),
        cli_has_valid_username_password,
    );
    let wait_for_login = !cli_has_valid_username_password && (
        most_recent_user_id.is_none()
            || std::env::args().any(|arg| arg == "--login-screen" || arg == "--force-login")
    );
    log!("Waiting for login? {}", wait_for_login);

    let new_login_opt = if !wait_for_login {
        let specified_username = cli_parse_result.as_ref().ok().and_then(|cli|
            username_to_full_user_id(
                &cli.user_id,
                cli.homeserver.as_deref(),
            )
        );
        log!("Trying to restore session for user: {:?}",
            specified_username.as_ref().or(most_recent_user_id.as_ref())
        );
        match persistence::restore_session(specified_username).await {
            Ok(session) => Some(session),
            Err(e) => {
                let status_err = "Could not restore previous user session.\n\nPlease login again.";
                log!("{status_err} Error: {e:?}");
                Cx::post_action(LoginAction::LoginFailure(status_err.to_string()));

                if let Ok(cli) = &cli_parse_result {
                    log!("Attempting auto-login from CLI arguments as user '{}'...", cli.user_id);
                    Cx::post_action(LoginAction::CliAutoLogin {
                        user_id: cli.user_id.clone(),
                        homeserver: cli.homeserver.clone(),
                    });
                    match login(cli, LoginRequest::LoginByCli).await {
                        Ok(new_login) => Some(new_login),
                        Err(e) => {
                            error!("CLI-based login failed: {e:?}");
                            Cx::post_action(LoginAction::LoginFailure(
                                format!("Could not login with CLI-provided arguments.\n\nPlease login manually.\n\nError: {e}")
                            ));
                            enqueue_rooms_list_update(RoomsListUpdate::Status {
                                status: format!("Login failed: {e:?}"),
                            });
                            None
                        }
                    }
                } else {
                    None
                }
            }
        }
    } else {
        None
    };
    let cli: Cli = cli_parse_result.unwrap_or(Cli::default());
    let (client, _sync_token) = match new_login_opt {
        Some(new_login) => new_login,
        None => {
            loop {
                log!("Waiting for login request...");
                match login_receiver.recv().await {
                    Some(login_request) => {
                        match login(&cli, login_request).await {
                            Ok((client, sync_token)) => {
                                break (client, sync_token);
                            }
                            Err(e) => {
                                error!("Login failed: {e:?}");
                                Cx::post_action(LoginAction::LoginFailure(format!("{e}")));
                                enqueue_rooms_list_update(RoomsListUpdate::Status {
                                    status: format!("Login failed: {e}"),
                                });
                            }
                        }
                    },
                    None => {
                        error!("BUG: login_receiver hung up unexpectedly");
                        return Err(anyhow::anyhow!("BUG: login_receiver hung up unexpectedly"));
                    }
                }
            }
        }
    };

    Cx::post_action(LoginAction::LoginSuccess);

    // Deallocate the default SSO client after a successful login.
    if let Ok(mut client_opt) = DEFAULT_SSO_CLIENT.lock() {
        let _ = client_opt.take();
    }

    let logged_in_user_id = client.user_id()
        .expect("BUG: client.user_id() returned None after successful login!");
    let status = format!("Logged in as {}.\n → Loading rooms...", logged_in_user_id);
    // enqueue_popup_notification(status.clone());
    enqueue_rooms_list_update(RoomsListUpdate::Status { status });

    client.event_cache().subscribe().expect("BUG: CLIENT's event cache unable to subscribe");

    if let Some(_existing) = CLIENT.lock().unwrap().replace(client.clone()) {
        error!("BUG: unexpectedly replaced an existing client when initializing the matrix client.");
    }

    add_verification_event_handlers_and_sync_client(client.clone());

    // Listen for updates to the ignored user list.
    handle_ignore_user_list_subscriber(client.clone());

    let sync_service = SyncService::builder(client.clone())
        .with_offline_mode()
        .build()
        .await?;

    // Attempt to load the previously-saved app state.
    // Include this after re-login.
    handle_load_app_state(logged_in_user_id.to_owned());
    handle_sync_indicator_subscriber(&sync_service);
    handle_sync_service_state_subscriber(sync_service.state());
    sync_service.start().await;
    let room_list_service = sync_service.room_list_service();

    if let Some(_existing) = SYNC_SERVICE.lock().unwrap().replace(Arc::new(sync_service)) {
        error!("BUG: unexpectedly replaced an existing sync service when initializing the matrix client.");
    }

    let all_rooms_list = room_list_service.all_rooms().await?;
    handle_room_list_service_loading_state(all_rooms_list.loading_state());

    let (room_diff_stream, room_list_dynamic_entries_controller) =
        // TODO: paginate room list to avoid loading all rooms at once
        all_rooms_list.entries_with_dynamic_adapters(usize::MAX);

    room_list_dynamic_entries_controller.set_filter(
        Box::new(|_room| true),
    );

    let mut all_known_rooms: Vector<RoomListServiceRoomInfo> = Vector::new();

    pin_mut!(room_diff_stream);
    while let Some(batch) = room_diff_stream.next().await {
        let mut peekable_diffs = batch.into_iter().peekable();
        while let Some(diff) = peekable_diffs.next() {
            match diff {
                VectorDiff::Append { values: new_rooms } => {
                    let _num_new_rooms = new_rooms.len();
                    if LOG_ROOM_LIST_DIFFS { log!("room_list: diff Append {_num_new_rooms}"); }
                    for new_room in new_rooms {
                        add_new_room(&new_room, &room_list_service).await?;
                        all_known_rooms.push_back(new_room.into());
                    }
                }
                VectorDiff::Clear => {
                    if LOG_ROOM_LIST_DIFFS { log!("room_list: diff Clear"); }
                    all_known_rooms.clear();
                    ALL_JOINED_ROOMS.lock().unwrap().clear();
                    enqueue_rooms_list_update(RoomsListUpdate::ClearRooms);
                }
                VectorDiff::PushFront { value: new_room } => {
                    if LOG_ROOM_LIST_DIFFS { log!("room_list: diff PushFront"); }
                    add_new_room(&new_room, &room_list_service).await?;
                    all_known_rooms.push_front(new_room.into());
                }
                VectorDiff::PushBack { value: new_room } => {
                    if LOG_ROOM_LIST_DIFFS { log!("room_list: diff PushBack"); }
                    add_new_room(&new_room, &room_list_service).await?;
                    all_known_rooms.push_back(new_room.into());
                }
                remove_diff @ VectorDiff::PopFront => {
                    if LOG_ROOM_LIST_DIFFS { log!("room_list: diff PopFront"); }
                    if let Some(room) = all_known_rooms.pop_front() {
                        optimize_remove_then_add_into_update(
                            remove_diff,
                            &room,
                            &mut peekable_diffs,
                            &mut all_known_rooms,
                            &room_list_service,
                        ).await?;
                    }
                }
                remove_diff @ VectorDiff::PopBack => {
                    if LOG_ROOM_LIST_DIFFS { log!("room_list: diff PopBack"); }
                    if let Some(room) = all_known_rooms.pop_back() {
                        optimize_remove_then_add_into_update(
                            remove_diff,
                            &room,
                            &mut peekable_diffs,
                            &mut all_known_rooms,
                            &room_list_service,
                        ).await?;
                    }
                }
                VectorDiff::Insert { index, value: new_room } => {
                    if LOG_ROOM_LIST_DIFFS { log!("room_list: diff Insert at {index}"); }
                    add_new_room(&new_room, &room_list_service).await?;
                    all_known_rooms.insert(index, new_room.into());
                }
                VectorDiff::Set { index, value: changed_room } => {
                    if LOG_ROOM_LIST_DIFFS { log!("room_list: diff Set at {index}"); }
                    if let Some(old_room) = all_known_rooms.get(index) {
                        update_room(old_room, &changed_room, &room_list_service).await?;
                    } else {
                        error!("BUG: room list diff: Set index {index} was out of bounds.");
                    }
                    all_known_rooms.set(index, changed_room.into());
                }
                remove_diff @ VectorDiff::Remove { index: remove_index } => {
                    if LOG_ROOM_LIST_DIFFS { log!("room_list: diff Remove at {remove_index}"); }
                    if remove_index < all_known_rooms.len() {
                        let room = all_known_rooms.remove(remove_index);
                        optimize_remove_then_add_into_update(
                            remove_diff,
                            &room,
                            &mut peekable_diffs,
                            &mut all_known_rooms,
                            &room_list_service,
                        ).await?;
                    } else {
                        error!("BUG: room_list: diff Remove index {remove_index} out of bounds, len {}", all_known_rooms.len());
                    }
                }
                VectorDiff::Truncate { length } => {
                    if LOG_ROOM_LIST_DIFFS { log!("room_list: diff Truncate to {length}"); }
                    // Iterate manually so we can know which rooms are being removed.
                    while all_known_rooms.len() > length {
                        if let Some(room) = all_known_rooms.pop_back() {
                            remove_room(&room);
                        }
                    }
                    all_known_rooms.truncate(length); // sanity check
                }
                VectorDiff::Reset { values: new_rooms } => {
                    // We implement this by clearing all rooms and then adding back the new values.
                    if LOG_ROOM_LIST_DIFFS { log!("room_list: diff Reset, old length {}, new length {}", all_known_rooms.len(), new_rooms.len()); }
                    // Iterate manually so we can know which rooms are being removed.
                    while let Some(room) = all_known_rooms.pop_back() {
                        remove_room(&room);
                    }
                    // ALL_JOINED_ROOMS should already be empty due to successive calls to `remove_room()`,
                    // so this is just a sanity check.
                    ALL_JOINED_ROOMS.lock().unwrap().clear();
                    enqueue_rooms_list_update(RoomsListUpdate::ClearRooms);
                    for room in &new_rooms {
                        add_new_room(room, &room_list_service).await?;
                    }
                    all_known_rooms = new_rooms.into_iter().map(|r| r.into()).collect();
                }
            }
        }
    }

    bail!("room list service sync loop ended unexpectedly")
}


/// Attempts to optimize a common RoomListService operation of remove + add.
///
/// If a `Remove` diff (or `PopBack` or `PopFront`) is immediately followed by
/// an `Insert` diff (or `PushFront` or `PushBack`) for the same room,
/// we can treat it as a simple `Set` operation, in which we call `update_room()`.
/// This is much more efficient than removing the room and then adding it back.
///
/// This tends to happen frequently in order to change the room's state
/// or to "sort" the room list by changing its positional order.
async fn optimize_remove_then_add_into_update(
    remove_diff: VectorDiff<Room>,
    room: &RoomListServiceRoomInfo,
    peekable_diffs: &mut Peekable<impl Iterator<Item = VectorDiff<matrix_sdk::Room>>>,
    all_known_rooms: &mut Vector<RoomListServiceRoomInfo>,
    room_list_service: &RoomListService,
) -> Result<()> {
    let next_diff_was_handled: bool;
    match peekable_diffs.peek() {
        Some(VectorDiff::Insert { index: insert_index, value: new_room })
            if room.room_id == new_room.room_id() =>
        {
            if LOG_ROOM_LIST_DIFFS {
                log!("Optimizing {remove_diff:?} + Insert({insert_index}) into Update for room {}", room.room_id);
            }
            update_room(room, new_room, room_list_service).await?;
            all_known_rooms.insert(*insert_index, new_room.clone().into());
            next_diff_was_handled = true;
        }
        Some(VectorDiff::PushFront { value: new_room })
            if room.room_id == new_room.room_id() =>
        {
            if LOG_ROOM_LIST_DIFFS {
                log!("Optimizing {remove_diff:?} + PushFront into Update for room {}", room.room_id);
            }
            update_room(room, new_room, room_list_service).await?;
            all_known_rooms.push_front(new_room.clone().into());
            next_diff_was_handled = true;
        }
        Some(VectorDiff::PushBack { value: new_room })
            if room.room_id == new_room.room_id() =>
        {
            if LOG_ROOM_LIST_DIFFS {
                log!("Optimizing {remove_diff:?} + PushBack into Update for room {}", room.room_id);
            }
            update_room(room, new_room, room_list_service).await?;
            all_known_rooms.push_back(new_room.clone().into());
            next_diff_was_handled = true;
        }
        _ => next_diff_was_handled = false,
    }
    if next_diff_was_handled {
        peekable_diffs.next(); // consume the next diff
    } else {
        remove_room(room);
    }
    Ok(())
}


/// Invoked when the room list service has received an update that changes an existing room.
async fn update_room(
    old_room: &RoomListServiceRoomInfo,
    new_room: &matrix_sdk::Room,
    room_list_service: &RoomListService,
) -> Result<()> {
    let new_room_id = new_room.room_id().to_owned();
    if old_room.room_id == new_room_id {
        let new_room_name = new_room.display_name().await.map(|n| n.to_string()).ok();
        let mut room_avatar_changed = false;

        // Handle state transitions for a room.
        let old_room_state = old_room.room_state;
        let new_room_state = new_room.state();
        if LOG_ROOM_LIST_DIFFS {
            log!("Room {new_room_name:?} ({new_room_id}) state went from {old_room_state:?} --> {new_room_state:?}");
        }
        if old_room_state != new_room_state {
            match new_room_state {
                RoomState::Banned => {
                    // TODO: handle rooms that this user has been banned from.
                    log!("Removing Banned room: {new_room_name:?} ({new_room_id})");
                    remove_room(&new_room.into());
                    return Ok(());
                }
                RoomState::Left => {
                    log!("Removing Left room: {new_room_name:?} ({new_room_id})");
                    // TODO: instead of removing this, we could optionally add it to
                    //       a separate list of left rooms, which would be collapsed by default.
                    //       Upon clicking a left room, we could show a splash page
                    //       that prompts the user to rejoin the room or forget it permanently.
                    //       Currently, we just remove it and do not show left rooms at all.
                    remove_room(&new_room.into());
                    return Ok(());
                }
                RoomState::Joined => {
                    log!("update_room(): adding new Joined room: {new_room_name:?} ({new_room_id})");
                    return add_new_room(new_room, room_list_service).await;
                }
                RoomState::Invited => {
                    log!("update_room(): adding new Invited room: {new_room_name:?} ({new_room_id})");
                    return add_new_room(new_room, room_list_service).await;
                }
                RoomState::Knocked => {
                    // TODO: handle Knocked rooms (e.g., can you re-knock? or cancel a prior knock?)
                    return Ok(());
                }
            }
        }


        let Some(client) = get_client() else {
            return Ok(());
        };
        if let (Some(new_latest_event), Some(old_latest_event)) =
            (new_room.latest_event(), old_room.room.latest_event())
        {
            if let Some(new_latest_event) =
                EventTimelineItem::from_latest_event(client.clone(), &new_room_id, new_latest_event)
                    .await
            {
                if let Some(old_latest_event) = EventTimelineItem::from_latest_event(
                    client.clone(),
                    &new_room_id,
                    old_latest_event,
                )
                .await
                {
                    if new_latest_event.timestamp() > old_latest_event.timestamp() {
                        log!("Updating latest event for room {}", new_room_id);
                        room_avatar_changed =
                            update_latest_event(new_room_id.clone(), &new_latest_event, None);
                    }
                }
            }
        }

        if room_avatar_changed || (old_room.room.avatar_url() != new_room.avatar_url()) {
            log!("Updating avatar for room {}", new_room_id);
            spawn_fetch_room_avatar(new_room.clone());
        }

        if let Some(new_room_name) = new_room_name {
            if old_room.room.cached_display_name().map(|room_name| room_name.to_string()).as_ref() != Some(&new_room_name) {
                log!("Updating room name for room {} to {}", new_room_id, new_room_name);
                enqueue_rooms_list_update(RoomsListUpdate::UpdateRoomName {
                    room_id: new_room_id.clone(),
                    new_room_name,
                });
            }
        }

        // We only update tags or unread count for joined rooms.
        // Invited or left rooms don't care about these details.
        if matches!(new_room_state, RoomState::Joined) {
            if let Ok(new_tags) = new_room.tags().await {
                enqueue_rooms_list_update(RoomsListUpdate::Tags {
                    room_id: new_room_id.clone(),
                    new_tags: new_tags.unwrap_or_default(),
                });
            }

            enqueue_rooms_list_update(RoomsListUpdate::UpdateNumUnreadMessages {
                room_id: new_room_id.clone(),
                count: UnreadMessageCount::Known(new_room.num_unread_messages()),
                unread_mentions: new_room.num_unread_mentions()
            });
        }

        Ok(())
    }
    else {
        warning!("UNTESTED SCENARIO: update_room(): removing old room {}, replacing with new room {}",
            old_room.room_id, new_room_id,
        );
        remove_room(old_room);
        add_new_room(new_room, room_list_service).await
    }
}


/// Invoked when the room list service has received an update to remove an existing room.
fn remove_room(room: &RoomListServiceRoomInfo) {
    ALL_JOINED_ROOMS.lock().unwrap().remove(&room.room_id);
    enqueue_rooms_list_update(
        RoomsListUpdate::RemoveRoom {
            room_id: room.room_id.clone(),
            new_state: room.room_state,
        }
    );
}


/// Invoked when the room list service has received an update with a brand new room.
async fn add_new_room(room: &matrix_sdk::Room, room_list_service: &RoomListService) -> Result<()> {
    let room_id = room.room_id().to_owned();
    // We must call `display_name()` here to calculate and cache the room's name.
    let room_name = room.display_name().await.map(|n| n.to_string()).ok();

    let is_direct = room.is_direct().await.unwrap_or(false);

    match room.state() {
        RoomState::Knocked => {
            // TODO: handle Knocked rooms (e.g., can you re-knock? or cancel a prior knock?)
            return Ok(());
        }
        RoomState::Banned => {
            log!("Got new Banned room: {room_name:?} ({room_id})");
            // TODO: handle rooms that this user has been banned from.
            return Ok(());
        }
        RoomState::Left => {
            log!("Got new Left room: {room_name:?} ({room_id})");
            // TODO: add this to the list of left rooms,
            //       which is collapsed by default.
            //       Upon clicking a left room, we can show a splash page
            //       that prompts the user to rejoin the room or forget it.

            // TODO: this may also be called when a user rejects an invite, not sure.
            //       So we might also need to make a new RoomsListUpdate::RoomLeft variant.
            return Ok(());
        }
        RoomState::Invited => {
            let invite_details = room.invite_details().await.ok();
            let Some(client) = get_client() else {
                return Ok(());
            };
            let latest_event = if let Some(latest_event) = room.latest_event() {
                EventTimelineItem::from_latest_event(client, &room_id, latest_event).await
            } else {
                None
            };
            let latest = latest_event.as_ref().map(
                |ev| get_latest_event_details(ev, &room_id)
            );
            let room_avatar = room_avatar(room, room_name.as_deref()).await;

            let inviter_info = if let Some(inviter) = invite_details.and_then(|d| d.inviter) {
                Some(InviterInfo {
                    user_id: inviter.user_id().to_owned(),
                    display_name: inviter.display_name().map(|n| n.to_string()),
                    avatar: inviter
                        .avatar(AVATAR_THUMBNAIL_FORMAT.into())
                        .await
                        .ok()
                        .flatten()
                        .map(Into::into),
                })
            } else {
                None
            };
            rooms_list::enqueue_rooms_list_update(RoomsListUpdate::AddInvitedRoom(InvitedRoomInfo {
                room_id: room_id.clone(),
                room_name,
                inviter_info,
                room_avatar,
                canonical_alias: room.canonical_alias(),
                alt_aliases: room.alt_aliases(),
                latest,
                invite_state: Default::default(),
                is_selected: false,
                is_direct,
            }));
            Cx::post_action(AppStateAction::RoomLoadedSuccessfully(room_id));
            return Ok(());
        }
        RoomState::Joined => { } // Fall through to adding the joined room below.
    }

    // Subscribe to all updates for this room in order to properly receive all of its states.
    room_list_service.subscribe_to_rooms(&[&room_id]);

    // Do not add tombstoned rooms to the rooms list; they require special handling.
    if let Some(tombstoned_info) = room.successor_room() {
        log!("Room {room_id} has been tombstoned: {tombstoned_info:#?}");
        // Since we don't know the order in which we'll learn about new rooms,
        // we need to first check to see if the replacement for this tombstoned room
        // refers to an already-known room as its replacement.
        // If so, we can immediately update the replacement room's room info
        // to indicate that it replaces this tombstoned room.
        let replacement_room_id = tombstoned_info.room_id;
        if let Some(room_info) = ALL_JOINED_ROOMS.lock().unwrap().get_mut(&replacement_room_id) {
            room_info.replaces_tombstoned_room = Some(replacement_room_id.clone());
        }
        // But if we don't know about the replacement room yet, we need to save this tombstoned room
        // in a separate list so that the replacement room we will discover in the future
        // can know which old tombstoned room it replaces (see the bottom of this function).
        else {
            TOMBSTONED_ROOMS.lock().unwrap().insert(replacement_room_id, room_id.clone());
        }
        return Ok(());
    }

    let timeline = Arc::new(
        room.timeline_builder()
            .track_read_marker_and_receipts()
            .build()
            .await
            .map_err(|e| anyhow::anyhow!("BUG: Failed to build timeline for room {room_id}: {e}"))?,
    );
    let latest_event = timeline.latest_event().await;
    let (timeline_update_sender, timeline_update_receiver) = crossbeam_channel::unbounded();

    let (request_sender, request_receiver) = watch::channel(Vec::new());
    let timeline_subscriber_handler_task = Handle::current().spawn(timeline_subscriber_handler(
        room.clone(),
        timeline.clone(),
        timeline_update_sender.clone(),
        request_receiver,
    ));

    let latest = latest_event.as_ref().map(
        |ev| get_latest_event_details(ev, &room_id)
    );

    let tombstoned_room_replaced_by_this_room = TOMBSTONED_ROOMS.lock()
        .unwrap()
        .remove(&room_id);

    log!("Adding new joined room {room_id}. Replaces tombstoned room: {tombstoned_room_replaced_by_this_room:?}");
    ALL_JOINED_ROOMS.lock().unwrap().insert(
        room_id.clone(),
        JoinedRoomDetails {
            room_id: room_id.clone(),
            timeline,
            timeline_singleton_endpoints: Some((timeline_update_receiver, request_sender)),
            timeline_update_sender,
            timeline_subscriber_handler_task,
            typing_notice_subscriber: None,
            replaces_tombstoned_room: tombstoned_room_replaced_by_this_room,
        },
    );
    // We need to add the room to the `ALL_JOINED_ROOMS` list before we can
    // send the `AddJoinedRoom` update to the UI, because the UI might immediately
    // issue a `MatrixRequest` that relies on that room being in `ALL_JOINED_ROOMS`.
    rooms_list::enqueue_rooms_list_update(RoomsListUpdate::AddJoinedRoom(JoinedRoomInfo {
        room_id: room_id.clone(),
        latest,
        tags: room.tags().await.ok().flatten().unwrap_or_default(),
        num_unread_messages: room.num_unread_messages(),
        num_unread_mentions: room.num_unread_mentions(),
        // start with a basic text avatar; the avatar image will be fetched asynchronously below.
        avatar: avatar_from_room_name(room_name.as_deref()),
        room_name,
        canonical_alias: room.canonical_alias(),
        alt_aliases: room.alt_aliases(),
        has_been_paginated: false,
        is_selected: false,
        is_direct,
    }));

    Cx::post_action(AppStateAction::RoomLoadedSuccessfully(room_id));
    spawn_fetch_room_avatar(room.clone());

    Ok(())
}

#[allow(unused)]
async fn current_ignore_user_list(client: &Client) -> Option<BTreeSet<OwnedUserId>> {
    use matrix_sdk::ruma::events::ignored_user_list::IgnoredUserListEventContent;
    let ignored_users = client.account()
        .account_data::<IgnoredUserListEventContent>()
        .await
        .ok()??
        .deserialize()
        .ok()?
        .ignored_users
        .into_keys()
        .collect();

    Some(ignored_users)
}

fn handle_ignore_user_list_subscriber(client: Client) {
    let mut subscriber = client.subscribe_to_ignore_user_list_changes();
    log!("Initial ignored-user list is: {:?}", subscriber.get());
    Handle::current().spawn(async move {
        let mut first_update = true;
        while let Some(ignore_list) = subscriber.next().await {
            log!("Received an updated ignored-user list: {ignore_list:?}");
            let ignored_users_new = ignore_list
                .into_iter()
                .filter_map(|u| OwnedUserId::try_from(u).ok())
                .collect::<BTreeSet<_>>();

            // TODO: when we support persistent state, don't forget to update `IGNORED_USERS` upon app boot.
            let mut ignored_users_old = IGNORED_USERS.lock().unwrap();
            let has_changed = *ignored_users_old != ignored_users_new;
            *ignored_users_old = ignored_users_new;

            if has_changed && !first_update {
                // After successfully (un)ignoring a user, all timelines are fully cleared by the Matrix SDK.
                // Therefore, we need to re-fetch all timelines for all rooms,
                // and currently the only way to actually accomplish this is via pagination.
                // See: <https://github.com/matrix-org/matrix-rust-sdk/issues/1703#issuecomment-2250297923>
                for joined_room in client.joined_rooms() {
                    submit_async_request(MatrixRequest::PaginateRoomTimeline {
                        room_id: joined_room.room_id().to_owned(),
                        num_events: 50,
                        direction: PaginationDirection::Backwards,
                    });
                }
            }

            first_update = false;
        }
    });
}

/// Asynchronously loads and restores the app state from persistent storage for the given user.
///
/// If the loaded dock state contains open rooms and dock items, it logs a message and posts an action
/// to restore the app state in the UI. If loading fails, it enqueues a notification
/// with the error message.
fn handle_load_app_state(user_id: OwnedUserId) {
    Handle::current().spawn(async move {
        match load_app_state(&user_id).await {
            Ok(app_state) => {
                if !app_state.saved_dock_state.open_rooms.is_empty()
                    && !app_state.saved_dock_state.dock_items.is_empty()
                {
                    log!("Loaded room panel state from app data directory. Restoring now...");
                    Cx::post_action(AppStateAction::RestoreAppStateFromPersistentState(app_state));
                }
            }
            Err(_e) => {
                log!("Failed to restore dock layout from persistent state: {_e}");
                enqueue_popup_notification(PopupItem {
                    message: String::from("Could not restore the previous dock layout."),
                    kind: PopupKind::Error,
                    auto_dismissal_duration: None
                });
            }
        }
    });
}

fn handle_sync_service_state_subscriber(mut subscriber: Subscriber<sync_service::State>) {
    log!("Initial sync service state is {:?}", subscriber.get());
    Handle::current().spawn(async move {
        while let Some(state) = subscriber.next().await {
            log!("Received a sync service state update: {state:?}");
            if state == sync_service::State::Error {
                log!("Restarting sync service due to error.");
                let sync_service = get_sync_service().expect("BUG: sync service is None");
                sync_service.start().await;
            }
        }
    });
}

fn handle_sync_indicator_subscriber(sync_service: &SyncService) {
    /// Duration for sync indicator delay before showing
    const SYNC_INDICATOR_DELAY: Duration = Duration::from_millis(100);
    /// Duration for sync indicator delay before hiding
    const SYNC_INDICATOR_HIDE_DELAY: Duration = Duration::from_millis(200);
    let sync_indicator_stream = sync_service.room_list_service()
        .sync_indicator(
            SYNC_INDICATOR_DELAY, 
            SYNC_INDICATOR_HIDE_DELAY
        );
    
    Handle::current().spawn(async move {
       let mut sync_indicator_stream = std::pin::pin!(sync_indicator_stream);

        while let Some(indicator) = sync_indicator_stream.next().await {
            let is_syncing = match indicator {
                SyncIndicator::Show => true,
                SyncIndicator::Hide => false,
            };
            Cx::post_action(RoomsListHeaderAction::SetSyncStatus(is_syncing));
        }
    });
}

fn handle_room_list_service_loading_state(mut loading_state: Subscriber<RoomListLoadingState>) {
    log!("Initial room list loading state is {:?}", loading_state.get());
    Handle::current().spawn(async move {
        while let Some(state) = loading_state.next().await {
            log!("Received a room list loading state update: {state:?}");
            match state {
                RoomListLoadingState::NotLoaded => {
                    enqueue_rooms_list_update(RoomsListUpdate::NotLoaded);
                }
                RoomListLoadingState::Loaded { maximum_number_of_rooms } => {
                    enqueue_rooms_list_update(RoomsListUpdate::LoadedRooms { max_rooms: maximum_number_of_rooms });
                }
            }
        }
    });
}

/// Returns the timestamp and text preview of the given `latest_event` timeline item.
///
/// If the sender profile of the event is not yet available, this function will
/// generate a preview using the sender's user ID instead of their display name,
/// and will submit a background async request to fetch the details for this event.
fn get_latest_event_details(
    latest_event: &EventTimelineItem,
    room_id: &OwnedRoomId,
) -> (MilliSecondsSinceUnixEpoch, String) {
    let sender_username = &utils::get_or_fetch_event_sender(latest_event, Some(room_id));
    (
        latest_event.timestamp(),
        text_preview_of_timeline_item(
            latest_event.content(),
            latest_event.sender(),
            sender_username,
        ).format_with(sender_username, true),
    )
}


/// A request to search backwards for a specific event in a room's timeline.
pub struct BackwardsPaginateUntilEventRequest {
    pub room_id: OwnedRoomId,
    pub target_event_id: OwnedEventId,
    /// The index in the timeline where a backwards search should begin.
    pub starting_index: usize,
    /// The number of items in the timeline at the time of the request,
    /// which is used to detect if the timeline has changed since the request was made,
    /// meaning that the `starting_index` can no longer be relied upon.
    pub current_tl_len: usize,
}

/// Whether to enable verbose logging of all timeline diff updates.
const LOG_TIMELINE_DIFFS: bool = cfg!(feature = "log_timeline_diffs");
/// Whether to enable verbose logging of all room list service diff updates.
const LOG_ROOM_LIST_DIFFS: bool = cfg!(feature = "log_room_list_diffs");

/// A per-room async task that listens for timeline updates and sends them to the UI thread.
///
/// One instance of this async task is spawned for each room the client knows about.
async fn timeline_subscriber_handler(
    room: Room,
    timeline: Arc<Timeline>,
    timeline_update_sender: crossbeam_channel::Sender<TimelineUpdate>,
    mut request_receiver: watch::Receiver<Vec<BackwardsPaginateUntilEventRequest>>,
) {

    /// An inner function that searches the given new timeline items for a target event.
    ///
    /// If the target event is found, it is removed from the `target_event_id_opt` and returned,
    /// along with the index/position of that event in the given iterator of new items.
    fn find_target_event<'a>(
        target_event_id_opt: &mut Option<OwnedEventId>,
        mut new_items_iter: impl Iterator<Item = &'a Arc<TimelineItem>>,
    ) -> Option<(usize, OwnedEventId)> {
        let found_index = target_event_id_opt
            .as_ref()
            .and_then(|target_event_id| new_items_iter
                .position(|new_item| new_item
                    .as_event()
                    .is_some_and(|new_ev| new_ev.event_id() == Some(target_event_id))
                )
            );

        if let Some(index) = found_index {
            target_event_id_opt.take().map(|ev| (index, ev))
        } else {
            None
        }
    }


    let room_id = room.room_id().to_owned();
    log!("Starting timeline subscriber for room {room_id}...");
    let (mut timeline_items, mut subscriber) = timeline.subscribe().await;
    log!("Received initial timeline update of {} items for room {room_id}.", timeline_items.len());

    timeline_update_sender.send(TimelineUpdate::FirstUpdate {
        initial_items: timeline_items.clone(),
    }).unwrap_or_else(
        |_e| panic!("Error: timeline update sender couldn't send first update ({} items) to room {room_id}!", timeline_items.len())
    );

    let mut latest_event = timeline.latest_event().await;

    // the event ID to search for while loading previous items into the timeline.
    let mut target_event_id = None;
    // the timeline index and event ID of the target event, if it has been found.
    let mut found_target_event_id: Option<(usize, OwnedEventId)> = None;

    loop { tokio::select! {
        // we must check for new requests before handling new timeline updates.
        biased;

        // Handle updates to the current backwards pagination requests.
        Ok(()) = request_receiver.changed() => {
            let prev_target_event_id = target_event_id.clone();
            let new_request_details = request_receiver
                .borrow_and_update()
                .iter()
                .find_map(|req| req.room_id
                    .eq(&room_id)
                    .then(|| (req.target_event_id.clone(), req.starting_index, req.current_tl_len))
                );

            target_event_id = new_request_details.as_ref().map(|(ev, ..)| ev.clone());

            // If we received a new request, start searching backwards for the target event.
            if let Some((new_target_event_id, starting_index, current_tl_len)) = new_request_details {
                if prev_target_event_id.as_ref() != Some(&new_target_event_id) {
                    let starting_index = if current_tl_len == timeline_items.len() {
                        starting_index
                    } else {
                        // The timeline has changed since the request was made, so we can't rely on the `starting_index`.
                        // Instead, we have no choice but to start from the end of the timeline.
                        timeline_items.len()
                    };
                    // log!("Received new request to search for event {new_target_event_id} in room {room_id} starting from index {starting_index} (tl len {}).", timeline_items.len());
                    // Search backwards for the target event in the timeline, starting from the given index.
                    if let Some(target_event_tl_index) = timeline_items
                        .focus()
                        .narrow(..starting_index)
                        .into_iter()
                        .rev()
                        .position(|i| i.as_event()
                            .and_then(|e| e.event_id())
                            .is_some_and(|ev_id| ev_id == new_target_event_id)
                        )
                        .map(|i| starting_index.saturating_sub(i).saturating_sub(1))
                    {
                        // log!("Found existing target event {new_target_event_id} in room {room_id} at index {target_event_tl_index}.");

                        // Nice! We found the target event in the current timeline items,
                        // so there's no need to actually proceed with backwards pagination;
                        // thus, we can clear the locally-tracked target event ID.
                        target_event_id = None;
                        found_target_event_id = None;
                        timeline_update_sender.send(
                            TimelineUpdate::TargetEventFound {
                                target_event_id: new_target_event_id.clone(),
                                index: target_event_tl_index,
                            }
                        ).unwrap_or_else(
                            |_e| panic!("Error: timeline update sender couldn't send TargetEventFound({new_target_event_id}, {target_event_tl_index}) to room {room_id}!")
                        );
                        // Send a Makepad-level signal to update this room's timeline UI view.
                        SignalToUI::set_ui_signal();
                    }
                    else {
                        // log!("Target event not in timeline. Starting backwards pagination in room {room_id} to find target event {new_target_event_id} starting from index {starting_index}.");

                        // If we didn't find the target event in the current timeline items,
                        // we need to start loading previous items into the timeline.
                        submit_async_request(MatrixRequest::PaginateRoomTimeline {
                            room_id: room_id.clone(),
                            num_events: 50,
                            direction: PaginationDirection::Backwards,
                        });
                    }
                }
            }
        }

        // Handle updates to the actual timeline content.
        batch_opt = subscriber.next() => {
            let Some(batch) = batch_opt else { break };
            let mut num_updates = 0;
            // For now we always requery the latest event, but this can be better optimized.
            let mut reobtain_latest_event = true;
            let mut index_of_first_change = usize::MAX;
            let mut index_of_last_change = usize::MIN;
            // whether to clear the entire cache of drawn items
            let mut clear_cache = false;
            // whether the changes include items being appended to the end of the timeline
            let mut is_append = false;
            for diff in batch {
                num_updates += 1;
                match diff {
                    VectorDiff::Append { values } => {
                        let _values_len = values.len();
                        index_of_first_change = min(index_of_first_change, timeline_items.len());
                        timeline_items.extend(values);
                        index_of_last_change = max(index_of_last_change, timeline_items.len());
                        if LOG_TIMELINE_DIFFS { log!("timeline_subscriber: room {room_id} diff Append {_values_len}. Changes: {index_of_first_change}..{index_of_last_change}"); }
                        reobtain_latest_event = true;
                        is_append = true;
                    }
                    VectorDiff::Clear => {
                        if LOG_TIMELINE_DIFFS { log!("timeline_subscriber: room {room_id} diff Clear"); }
                        clear_cache = true;
                        timeline_items.clear();
                        reobtain_latest_event = true;
                    }
                    VectorDiff::PushFront { value } => {
                        if LOG_TIMELINE_DIFFS { log!("timeline_subscriber: room {room_id} diff PushFront"); }
                        if let Some((index, _ev)) = found_target_event_id.as_mut() {
                            *index += 1; // account for this new `value` being prepended.
                        } else {
                            found_target_event_id = find_target_event(&mut target_event_id, std::iter::once(&value));
                        }

                        clear_cache = true;
                        timeline_items.push_front(value);
                        reobtain_latest_event |= latest_event.is_none();
                    }
                    VectorDiff::PushBack { value } => {
                        index_of_first_change = min(index_of_first_change, timeline_items.len());
                        timeline_items.push_back(value);
                        index_of_last_change = max(index_of_last_change, timeline_items.len());
                        if LOG_TIMELINE_DIFFS { log!("timeline_subscriber: room {room_id} diff PushBack. Changes: {index_of_first_change}..{index_of_last_change}"); }
                        reobtain_latest_event = true;
                        is_append = true;
                    }
                    VectorDiff::PopFront => {
                        if LOG_TIMELINE_DIFFS { log!("timeline_subscriber: room {room_id} diff PopFront"); }
                        clear_cache = true;
                        timeline_items.pop_front();
                        if let Some((i, _ev)) = found_target_event_id.as_mut() {
                            *i = i.saturating_sub(1); // account for the first item being removed.
                        }
                        // This doesn't affect whether we should reobtain the latest event.
                    }
                    VectorDiff::PopBack => {
                        timeline_items.pop_back();
                        index_of_first_change = min(index_of_first_change, timeline_items.len());
                        index_of_last_change = usize::MAX;
                        if LOG_TIMELINE_DIFFS { log!("timeline_subscriber: room {room_id} diff PopBack. Changes: {index_of_first_change}..{index_of_last_change}"); }
                        reobtain_latest_event = true;
                    }
                    VectorDiff::Insert { index, value } => {
                        if index == 0 {
                            clear_cache = true;
                        } else {
                            index_of_first_change = min(index_of_first_change, index);
                            index_of_last_change = usize::MAX;
                        }
                        if index >= timeline_items.len() {
                            is_append = true;
                        }

                        if let Some((i, _ev)) = found_target_event_id.as_mut() {
                            // account for this new `value` being inserted before the previously-found target event's index.
                            if index <= *i {
                                *i += 1;
                            }
                        } else {
                            found_target_event_id = find_target_event(&mut target_event_id, std::iter::once(&value))
                                .map(|(i, ev)| (i + index, ev));
                        }

                        timeline_items.insert(index, value);
                        if LOG_TIMELINE_DIFFS { log!("timeline_subscriber: room {room_id} diff Insert at {index}. Changes: {index_of_first_change}..{index_of_last_change}"); }
                        reobtain_latest_event = true;
                    }
                    VectorDiff::Set { index, value } => {
                        index_of_first_change = min(index_of_first_change, index);
                        index_of_last_change  = max(index_of_last_change, index.saturating_add(1));
                        timeline_items.set(index, value);
                        if LOG_TIMELINE_DIFFS { log!("timeline_subscriber: room {room_id} diff Set at {index}. Changes: {index_of_first_change}..{index_of_last_change}"); }
                        reobtain_latest_event = true;
                    }
                    VectorDiff::Remove { index } => {
                        if index == 0 {
                            clear_cache = true;
                        } else {
                            index_of_first_change = min(index_of_first_change, index.saturating_sub(1));
                            index_of_last_change = usize::MAX;
                        }
                        if let Some((i, _ev)) = found_target_event_id.as_mut() {
                            // account for an item being removed before the previously-found target event's index.
                            if index <= *i {
                                *i = i.saturating_sub(1);
                            }
                        }
                        timeline_items.remove(index);
                        if LOG_TIMELINE_DIFFS { log!("timeline_subscriber: room {room_id} diff Remove at {index}. Changes: {index_of_first_change}..{index_of_last_change}"); }
                        reobtain_latest_event = true;
                    }
                    VectorDiff::Truncate { length } => {
                        if length == 0 {
                            clear_cache = true;
                        } else {
                            index_of_first_change = min(index_of_first_change, length.saturating_sub(1));
                            index_of_last_change = usize::MAX;
                        }
                        timeline_items.truncate(length);
                        if LOG_TIMELINE_DIFFS { log!("timeline_subscriber: room {room_id} diff Truncate to length {length}. Changes: {index_of_first_change}..{index_of_last_change}"); }
                        reobtain_latest_event = true;
                    }
                    VectorDiff::Reset { values } => {
                        if LOG_TIMELINE_DIFFS { log!("timeline_subscriber: room {room_id} diff Reset, new length {}", values.len()); }
                        clear_cache = true; // we must assume all items have changed.
                        timeline_items = values;
                        reobtain_latest_event = true;
                    }
                }
            }


            if num_updates > 0 {
                let new_latest_event = if reobtain_latest_event {
                    timeline.latest_event().await
                } else {
                    None
                };

                let changed_indices = index_of_first_change..index_of_last_change;

                if LOG_TIMELINE_DIFFS {
                    log!("timeline_subscriber: applied {num_updates} updates for room {room_id}, timeline now has {} items. is_append? {is_append}, clear_cache? {clear_cache}. Changes: {changed_indices:?}.", timeline_items.len());
                }
                timeline_update_sender.send(TimelineUpdate::NewItems {
                    new_items: timeline_items.clone(),
                    changed_indices,
                    clear_cache,
                    is_append,
                }).expect("Error: timeline update sender couldn't send update with new items!");

                // We must send this update *after* the actual NewItems update,
                // otherwise the UI thread (RoomScreen) won't be able to correctly locate the target event.
                if let Some((index, found_event_id)) = found_target_event_id.take() {
                    target_event_id = None;
                    timeline_update_sender.send(
                        TimelineUpdate::TargetEventFound {
                            target_event_id: found_event_id.clone(),
                            index,
                        }
                    ).unwrap_or_else(
                        |_e| panic!("Error: timeline update sender couldn't send TargetEventFound({found_event_id}, {index}) to room {room_id}!")
                    );
                }

                // Update the latest event for this room.
                // We always do this in case a redaction or other event has changed the latest event.
                if let Some(new_latest) = new_latest_event {
                    let room_avatar_changed = update_latest_event(room_id.clone(), &new_latest, Some(&timeline_update_sender));
                    if room_avatar_changed {
                        spawn_fetch_room_avatar(room.clone());
                    }
                    latest_event = Some(new_latest);
                }

                // Send a Makepad-level signal to update this room's timeline UI view.
                SignalToUI::set_ui_signal();
            }
        }

        else => {
            break;
        }
    } }

    error!("Error: unexpectedly ended timeline subscriber for room {room_id}.");
}

/// Handles the given updated latest event for the given room.
///
/// This currently includes checking the given event for:
/// * room name changes, in which it sends a `RoomsListUpdate`.
/// * room power level changes to see if the current user's permissions
///   have changed; if so, it sends a [`TimelineUpdate::UserPowerLevels`].
/// * room avatar changes, which is not handled here.
///   Instead, we return `true` such that other code can fetch the new avatar.
/// * membership changes to see if the current user has joined or left a room.
///
/// Finally, this function sends a `RoomsListUpdate::UpdateLatestEvent`
/// to update the latest event in the RoomsList's room preview for the given room.
///
/// Returns `true` if room avatar has changed and should be fetched and updated.
fn update_latest_event(
    room_id: OwnedRoomId,
    event_tl_item: &EventTimelineItem,
    timeline_update_sender: Option<&crossbeam_channel::Sender<TimelineUpdate>>
) -> bool {
    let mut room_avatar_changed = false;

    let (timestamp, latest_message_text) = get_latest_event_details(event_tl_item, &room_id);
    match event_tl_item.content() {
        // Check for relevant state events.
        TimelineItemContent::OtherState(other) => {
            match other.content() {
                // Check for room name changes.
                AnyOtherFullStateEventContent::RoomName(FullStateEventContent::Original { content, .. }) => {
                    rooms_list::enqueue_rooms_list_update(RoomsListUpdate::UpdateRoomName {
                        room_id: room_id.clone(),
                        new_room_name: content.name.clone(),
                    });
                }
                // Check for room avatar changes.
                AnyOtherFullStateEventContent::RoomAvatar(_avatar_event) => {
                    room_avatar_changed = true;
                }
                // Check for if can user send message.
                AnyOtherFullStateEventContent::RoomPowerLevels(FullStateEventContent::Original { content, prev_content: _ }) => {
                    if let (Some(sender), Some(user_id)) = (timeline_update_sender, current_user_id()) {
                        match sender.send(TimelineUpdate::UserPowerLevels(
                            UserPowerLevels::from(&content.clone().into(), &user_id)
                        )) {
                            Ok(_) => {
                                SignalToUI::set_ui_signal();
                            }
                            Err(e) => {
                                error!("Failed to send the new RoomPowerLevels from an updated latest event: {e}");
                            }
                        }
                    }
                }
                _ => { }
            }
        }
        TimelineItemContent::MembershipChange(room_membership_change) => {
            if matches!(
                room_membership_change.change(),
                Some(MembershipChange::InvitationAccepted | MembershipChange::Joined)
            ) {
                if current_user_id().as_deref() == Some(room_membership_change.user_id()) {
                    submit_async_request(MatrixRequest::GetRoomPowerLevels { room_id: room_id.clone() });
                }
            }
        }
        _ => { }
    }

    enqueue_rooms_list_update(RoomsListUpdate::UpdateLatestEvent {
        room_id,
        timestamp,
        latest_message_text,
    });
    room_avatar_changed
}

/// Spawn a new async task to fetch the room's new avatar.
fn spawn_fetch_room_avatar(room: Room) {
    Handle::current().spawn(async move {
        let room_id = room.room_id().to_owned();
        let room_name_str = room.cached_display_name().map(|dn| dn.to_string());
        let avatar = room_avatar(&room, room_name_str.as_deref()).await;
        rooms_list::enqueue_rooms_list_update(RoomsListUpdate::UpdateRoomAvatar {
            room_id,
            avatar,
        });
    });
}

/// Fetches and returns the avatar image for the given room (if one exists),
/// otherwise returns a text avatar string of the first character of the room name.
async fn room_avatar(room: &Room, room_name: Option<&str>) -> RoomPreviewAvatar {
    match room.avatar(AVATAR_THUMBNAIL_FORMAT.into()).await {
        Ok(Some(avatar)) => RoomPreviewAvatar::Image(avatar.into()),
        _ => {
            if let Ok(room_members) = room.members(RoomMemberships::ACTIVE).await {
                if room_members.len() == 2 {
                    if let Some(non_account_member) = room_members.iter().find(|m| !m.is_account_user()) {
                        if let Ok(Some(avatar)) = non_account_member.avatar(AVATAR_THUMBNAIL_FORMAT.into()).await {
                            return RoomPreviewAvatar::Image(avatar.into());
                        }
                    }
                }
            }
            avatar_from_room_name(room_name)
        }
    }
}

/// Returns a text avatar string containing the first character of the room name.
///
/// Skips the first character if it is a `#` or `!`, the sigils used for Room aliases and Room IDs.
fn avatar_from_room_name(room_name: Option<&str>) -> RoomPreviewAvatar {
    let first = room_name.and_then(|rn| rn
        .graphemes(true)
        .find(|&g| g != "#" && g != "!")
        .map(ToString::to_string)
    ).unwrap_or_else(|| String::from("?"));
    RoomPreviewAvatar::Text(first)
}

/// Spawn an async task to login to the given Matrix homeserver using the given SSO identity provider ID.
///
/// This function will post a `LoginAction::SsoPending(true)` to the main thread, and another
/// `LoginAction::SsoPending(false)` once the async task has either successfully logged in or
/// failed to do so.
///
/// If the login attempt is successful, the resulting `Client` and `ClientSession` will be sent
/// to the login screen using the `login_sender`.
async fn spawn_sso_server(
    brand: String,
    homeserver_url: String,
    identity_provider_id: String,
    login_sender: Sender<LoginRequest>,
) {
    Cx::post_action(LoginAction::SsoPending(true));
    // Post a status update to inform the user that we're waiting for the client to be built.
    Cx::post_action(LoginAction::Status {
        title: "Initializing client...".into(),
        status: "Please wait while Matrix builds and configures the client object for login.".into(),
    });

    // Wait for the notification that the client has been built
    DEFAULT_SSO_CLIENT_NOTIFIER.notified().await;

    // Try to use the DEFAULT_SSO_CLIENT, if it was successfully built.
    // We do not clone it because a Client cannot be re-used again
    // once it has been used for a login attempt, so this forces us to create a new one
    // if that occurs.
    let client_and_session_opt = DEFAULT_SSO_CLIENT.lock().unwrap().take();

    Handle::current().spawn(async move {
        // Try to use the DEFAULT_SSO_CLIENT that we proactively created
        // during initialization (to speed up opening the SSO browser window).
        let mut client_and_session = client_and_session_opt;

        // If the DEFAULT_SSO_CLIENT is none (meaning it failed to build),
        // or if the homeserver_url is *not* empty and isn't the default,
        // we cannot use the DEFAULT_SSO_CLIENT, so we must build a new one.
        let mut build_client_error = None;
        if client_and_session.is_none() || (
            !homeserver_url.is_empty()
                && homeserver_url != "matrix.org"
                && Url::parse(&homeserver_url) != Url::parse("https://matrix-client.matrix.org/")
                && Url::parse(&homeserver_url) != Url::parse("https://matrix.org/")
        ) {
            match build_client(
                &Cli {
                    homeserver: homeserver_url.is_empty().not().then_some(homeserver_url),
                    ..Default::default()
                },
                app_data_dir(),
            ).await {
                Ok(success) => client_and_session = Some(success),
                Err(e) => build_client_error = Some(e),
            }
        }

        let Some((client, client_session)) = client_and_session else {
            Cx::post_action(LoginAction::LoginFailure(
                if let Some(err) = build_client_error {
                    format!("Could not create client object. Please try to login again.\n\nError: {err}")
                } else {
                    String::from("Could not create client object. Please try to login again.")
                }
            ));
            // This ensures that the called to `DEFAULT_SSO_CLIENT_NOTIFIER.notified()`
            // at the top of this function will not block upon the next login attempt.
            DEFAULT_SSO_CLIENT_NOTIFIER.notify_one();
            Cx::post_action(LoginAction::SsoPending(false));
            return;
        };

        let mut is_logged_in = false;
        Cx::post_action(LoginAction::Status {
            title: "Opening your browser...".into(),
            status: "Please finish logging in using your browser, and then come back to Robrix.".into(),
        });
        match client
            .matrix_auth()
            .login_sso(|sso_url: String| async move {
                let url = Url::parse(&sso_url)?;
                for (key, value) in url.query_pairs() {
                    if key == "redirectUrl" {
                        let redirect_url = Url::parse(&value)?;
                        Cx::post_action(LoginAction::SsoSetRedirectUrl(redirect_url));
                        break
                    }
                }
                Uri::new(&sso_url).open().map_err(|err| {
                    Error::UnknownError(
                        Box::new(io::Error::other(
                            format!("Unable to open SSO login url. Error: {:?}", err),
                        ))
                        .into(),
                    )
                })
            })
            .identity_provider_id(&identity_provider_id)
            .initial_device_display_name(&format!("robrix-sso-{brand}"))
            .await
            .inspect(|_| {
                if let Some(client) = get_client() {
                    if client.matrix_auth().logged_in() {
                        is_logged_in = true;
                        log!("Already logged in, ignore login with sso");
                    }
                }
            }) {
            Ok(identity_provider_res) => {
                if !is_logged_in {
                    if let Err(e) = login_sender.send(LoginRequest::LoginBySSOSuccess(client, client_session)).await {
                        error!("Error sending login request to login_sender: {e:?}");
                        Cx::post_action(LoginAction::LoginFailure(String::from(
                            "BUG: failed to send login request to async worker thread."
                        )));
                    }
                    enqueue_rooms_list_update(RoomsListUpdate::Status {
                        status: format!(
                            "Logged in as {:?}.\n → Loading rooms...",
                            &identity_provider_res.user_id
                        ),
                    });
                }
            }
            Err(e) => {
                if !is_logged_in {
                    error!("SSO Login failed: {e:?}");
                    Cx::post_action(LoginAction::LoginFailure(format!("SSO login failed: {e}")));
                }
            }
        }

        // This ensures that the called to `DEFAULT_SSO_CLIENT_NOTIFIER.notified()`
        // at the top of this function will not block upon the next login attempt.
        DEFAULT_SSO_CLIENT_NOTIFIER.notify_one();
        Cx::post_action(LoginAction::SsoPending(false));
    });
}


bitflags! {
    /// The powers that a user has in a given room.
    #[derive(Copy, Clone, PartialEq, Eq)]
    pub struct UserPowerLevels: u64 {
        const Ban = 1 << 0;
        const Invite = 1 << 1;
        const Kick = 1 << 2;
        const Redact = 1 << 3;
        const NotifyRoom = 1 << 4;
        // -------------------------------------
        // -- Copied from TimelineEventType ----
        // -- Unused powers are commented out --
        // -------------------------------------
        // const CallAnswer = 1 << 5;
        // const CallInvite = 1 << 6;
        // const CallHangup = 1 << 7;
        // const CallCandidates = 1 << 8;
        // const CallNegotiate = 1 << 9;
        // const CallReject = 1 << 10;
        // const CallSdpStreamMetadataChanged = 1 << 11;
        // const CallSelectAnswer = 1 << 12;
        // const KeyVerificationReady = 1 << 13;
        // const KeyVerificationStart = 1 << 14;
        // const KeyVerificationCancel = 1 << 15;
        // const KeyVerificationAccept = 1 << 16;
        // const KeyVerificationKey = 1 << 17;
        // const KeyVerificationMac = 1 << 18;
        // const KeyVerificationDone = 1 << 19;
        const Location = 1 << 20;
        const Message = 1 << 21;
        // const PollStart = 1 << 22;
        // const UnstablePollStart = 1 << 23;
        // const PollResponse = 1 << 24;
        // const UnstablePollResponse = 1 << 25;
        // const PollEnd = 1 << 26;
        // const UnstablePollEnd = 1 << 27;
        // const Beacon = 1 << 28;
        const Reaction = 1 << 29;
        // const RoomEncrypted = 1 << 30;
        const RoomMessage = 1 << 31;
        const RoomRedaction = 1 << 32;
        const Sticker = 1 << 33;
        // const CallNotify = 1 << 34;
        // const PolicyRuleRoom = 1 << 35;
        // const PolicyRuleServer = 1 << 36;
        // const PolicyRuleUser = 1 << 37;
        // const RoomAliases = 1 << 38;
        // const RoomAvatar = 1 << 39;
        // const RoomCanonicalAlias = 1 << 40;
        // const RoomCreate = 1 << 41;
        // const RoomEncryption = 1 << 42;
        // const RoomGuestAccess = 1 << 43;
        // const RoomHistoryVisibility = 1 << 44;
        // const RoomJoinRules = 1 << 45;
        // const RoomMember = 1 << 46;
        // const RoomName = 1 << 47;
        const RoomPinnedEvents = 1 << 48;
        // const RoomPowerLevels = 1 << 49;
        // const RoomServerAcl = 1 << 50;
        // const RoomThirdPartyInvite = 1 << 51;
        // const RoomTombstone = 1 << 52;
        // const RoomTopic = 1 << 53;
        // const SpaceChild = 1 << 54;
        // const SpaceParent = 1 << 55;
        // const BeaconInfo = 1 << 56;
        // const CallMember = 1 << 57;
        // const MemberHints = 1 << 58;
    }
}
impl UserPowerLevels {
    pub fn from(power_levels: &RoomPowerLevels, user_id: &UserId) -> Self {
        let mut retval = UserPowerLevels::empty();
        let user_power = power_levels.for_user(user_id);
        retval.set(UserPowerLevels::Ban, user_power >= power_levels.ban);
        retval.set(UserPowerLevels::Invite, user_power >= power_levels.invite);
        retval.set(UserPowerLevels::Kick, user_power >= power_levels.kick);
        retval.set(UserPowerLevels::Redact, user_power >= power_levels.redact);
        retval.set(UserPowerLevels::NotifyRoom, user_power >= power_levels.notifications.room);
        retval.set(UserPowerLevels::Location, user_power >= power_levels.for_message(MessageLikeEventType::Location));
        retval.set(UserPowerLevels::Message, user_power >= power_levels.for_message(MessageLikeEventType::Message));
        retval.set(UserPowerLevels::Reaction, user_power >= power_levels.for_message(MessageLikeEventType::Reaction));
        retval.set(UserPowerLevels::RoomMessage, user_power >= power_levels.for_message(MessageLikeEventType::RoomMessage));
        retval.set(UserPowerLevels::RoomRedaction, user_power >= power_levels.for_message(MessageLikeEventType::RoomRedaction));
        retval.set(UserPowerLevels::Sticker, user_power >= power_levels.for_message(MessageLikeEventType::Sticker));
        retval.set(UserPowerLevels::RoomPinnedEvents, user_power >= power_levels.for_state(StateEventType::RoomPinnedEvents));
        retval
    }

    pub fn can_ban(self) -> bool {
        self.contains(UserPowerLevels::Ban)
    }

    pub fn can_unban(self) -> bool {
        self.can_ban() && self.can_kick()
    }

    pub fn can_invite(self) -> bool {
        self.contains(UserPowerLevels::Invite)
    }

    pub fn can_kick(self) -> bool {
        self.contains(UserPowerLevels::Kick)
    }

    pub fn can_redact(self) -> bool {
        self.contains(UserPowerLevels::Redact)
    }

    pub fn can_notify_room(self) -> bool {
        self.contains(UserPowerLevels::NotifyRoom)
    }

    pub fn can_redact_own(self) -> bool {
        self.contains(UserPowerLevels::RoomRedaction)
    }

    pub fn can_redact_others(self) -> bool {
        self.can_redact_own() && self.contains(UserPowerLevels::Redact)
    }

    pub fn can_send_location(self) -> bool {
        self.contains(UserPowerLevels::Location)
    }

    pub fn can_send_message(self) -> bool {
        self.contains(UserPowerLevels::RoomMessage)
        || self.contains(UserPowerLevels::Message)
    }

    pub fn can_send_reaction(self) -> bool {
        self.contains(UserPowerLevels::Reaction)
    }

    pub fn can_send_sticker(self) -> bool {
        self.contains(UserPowerLevels::Sticker)
    }

    #[doc(alias("unpin"))]
    pub fn can_pin(self) -> bool {
        self.contains(UserPowerLevels::RoomPinnedEvents)
    }
}

/// Global atomic flag indicating if the logout process has reached the "point of no return"
/// where aborting the logout operation is no longer safe.
static LOGOUT_POINT_OF_NO_RETURN: AtomicBool = AtomicBool::new(false);

/// Global atomic flag indicating if logout is in progress
static LOGOUT_IN_PROGRESS: AtomicBool = AtomicBool::new(false);

pub fn is_logout_past_point_of_no_return() -> bool {
    LOGOUT_POINT_OF_NO_RETURN.load(Ordering::Relaxed)
}

pub fn is_logout_in_progress() -> bool {
    LOGOUT_IN_PROGRESS.load(Ordering::Relaxed)
}

pub fn set_logout_point_of_no_return(value: bool) {
    LOGOUT_POINT_OF_NO_RETURN.store(value, Ordering::Relaxed);
}

pub fn set_logout_in_progress(value: bool) {
    LOGOUT_IN_PROGRESS.store(value, Ordering::Relaxed);
}

pub async fn shutdown_background_tasks() {
    let mut rt_guard = TOKIO_RUNTIME.lock().unwrap();
    if let Some(existing_rt) = rt_guard.take() {
        existing_rt.shutdown_background();
    }
}

pub async fn clean_app_state(config: &LogoutConfig) -> Result<()> {
    // Clear resources normally, allowing them to be properly dropped
    // This prevents memory leaks when users logout and login again without closing the app
    CLIENT.lock().unwrap().take();
    log!("Client cleared during logout");
    
    SYNC_SERVICE.lock().unwrap().take();
    log!("Sync service cleared during logout");
    
    REQUEST_SENDER.lock().unwrap().take();
    log!("Request sender cleared during logout");
    
    TOMBSTONED_ROOMS.lock().unwrap().clear();
    IGNORED_USERS.lock().unwrap().clear();
    ALL_JOINED_ROOMS.lock().unwrap().clear();
    
    let (tx, rx) = oneshot::channel::<bool>();
    Cx::post_action(LogoutAction::ClearAppState { on_clear_appstate: tx });
    
    match tokio::time::timeout(config.app_state_cleanup_timeout, rx).await {
        Ok(Ok(_)) => {
            log!("Received signal that app state was cleaned successfully");
            Ok(())
        }
        Ok(Err(e)) => Err(anyhow!("Failed to clean app state: {}", e)),
        Err(_) => Err(anyhow!("Timed out waiting for app state cleanup")),
    }
}<|MERGE_RESOLUTION|>--- conflicted
+++ resolved
@@ -25,15 +25,7 @@
 };
 use unicode_segmentation::UnicodeSegmentation;
 use url::Url;
-<<<<<<< HEAD
-use std::{cmp::{max, min}, collections::{BTreeMap, BTreeSet}, iter::Peekable, ops::Not, path:: Path, sync::{atomic::{AtomicBool, Ordering}, Arc, LazyLock, Mutex}, time::Duration};
-use std::io;
-use crate::{
-    app::AppStateAction, app_data_dir, avatar_cache::AvatarUpdate, event_preview::text_preview_of_timeline_item, home::{
-        invite_screen::{JoinRoomAction, LeaveRoomAction}, room_screen::TimelineUpdate, rooms_list::{self, enqueue_rooms_list_update, InvitedRoomInfo, InviterInfo, JoinedRoomInfo, RoomsListUpdate}, rooms_list_header::RoomsListHeaderAction
-    }, login::login_screen::LoginAction, logout::{logout_confirm_modal::LogoutAction, logout_state_machine::{logout_with_state_machine, LogoutConfig}}, media_cache::{MediaCacheEntry, MediaCacheEntryRef}, persistent_state::{self, load_app_state, ClientSessionPersisted}, profile::{
-=======
-use std::{cmp::{max, min}, collections::{BTreeMap, BTreeSet}, future::Future, iter::Peekable, ops::Not, path:: Path, sync::{Arc, LazyLock, Mutex, OnceLock}, time::Duration};
+use std::{cmp::{max, min}, collections::{BTreeMap, BTreeSet}, future::Future, iter::Peekable, ops::Not, path:: Path, sync::{atomic::{AtomicBool, Ordering}, Arc, LazyLock, Mutex}, time::Duration};
 use std::io;
 use crate::{
     app::AppStateAction,
@@ -47,10 +39,9 @@
         rooms_list_header::RoomsListHeaderAction,
     },
     login::login_screen::LoginAction,
-    media_cache::{MediaCacheEntry, MediaCacheEntryRef},
+    logout::{logout_confirm_modal::LogoutAction, logout_state_machine::{logout_with_state_machine, LogoutConfig}}, media_cache::{MediaCacheEntry, MediaCacheEntryRef},
     persistence::{self, load_app_state, ClientSessionPersisted},
     profile::{
->>>>>>> c48edb07
         user_profile::{AvatarState, UserProfile},
         user_profile_cache::{enqueue_user_profile_update, UserProfileUpdate},
     },
@@ -426,17 +417,10 @@
 
 /// Submits a request to the worker thread to be executed asynchronously.
 pub fn submit_async_request(req: MatrixRequest) {
-<<<<<<< HEAD
     if let Some(sender) = REQUEST_SENDER.lock().unwrap().as_ref() {
         sender.send(req)
             .expect("BUG: async worker task receiver has died!");
     }
-=======
-    REQUEST_SENDER.get()
-        .unwrap()
-        .send(req)
-        .expect("BUG: async worker task receiver has died!");
->>>>>>> c48edb07
 }
 
 /// Details of a login request that get submitted within [`MatrixRequest::Login`].
@@ -1194,11 +1178,8 @@
 
 
 /// The single global Tokio runtime that is used by all async tasks.
-<<<<<<< HEAD
 static TOKIO_RUNTIME: Mutex<Option<tokio::runtime::Runtime>> = Mutex::new(None);
-=======
-static TOKIO_RUNTIME: OnceLock<Arc<tokio::runtime::Runtime>> = OnceLock::new();
->>>>>>> c48edb07
+
 
 /// The sender used by [`submit_async_request`] to send requests to the async worker thread.
 /// Currently there is only one, but it can be cloned if we need more concurrent senders.
@@ -1212,17 +1193,6 @@
     || Arc::new(Notify::new())
 );
 
-<<<<<<< HEAD
-pub fn start_matrix_tokio() -> Result<()> {
-    let rt_handle = {
-        let mut rt_guard = TOKIO_RUNTIME.lock().unwrap();
-        let runtime = rt_guard.get_or_insert_with(|| {
-            log!("Creating new Tokio runtime...");
-            tokio::runtime::Runtime::new().unwrap()
-        });
-        runtime.handle().clone()
-    };
-=======
 /// Blocks the current thread until the given future completes.
 ///
 /// ## Warning
@@ -1232,13 +1202,17 @@
     timeout: Option<Duration>,
     async_future: impl Future<Output = T>,
 ) -> Result<T, Elapsed> {
-    let rt = TOKIO_RUNTIME.get_or_init(|| Arc::new(tokio::runtime::Runtime::new().unwrap()));
+    let mut rt_guard = TOKIO_RUNTIME.lock().unwrap();
+    let runtime = rt_guard.get_or_insert_with(|| {
+        tokio::runtime::Runtime::new().unwrap()
+    });
+    
     if let Some(timeout) = timeout {
-        rt.block_on(async {
+        runtime.block_on(async {
             tokio::time::timeout(timeout, async_future).await
         })
     } else {
-        Ok(rt.block_on(async_future))
+        Ok(runtime.block_on(async_future))
     }
 }
 
@@ -1249,8 +1223,14 @@
 /// Returns a reference to the Tokio runtime that is used to run async background tasks.
 pub fn start_matrix_tokio() -> Result<Arc<tokio::runtime::Runtime>> {
     // Create a Tokio runtime, and save it in a static variable to ensure it isn't dropped.
-    let rt = TOKIO_RUNTIME.get_or_init(|| Arc::new(tokio::runtime::Runtime::new().unwrap()));
->>>>>>> c48edb07
+    let rt_handle = {
+        let mut rt_guard = TOKIO_RUNTIME.lock().unwrap();
+        let runtime = rt_guard.get_or_insert_with(|| {
+            log!("Creating new Tokio runtime...");
+            tokio::runtime::Runtime::new().unwrap()
+        });
+        runtime.handle().clone()
+    };
 
     // Create a channel to be used between UI thread(s) and the async worker thread.
     let (sender, receiver) = tokio::sync::mpsc::unbounded_channel::<MatrixRequest>();
@@ -1332,7 +1312,8 @@
         }
     });
 
-    Ok(Arc::clone(rt))
+    let rt = Arc::new(tokio::runtime::Runtime::new().unwrap());
+    Ok(rt)
 }
 
 
@@ -3050,6 +3031,7 @@
     let mut rt_guard = TOKIO_RUNTIME.lock().unwrap();
     if let Some(existing_rt) = rt_guard.take() {
         existing_rt.shutdown_background();
+        log!("Runtime shutdown_background called");
     }
 }
 
