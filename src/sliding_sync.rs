--- conflicted
+++ resolved
@@ -1178,12 +1178,8 @@
 
 
 /// The single global Tokio runtime that is used by all async tasks.
-<<<<<<< HEAD
+
 static TOKIO_RUNTIME: Mutex<Option<tokio::runtime::Runtime>> = Mutex::new(None);
-
-=======
-static TOKIO_RUNTIME: OnceLock<tokio::runtime::Runtime> = OnceLock::new();
->>>>>>> d7ecd80a
 
 /// The sender used by [`submit_async_request`] to send requests to the async worker thread.
 /// Currently there is only one, but it can be cloned if we need more concurrent senders.
@@ -1206,13 +1202,10 @@
     timeout: Option<Duration>,
     async_future: impl Future<Output = T>,
 ) -> Result<T, Elapsed> {
-<<<<<<< HEAD
     let rt = TOKIO_RUNTIME.lock().unwrap().get_or_insert_with(||
         tokio::runtime::Runtime::new().unwrap()
     ).handle().clone();
-=======
-    let rt = TOKIO_RUNTIME.get_or_init(|| tokio::runtime::Runtime::new().unwrap());
->>>>>>> d7ecd80a
+
     if let Some(timeout) = timeout {
         rt.block_on(async {
             tokio::time::timeout(timeout, async_future).await
@@ -1226,7 +1219,6 @@
 /// The primary initialization routine for starting the Matrix client sync
 /// and the async tokio runtime.
 ///
-<<<<<<< HEAD
 /// Returns a handle to the Tokio runtime that is used to run async background tasks
 pub fn start_matrix_tokio() -> Result<tokio::runtime::Handle> {
     // Create a Tokio runtime, and save it in a static variable to ensure it isn't dropped.
@@ -1234,12 +1226,6 @@
         log!("Create newTokio Runtime...");
         tokio::runtime::Runtime::new().expect("Failed to create Tokio runtime")
     }).handle().clone();
-=======
-/// Returns a handle to the Tokio runtime that is used to run async background tasks.
-pub fn start_matrix_tokio() -> Result<tokio::runtime::Handle> {
-    // Create a Tokio runtime, and save it in a static variable to ensure it isn't dropped.
-    let rt = TOKIO_RUNTIME.get_or_init(|| tokio::runtime::Runtime::new().unwrap());
->>>>>>> d7ecd80a
 
     // Create a channel to be used between UI thread(s) and the async worker thread.
     let (sender, receiver) = tokio::sync::mpsc::unbounded_channel::<MatrixRequest>();
@@ -1321,11 +1307,7 @@
         }
     });
 
-<<<<<<< HEAD
     Ok(rt_handle)
-=======
-    Ok(rt.handle().clone())
->>>>>>> d7ecd80a
 }
 
 
