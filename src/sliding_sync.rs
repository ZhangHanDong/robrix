--- conflicted
+++ resolved
@@ -1600,20 +1600,6 @@
                                     .map(|(i, ev)| (i + index, ev));
                             }
 
-<<<<<<< HEAD
-            if LOG_TIMELINE_DIFFS {
-                log!("timeline_subscriber: applied {num_updates} updates for room {room_id}, timeline now has {} items. is_append? {is_append}, clear_cache? {clear_cache}. Changes: {changed_indices:?}.", timeline_items.len());
-            }
-            sender.send(TimelineUpdate::NewItems {
-                new_items: timeline_items.clone(),
-                changed_indices,
-                clear_cache,
-                is_append,
-            }).expect("Error: timeline update sender couldn't send update with new items!");
-
-            // Send a Makepad-level signal to update this room's timeline UI view.
-            SignalToUI::set_ui_signal();
-=======
                             timeline_items.insert(index, value);
                             if LOG_TIMELINE_DIFFS { log!("timeline_subscriber: room {room_id} diff Insert at {index}. Changes: {index_of_first_change}..{index_of_last_change}"); }
                             reobtain_latest_event = true;
@@ -1675,7 +1661,6 @@
                     };
         
                     let changed_indices = index_of_first_change..index_of_last_change;
->>>>>>> 1f5faedc
         
                     if LOG_TIMELINE_DIFFS {
                         log!("timeline_subscriber: applied {num_updates} updates for room {room_id}, timeline now has {} items. is_append? {is_append}, clear_cache? {clear_cache}. Changes: {changed_indices:?}.", timeline_items.len());
