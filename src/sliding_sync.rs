use anyhow::{bail, Result};
use bitflags::bitflags;
use clap::Parser;
use eyeball::Subscriber;
use eyeball_im::VectorDiff;
use futures_util::{pin_mut, StreamExt};
use imbl::Vector;
use makepad_widgets::{error, log, warning, Cx, SignalToUI};
use matrix_sdk::{
    config::RequestConfig, encryption::EncryptionSettings, event_handler::EventHandlerDropGuard, media::MediaRequestParameters, room::{edit::EditedContent, reply::Reply, RoomMember}, ruma::{
        api::client::receipt::create_receipt::v3::ReceiptType, events::{
            receipt::ReceiptThread, room::{
                message::RoomMessageEventContent, power_levels::RoomPowerLevels, MediaSource
            }, FullStateEventContent, MessageLikeEventType, StateEventType
        }, matrix_uri::MatrixId, MilliSecondsSinceUnixEpoch, OwnedEventId, OwnedMxcUri, OwnedRoomAliasId, OwnedRoomId, OwnedUserId, RoomOrAliasId, UserId
    }, sliding_sync::VersionBuilder, Client, ClientBuildError, Error, OwnedServerName, Room, RoomMemberships, RoomState
};
use matrix_sdk_ui::{
    room_list_service::{RoomListLoadingState, SyncIndicator}, sync_service::{self, SyncService}, timeline::{AnyOtherFullStateEventContent, EventTimelineItem, MembershipChange, RoomExt, TimelineEventItemId, TimelineItem, TimelineItemContent}, RoomListService, Timeline
};
use robius_open::Uri;
use tokio::{
    runtime::Handle,
    sync::{mpsc::{Receiver, Sender, UnboundedReceiver, UnboundedSender}, watch, Notify}, task::JoinHandle,
};
use unicode_segmentation::UnicodeSegmentation;
use url::Url;
use std::{cmp::{max, min}, collections::{BTreeMap, BTreeSet}, iter::Peekable, ops::Not, path:: Path, sync::{Arc, LazyLock, Mutex, OnceLock}, time::Duration};
use std::io;
use crate::{
    app::AppStateAction, app_data_dir, avatar_cache::AvatarUpdate, event_preview::text_preview_of_timeline_item, home::{
        invite_screen::{JoinRoomAction, LeaveRoomAction}, room_screen::TimelineUpdate, rooms_list::{self, enqueue_rooms_list_update, InvitedRoomInfo, InviterInfo, JoinedRoomInfo, RoomsListUpdate}, rooms_list_header::RoomsListHeaderAction
    }, login::login_screen::LoginAction, media_cache::{MediaCacheEntry, MediaCacheEntryRef}, persistent_state::{self, load_app_state, ClientSessionPersisted}, profile::{
        user_profile::{AvatarState, UserProfile},
        user_profile_cache::{enqueue_user_profile_update, UserProfileUpdate},
<<<<<<< HEAD
    }, room::{RoomPreviewAvatar, member_search::search_room_members_streaming}, shared::{html_or_plaintext::MatrixLinkPillState, jump_to_bottom_button::UnreadMessageCount, popup_list::{enqueue_popup_notification, PopupItem}}, utils::{self, AVATAR_THUMBNAIL_FORMAT}, verification::add_verification_event_handlers_and_sync_client
=======
    }, room::RoomPreviewAvatar, shared::{html_or_plaintext::MatrixLinkPillState, jump_to_bottom_button::UnreadMessageCount, popup_list::{enqueue_popup_notification, PopupItem, PopupKind}}, utils::{self, AVATAR_THUMBNAIL_FORMAT}, verification::add_verification_event_handlers_and_sync_client
>>>>>>> acc92629
};

#[derive(Parser, Debug, Default)]
struct Cli {
    /// The user ID to login with.
    #[clap(value_parser)]
    user_id: String,

    /// The password that should be used for the login.
    #[clap(value_parser)]
    password: String,

    /// The homeserver to connect to.
    #[clap(value_parser)]
    homeserver: Option<String>,

    /// Set the proxy that should be used for the connection.
    #[clap(short, long)]
    proxy: Option<String>,

    /// Force login screen.
    #[clap(short, long, action)]
    login_screen: bool,

    /// Enable verbose logging output.
    #[clap(short, long, action)]
    verbose: bool,
}
impl From<LoginByPassword> for Cli {
    fn from(login: LoginByPassword) -> Self {
        Self {
            user_id: login.user_id,
            password: login.password,
            homeserver: login.homeserver,
            proxy: None,
            login_screen: false,
            verbose: false,
        }
    }
}


/// Build a new client.
async fn build_client(
    cli: &Cli,
    data_dir: &Path,
) -> Result<(Client, ClientSessionPersisted), ClientBuildError> {
    // Generate a unique subfolder name for the client database,
    // which allows multiple clients to run simultaneously.
    let now = chrono::Local::now();
    let db_subfolder_name: String = format!("db_{}", now.format("%F_%H_%M_%S_%f"));
    let db_path = data_dir.join(db_subfolder_name);

    // Generate a random passphrase.
    let passphrase: String = {
        use rand::{Rng, thread_rng};
        thread_rng()
            .sample_iter(rand::distributions::Alphanumeric)
            .take(32)
            .map(char::from)
            .collect()
    };

    let homeserver_url = cli.homeserver.as_deref()
        .unwrap_or("https://matrix-client.matrix.org/");
        // .unwrap_or("https://matrix.org/");

    let mut builder = Client::builder()
        .server_name_or_homeserver_url(homeserver_url)
        // Use a sqlite database to persist the client's encryption setup.
        .sqlite_store(&db_path, Some(&passphrase))
        // The sliding sync proxy has now been deprecated in favor of native sliding sync.
        .sliding_sync_version_builder(VersionBuilder::DiscoverNative)
        .with_decryption_trust_requirement(matrix_sdk::crypto::TrustRequirement::Untrusted)
        .with_encryption_settings(EncryptionSettings {
            auto_enable_cross_signing: true,
            backup_download_strategy: matrix_sdk::encryption::BackupDownloadStrategy::OneShot,
            auto_enable_backups: true,
        })
        .with_enable_share_history_on_invite(true)
        .handle_refresh_tokens();

    if let Some(proxy) = cli.proxy.as_ref() {
        builder = builder.proxy(proxy.clone());
    }

    // Use a 60 second timeout for all requests to the homeserver.
    // Yes, this is a long timeout, but the standard matrix homeserver is often very slow.
    builder = builder.request_config(
        RequestConfig::new()
            .timeout(std::time::Duration::from_secs(60))
    );

    let client = builder.build().await?;
    let homeserver_url =  client.homeserver().to_string();
    Ok((
        client,
        ClientSessionPersisted {
            homeserver: homeserver_url,
            db_path,
            passphrase,
        },
    ))
}

/// Logs in to the given Matrix homeserver using the given username and password.
///
/// This function is used by the login screen to log in to the Matrix server.
///
/// Upon success, this function returns the logged-in client and an optional sync token.
async fn login(
    cli: &Cli,
    login_request: LoginRequest,
) -> Result<(Client, Option<String>)> {
    match login_request {
        LoginRequest::LoginByCli | LoginRequest::LoginByPassword(_) => {
            let cli = if let LoginRequest::LoginByPassword(login_by_password) = login_request {
                &Cli::from(login_by_password)
            } else {
                cli
            };
            let (client, client_session) = build_client(cli, app_data_dir()).await?;
            // Attempt to login using the CLI-provided username & password.
            let login_result = client
                .matrix_auth()
                .login_username(&cli.user_id, &cli.password)
                .initial_device_display_name("robrix-un-pw")
                .send()
                .await?;
            if client.matrix_auth().logged_in() {
                log!("Logged in successfully.");
                let status = format!("Logged in as {}.\n → Loading rooms...", cli.user_id);
                // enqueue_popup_notification(status.clone());
                enqueue_rooms_list_update(RoomsListUpdate::Status { status });
                if let Err(e) = persistent_state::save_session(&client, client_session).await {
                    let err_msg = format!("Failed to save session state to storage: {e}");
                    error!("{err_msg}");
                    enqueue_popup_notification(PopupItem { message: err_msg, kind: PopupKind::Error, auto_dismissal_duration: None });
                }
                Ok((client, None))
            } else {
                let err_msg = format!("Failed to login as {}: {:?}", cli.user_id, login_result);
                enqueue_popup_notification(PopupItem { message: err_msg.clone(), kind: PopupKind::Error, auto_dismissal_duration: None });
                enqueue_rooms_list_update(RoomsListUpdate::Status { status: err_msg.clone() });
                bail!(err_msg);
            }
        }

        LoginRequest::LoginBySSOSuccess(client, client_session) => {
            if let Err(e) = persistent_state::save_session(&client, client_session).await {
                error!("Failed to save session state to storage: {e:?}");
            }
            Ok((client, None))
        }
        LoginRequest::HomeserverLoginTypesQuery(_) => {
            bail!("LoginRequest::HomeserverLoginTypesQuery not handled earlier");
        }
    }
}


/// Which direction to paginate in.
///
/// * `Forwards` will retrieve later events (towards the end of the timeline),
///   which only works if the timeline is *focused* on a specific event.
/// * `Backwards`: the more typical choice, in which earlier events are retrieved
///   (towards the start of the timeline), which works in  both live mode and focused mode.
#[derive(Debug, Clone, Copy, PartialEq, Eq)]
pub enum PaginationDirection {
    Forwards,
    Backwards,
}
impl std::fmt::Display for PaginationDirection {
    fn fmt(&self, f: &mut std::fmt::Formatter<'_>) -> std::fmt::Result {
        match self {
            Self::Forwards => write!(f, "forwards"),
            Self::Backwards => write!(f, "backwards"),
        }
    }
}

/// The function signature for the callback that gets invoked when media is fetched.
pub type OnMediaFetchedFn = fn(
    &Mutex<MediaCacheEntry>,
    MediaRequestParameters,
    matrix_sdk::Result<Vec<u8>>,
    Option<crossbeam_channel::Sender<TimelineUpdate>>,
);


/// The set of requests for async work that can be made to the worker thread.
#[allow(clippy::large_enum_variant)]
pub enum MatrixRequest {
    /// Request from the login screen to log in with the given credentials.
    Login(LoginRequest),
    /// Request to paginate the older (or newer) events of a room's timeline.
    PaginateRoomTimeline {
        room_id: OwnedRoomId,
        /// The maximum number of timeline events to fetch in each pagination batch.
        num_events: u16,
        direction: PaginationDirection,
    },
    /// Request to edit the content of an event in the given room's timeline.
    EditMessage {
        room_id: OwnedRoomId,
        timeline_event_item_id: TimelineEventItemId,
        edited_content: EditedContent,
    },
    /// Request to fetch the full details of the given event in the given room's timeline.
    FetchDetailsForEvent {
        room_id: OwnedRoomId,
        event_id: OwnedEventId,
    },
    /// Request to fetch profile information for all members of a room.
    /// This can be *very* slow depending on the number of members in the room.
    SyncRoomMemberList {
        room_id: OwnedRoomId,
    },
    /// Request to join the given room.
    JoinRoom {
        room_id: OwnedRoomId,
    },
    /// Request to leave the given room.
    LeaveRoom {
        room_id: OwnedRoomId,
    },
    /// Request to get the actual list of members in a room.
    /// This returns the list of members that can be displayed in the UI.
    GetRoomMembers {
        room_id: OwnedRoomId,
        memberships: RoomMemberships,
        /// * If `true` (not recommended), only the local cache will be accessed.
        /// * If `false` (recommended), details will be fetched from the server.
        local_only: bool,
    },
    /// Request to search room members in background thread
    SearchRoomMembers {
        room_id: OwnedRoomId,
        search_text: String,
        sender: std::sync::mpsc::Sender<crate::shared::mentionable_text_input::SearchResult>,
        max_results: usize,
        cached_members: Arc<Vec<RoomMember>>,
    },
    /// Request to fetch profile information for the given user ID.
    GetUserProfile {
        user_id: OwnedUserId,
        /// * If `Some`, the user is known to be a member of a room, so this will
        ///   fetch the user's profile from that room's membership info.
        /// * If `None`, the user's profile info will be fetched from the server
        ///   in a room-agnostic manner, and no room membership info will be returned.
        room_id: Option<OwnedRoomId>,
        /// * If `true` (not recommended), only the local cache will be accessed.
        /// * If `false` (recommended), details will be fetched from the server.
        local_only: bool,
    },
    /// Request to fetch the number of unread messages in the given room.
    GetNumberUnreadMessages {
        room_id: OwnedRoomId,
    },
    /// Request to ignore/block or unignore/unblock a user.
    IgnoreUser {
        /// Whether to ignore (`true`) or unignore (`false`) the user.
        ignore: bool,
        /// The room membership info of the user to (un)ignore.
        room_member: RoomMember,
        /// The room ID of the room where the user is a member,
        /// which is only needed because it isn't present in the `RoomMember` object.
        room_id: OwnedRoomId,
    },
    /// Request to resolve a room alias into a room ID and the servers that know about that room.
    ResolveRoomAlias(OwnedRoomAliasId),
    /// Request to fetch an Avatar image from the server.
    /// Upon completion of the async media request, the `on_fetched` function
    /// will be invoked with the content of an `AvatarUpdate`.
    FetchAvatar {
        mxc_uri: OwnedMxcUri,
        on_fetched: fn(AvatarUpdate),
    },
    /// Request to fetch media from the server.
    /// Upon completion of the async media request, the `on_fetched` function
    /// will be invoked with four arguments: the `destination`, the `media_request`,
    /// the result of the media fetch, and the `update_sender`.
    FetchMedia {
        media_request: MediaRequestParameters,
        on_fetched: OnMediaFetchedFn,
        destination: MediaCacheEntryRef,
        update_sender: Option<crossbeam_channel::Sender<TimelineUpdate>>,
    },
    /// Request to send a message to the given room.
    SendMessage {
        room_id: OwnedRoomId,
        message: RoomMessageEventContent,
        replied_to: Option<Reply>,
    },
    /// Sends a notice to the given room that the current user is or is not typing.
    ///
    /// This request does not return a response or notify the UI thread, and
    /// furthermore, there is no need to send a follow-up request to stop typing
    /// (though you certainly can do so).
    SendTypingNotice {
        room_id: OwnedRoomId,
        typing: bool,
    },
    /// Spawn an async task to login to the given Matrix homeserver using the given SSO identity provider ID.
    ///
    /// While an SSO request is in flight, the login screen will temporarily prevent the user
    /// from submitting another redundant request, until this request has succeeded or failed.
    SpawnSSOServer{
        brand: String,
        homeserver_url: String,
        identity_provider_id: String,
    },
    /// Subscribe to typing notices for the given room.
    ///
    /// This request does not return a response or notify the UI thread.
    SubscribeToTypingNotices {
        room_id: OwnedRoomId,
        /// Whether to subscribe or unsubscribe from typing notices for this room.
        subscribe: bool,
    },
    /// Subscribe to changes in the read receipts of our own user.
    ///
    /// This request does not return a response or notify the UI thread.
    SubscribeToOwnUserReadReceiptsChanged {
        room_id: OwnedRoomId,
        /// Whether to subscribe or unsubscribe to changes in the read receipts of our own user for this room
        subscribe: bool,
    },
    /// Sends a read receipt for the given event in the given room.
    ReadReceipt {
        room_id: OwnedRoomId,
        event_id: OwnedEventId,
    },
    /// Sends a fully-read receipt for the given event in the given room.
    FullyReadReceipt {
        room_id: OwnedRoomId,
        event_id: OwnedEventId,
    },
    /// Sends a request to obtain the power levels for this room.
    ///
    /// The response is delivered back to the main UI thread via [`TimelineUpdate::UserPowerLevels`].
    GetRoomPowerLevels {
        room_id: OwnedRoomId,
    },
    /// Toggles the given reaction to the given event in the given room.
    ToggleReaction {
        room_id: OwnedRoomId,
        timeline_event_id: TimelineEventItemId,
        reaction: String,
    },
    /// Redacts (deletes) the given event in the given room.
    #[doc(alias("delete"))]
    RedactMessage {
        room_id: OwnedRoomId,
        timeline_event_id: TimelineEventItemId,
        reason: Option<String>,
    },
    /// Sends a request to obtain the room's pill link info for the given Matrix ID.
    ///
    /// The MatrixLinkPillInfo::Loaded variant is sent back to the main UI thread via.
    GetMatrixRoomLinkPillInfo {
        matrix_id: MatrixId,
        via: Vec<OwnedServerName>
    },
}

/// Submits a request to the worker thread to be executed asynchronously.
pub fn submit_async_request(req: MatrixRequest) {
    REQUEST_SENDER.get()
        .unwrap() // this is initialized
        .send(req)
        .expect("BUG: async worker task receiver has died!");
}

/// Details of a login request that get submitted within [`MatrixRequest::Login`].
pub enum LoginRequest{
    LoginByPassword(LoginByPassword),
    LoginBySSOSuccess(Client, ClientSessionPersisted),
    LoginByCli,
    HomeserverLoginTypesQuery(String),

}
/// Information needed to log in to a Matrix homeserver.
pub struct LoginByPassword {
    pub user_id: String,
    pub password: String,
    pub homeserver: Option<String>,
}


/// The entry point for an async worker thread that can run async tasks.
///
/// All this thread does is wait for [`MatrixRequests`] from the main UI-driven non-async thread(s)
/// and then executes them within an async runtime context.
async fn async_worker(
    mut request_receiver: UnboundedReceiver<MatrixRequest>,
    login_sender: Sender<LoginRequest>,
) -> Result<()> {
    log!("Started async_worker task.");
    let mut tasks_list: BTreeMap<OwnedRoomId, JoinHandle<()>> = BTreeMap::new();
    while let Some(request) = request_receiver.recv().await {
        match request {
            MatrixRequest::Login(login_request) => {
                if let Err(e) = login_sender.send(login_request).await {
                    error!("Error sending login request to login_sender: {e:?}");
                    Cx::post_action(LoginAction::LoginFailure(String::from(
                        "BUG: failed to send login request to async worker thread."
                    )));
                }
            }
            MatrixRequest::PaginateRoomTimeline { room_id, num_events, direction } => {
                let (timeline, sender) = {
                    let mut all_joined_rooms = ALL_JOINED_ROOMS.lock().unwrap();
                    let Some(room_info) = all_joined_rooms.get_mut(&room_id) else {
                        log!("Skipping pagination request for not-yet-known room {room_id}");
                        continue;
                    };

                    let timeline_ref = room_info.timeline.clone();
                    let sender = room_info.timeline_update_sender.clone();
                    (timeline_ref, sender)
                };

                // Spawn a new async task that will make the actual pagination request.
                let _paginate_task = Handle::current().spawn(async move {
                    log!("Starting {direction} pagination request for room {room_id}...");
                    sender.send(TimelineUpdate::PaginationRunning(direction)).unwrap();
                    SignalToUI::set_ui_signal();

                    let res = if direction == PaginationDirection::Forwards {
                        timeline.paginate_forwards(num_events).await
                    } else {
                        timeline.paginate_backwards(num_events).await
                    };

                    match res {
                        Ok(fully_paginated) => {
                            log!("Completed {direction} pagination request for room {room_id}, hit {} of timeline? {}",
                                if direction == PaginationDirection::Forwards { "end" } else { "start" },
                                if fully_paginated { "yes" } else { "no" },
                            );
                            sender.send(TimelineUpdate::PaginationIdle {
                                fully_paginated,
                                direction,
                            }).unwrap();
                            SignalToUI::set_ui_signal();
                        }
                        Err(error) => {
                            error!("Error sending {direction} pagination request for room {room_id}: {error:?}");
                            sender.send(TimelineUpdate::PaginationError {
                                error,
                                direction,
                            }).unwrap();
                            SignalToUI::set_ui_signal();
                        }
                    }
                });
            }

            MatrixRequest::EditMessage { room_id, timeline_event_item_id: timeline_event_id, edited_content } => {
                let (timeline, sender) = {
                    let mut all_joined_rooms = ALL_JOINED_ROOMS.lock().unwrap();
                    let Some(room_info) = all_joined_rooms.get_mut(&room_id) else {
                        error!("BUG: room info not found for edit request, room {room_id}");
                        continue;
                    };
                    (room_info.timeline.clone(), room_info.timeline_update_sender.clone())
                };

                // Spawn a new async task that will make the actual edit request.
                let _edit_task = Handle::current().spawn(async move {
                    log!("Sending request to edit message {timeline_event_id:?} in room {room_id}...");
                    let result = timeline.edit(&timeline_event_id, edited_content).await;
                    match result {
                        Ok(_) => log!("Successfully edited message {timeline_event_id:?} in room {room_id}."),
                        Err(ref e) => error!("Error editing message {timeline_event_id:?} in room {room_id}: {e:?}"),
                    }
                    sender.send(TimelineUpdate::MessageEdited {
                        timeline_event_id,
                        result,
                    }).unwrap();
                    SignalToUI::set_ui_signal();
                });
            }

            MatrixRequest::FetchDetailsForEvent { room_id, event_id } => {
                let (timeline, sender) = {
                    let mut all_joined_rooms = ALL_JOINED_ROOMS.lock().unwrap();
                    let Some(room_info) = all_joined_rooms.get_mut(&room_id) else {
                        error!("BUG: room info not found for fetch details for event request {room_id}");
                        continue;
                    };

                    (room_info.timeline.clone(), room_info.timeline_update_sender.clone())
                };

                // Spawn a new async task that will make the actual fetch request.
                let _fetch_task = Handle::current().spawn(async move {
                    // log!("Sending request to fetch details for event {event_id} in room {room_id}...");
                    let result = timeline.fetch_details_for_event(&event_id).await;
                    match result {
                        Ok(_) => {
                            // log!("Successfully fetched details for event {event_id} in room {room_id}.");
                        }
                        Err(ref _e) => {
                            // error!("Error fetching details for event {event_id} in room {room_id}: {e:?}");
                        }
                    }
                    sender.send(TimelineUpdate::EventDetailsFetched {
                        event_id,
                        result,
                    }).unwrap();
                    SignalToUI::set_ui_signal();
                });
            }

            MatrixRequest::SyncRoomMemberList { room_id } => {
                let (timeline, sender) = {
                    let all_joined_rooms = ALL_JOINED_ROOMS.lock().unwrap();
                    let Some(room_info) = all_joined_rooms.get(&room_id) else {
                        error!("BUG: room info not found for fetch members request {room_id}");
                        continue;
                    };

                    (room_info.timeline.clone(), room_info.timeline_update_sender.clone())
                };

                // Spawn a new async task that will make the actual fetch request.
                let _fetch_task = Handle::current().spawn(async move {
                    log!("Sending sync room members request for room {room_id}...");
                    timeline.fetch_members().await;
                    log!("Completed sync room members request for room {room_id}.");
                    sender.send(TimelineUpdate::RoomMembersSynced).unwrap();
                    SignalToUI::set_ui_signal();
                });
            }

            MatrixRequest::JoinRoom { room_id } => {
                let Some(client) = CLIENT.get() else { continue };
                let _join_room_task = Handle::current().spawn(async move {
                    log!("Sending request to join room {room_id}...");
                    let result_action = if let Some(room) = client.get_room(&room_id) {
                        match room.join().await {
                            Ok(()) => {
                                log!("Successfully joined room {room_id}.");
                                JoinRoomAction::Joined { room_id }
                            }
                            Err(e) => {
                                error!("Error joining room {room_id}: {e:?}");
                                JoinRoomAction::Failed { room_id, error: e }
                            }
                        }
                    } else {
                        error!("BUG: client could not get room with ID {room_id}");
                        JoinRoomAction::Failed {
                            room_id,
                            error: matrix_sdk::Error::UnknownError(
                                String::from("Client couldn't locate room to join it.").into()
                            ),
                        }
                    };
                    Cx::post_action(result_action);
                });
            }

            MatrixRequest::LeaveRoom { room_id } => {
                let Some(client) = CLIENT.get() else { continue };
                let _leave_room_task = Handle::current().spawn(async move {
                    log!("Sending request to leave room {room_id}...");
                    let result_action = if let Some(room) = client.get_room(&room_id) {
                        match room.leave().await {
                            Ok(()) => {
                                log!("Successfully left room {room_id}.");
                                LeaveRoomAction::Left { room_id }
                            }
                            Err(e) => {
                                error!("Error leaving room {room_id}: {e:?}");
                                LeaveRoomAction::Failed { room_id, error: e }
                            }
                        }
                    } else {
                        error!("BUG: client could not get room with ID {room_id}");
                        LeaveRoomAction::Failed {
                            room_id,
                            error: matrix_sdk::Error::UnknownError(
                                String::from("Client couldn't locate room to leave it.").into()
                            ),
                        }
                    };
                    Cx::post_action(result_action);
                });
            }

            MatrixRequest::GetRoomMembers { room_id, memberships, local_only } => {
                let (timeline, sender) = {
                    let all_joined_rooms = ALL_JOINED_ROOMS.lock().unwrap();
                    let Some(room_info) = all_joined_rooms.get(&room_id) else {
                        log!("BUG: room info not found for get room members request {room_id}");
                        continue;
                    };
                    (room_info.timeline.clone(), room_info.timeline_update_sender.clone())
                };

                let _get_members_task = Handle::current().spawn(async move {
                    let room = timeline.room();

                    let send_update = |members: Vec<matrix_sdk::room::RoomMember>, source: &str| {
                        log!("{} {} members for room {}", source, members.len(), room_id);
                        sender.send(TimelineUpdate::RoomMembersListFetched {
                            members
                        }).unwrap();
                        SignalToUI::set_ui_signal();
                    };

                    if local_only {
                        if let Ok(members) = room.members_no_sync(memberships).await {
                            send_update(members, "Got");
                        }
                    } else {
                        if let Ok(members) = room.members(memberships).await {
                            send_update(members, "Successfully fetched");
                        }
                    }
                });
            }

            MatrixRequest::SearchRoomMembers { room_id: _, search_text, sender, max_results, cached_members } => {
                // Directly spawn blocking task for search
                let _search_task = tokio::task::spawn_blocking(move || {
                    // Perform streaming search
                    search_room_members_streaming(cached_members, search_text, max_results, sender);
                });
            }

            MatrixRequest::GetUserProfile { user_id, room_id, local_only } => {
                let Some(client) = CLIENT.get() else { continue };
                let _fetch_task = Handle::current().spawn(async move {
                    // log!("Sending get user profile request: user: {user_id}, \
                    //     room: {room_id:?}, local_only: {local_only}...",
                    // );

                    let mut update = None;

                    if let Some(room_id) = room_id.as_ref() {
                        if let Some(room) = client.get_room(room_id) {
                            let member = if local_only {
                                room.get_member_no_sync(&user_id).await
                            } else {
                                room.get_member(&user_id).await
                            };
                            if let Ok(Some(room_member)) = member {
                                update = Some(UserProfileUpdate::Full {
                                    new_profile: UserProfile {
                                        username: room_member.display_name().map(|u| u.to_owned()),
                                        user_id: user_id.clone(),
                                        avatar_state: AvatarState::Known(room_member.avatar_url().map(|u| u.to_owned())),
                                    },
                                    room_id: room_id.to_owned(),
                                    room_member,
                                });
                            } else {
                                log!("User profile request: user {user_id} was not a member of room {room_id}");
                            }
                        } else {
                            log!("User profile request: client could not get room with ID {room_id}");
                        }
                    }

                    if !local_only {
                        if update.is_none() {
                            if let Ok(response) = client.account().fetch_user_profile_of(&user_id).await {
                                update = Some(UserProfileUpdate::UserProfileOnly(
                                    UserProfile {
                                        username: response.displayname,
                                        user_id: user_id.clone(),
                                        avatar_state: AvatarState::Known(response.avatar_url),
                                    }
                                ));
                            } else {
                                log!("User profile request: client could not get user with ID {user_id}");
                            }
                        }

                        match update.as_mut() {
                            Some(UserProfileUpdate::Full { new_profile: UserProfile { username, .. }, .. }) if username.is_none() => {
                                if let Ok(response) = client.account().fetch_user_profile_of(&user_id).await {
                                    *username = response.displayname;
                                }
                            }
                            _ => { }
                        }
                    }

                    if let Some(upd) = update {
                        // log!("Successfully completed get user profile request: user: {user_id}, room: {room_id:?}, local_only: {local_only}.");
                        enqueue_user_profile_update(upd);
                    } else {
                        log!("Failed to get user profile: user: {user_id}, room: {room_id:?}, local_only: {local_only}.");
                    }
                });
            }
            MatrixRequest::GetNumberUnreadMessages { room_id } => {
                let (timeline, sender) = {
                    let mut all_joined_rooms = ALL_JOINED_ROOMS.lock().unwrap();
                    let Some(room_info) = all_joined_rooms.get_mut(&room_id) else {
                        log!("Skipping get number of unread messages request for not-yet-known room {room_id}");
                        continue;
                    };

                    (room_info.timeline.clone(), room_info.timeline_update_sender.clone())
                };
                let _get_unreads_task = Handle::current().spawn(async move {
                    match sender.send(TimelineUpdate::NewUnreadMessagesCount(
                        UnreadMessageCount::Known(timeline.room().num_unread_messages())
                    )) {
                        Ok(_) => SignalToUI::set_ui_signal(),
                        Err(e) => log!("Failed to send timeline update: {e:?} for GetNumberUnreadMessages request for room {room_id}"),
                    }
                    enqueue_rooms_list_update(RoomsListUpdate::UpdateNumUnreadMessages {
                        room_id: room_id.clone(),
                        count: UnreadMessageCount::Known(timeline.room().num_unread_messages()),
                        unread_mentions:timeline.room().num_unread_mentions(),
                    });
                });
            }
            MatrixRequest::IgnoreUser { ignore, room_member, room_id } => {
                let Some(client) = CLIENT.get() else { continue };
                let _ignore_task = Handle::current().spawn(async move {
                    let user_id = room_member.user_id();
                    log!("Sending request to {}ignore user: {user_id}...", if ignore { "" } else { "un" });
                    let ignore_result = if ignore {
                        room_member.ignore().await
                    } else {
                        room_member.unignore().await
                    };

                    log!("{} user {user_id} {}",
                        if ignore { "Ignoring" } else { "Unignoring" },
                        if ignore_result.is_ok() { "succeeded." } else { "failed." },
                    );

                    if ignore_result.is_err() {
                        return;
                    }

                    // We need to re-acquire the `RoomMember` object now that its state
                    // has changed, i.e., the user has been (un)ignored.
                    // We then need to send an update to replace the cached `RoomMember`
                    // with the now-stale ignored state.
                    if let Some(room) = client.get_room(&room_id) {
                        if let Ok(Some(new_room_member)) = room.get_member(user_id).await {
                            log!("Enqueueing user profile update for user {user_id}, who went from {}ignored to {}ignored.",
                                if room_member.is_ignored() { "" } else { "un" },
                                if new_room_member.is_ignored() { "" } else { "un" },
                            );
                            enqueue_user_profile_update(UserProfileUpdate::RoomMemberOnly {
                                room_id: room_id.clone(),
                                room_member: new_room_member,
                            });
                        }
                    }

                    // After successfully (un)ignoring a user, all timelines are fully cleared by the Matrix SDK.
                    // Therefore, we need to re-fetch all timelines for all rooms,
                    // and currently the only way to actually accomplish this is via pagination.
                    // See: <https://github.com/matrix-org/matrix-rust-sdk/issues/1703#issuecomment-2250297923>
                    //
                    // Note that here we only proactively re-paginate the *current* room
                    // (the one being viewed by the user when this ignore request was issued),
                    // and all other rooms will be re-paginated in `handle_ignore_user_list_subscriber()`.`
                    submit_async_request(MatrixRequest::PaginateRoomTimeline {
                        room_id,
                        num_events: 50,
                        direction: PaginationDirection::Backwards,
                    });
                });
            }

            MatrixRequest::SendTypingNotice { room_id, typing } => {
                let Some(room) = CLIENT.get().and_then(|c| c.get_room(&room_id)) else {
                    error!("BUG: client/room not found for typing notice request {room_id}");
                    continue;
                };
                let _typing_task = Handle::current().spawn(async move {
                    if let Err(e) = room.typing_notice(typing).await {
                        error!("Failed to send typing notice to room {room_id}: {e:?}");
                    }
                });
            }

            MatrixRequest::SubscribeToTypingNotices { room_id, subscribe } => {
                let (room, timeline_update_sender, mut typing_notice_receiver) = {
                    let mut all_joined_rooms = ALL_JOINED_ROOMS.lock().unwrap();
                    let Some(room_info) = all_joined_rooms.get_mut(&room_id) else {
                        log!("BUG: room info not found for subscribe to typing notices request, room {room_id}");
                        continue;
                    };
                    let (room, recv) = if subscribe {
                        if room_info.typing_notice_subscriber.is_some() {
                            warning!("Note: room {room_id} is already subscribed to typing notices.");
                            continue;
                        } else {
                            let Some(room) = CLIENT.get().and_then(|c| c.get_room(&room_id)) else {
                                error!("BUG: client/room not found when subscribing to typing notices request, room: {room_id}");
                                continue;
                            };
                            let (drop_guard, recv) = room.subscribe_to_typing_notifications();
                            room_info.typing_notice_subscriber = Some(drop_guard);
                            (room, recv)
                        }
                    } else {
                        room_info.typing_notice_subscriber.take();
                        continue;
                    };
                    // Here: we don't have an existing subscriber running, so we fall through and start one.
                    (room, room_info.timeline_update_sender.clone(), recv)
                };

                let _typing_notices_task = Handle::current().spawn(async move {
                    while let Ok(user_ids) = typing_notice_receiver.recv().await {
                        // log!("Received typing notifications for room {room_id}: {user_ids:?}");
                        let mut users = Vec::with_capacity(user_ids.len());
                        for user_id in user_ids {
                            users.push(
                                room.get_member_no_sync(&user_id)
                                    .await
                                    .ok()
                                    .flatten()
                                    .and_then(|m| m.display_name().map(|d| d.to_owned()))
                                    .unwrap_or_else(|| user_id.to_string())
                            );
                        }
                        if let Err(e) = timeline_update_sender.send(TimelineUpdate::TypingUsers { users }) {
                            error!("Error: timeline update sender couldn't send the list of typing users: {e:?}");
                        }
                        SignalToUI::set_ui_signal();
                    }
                    // log!("Note: typing notifications recv loop has ended for room {}", room_id);
                });
            }
            MatrixRequest::SubscribeToOwnUserReadReceiptsChanged { room_id, subscribe } => {
                if !subscribe {
                    if let Some(task_handler) = tasks_list.remove(&room_id) {
                        task_handler.abort();
                    }
                    continue;
                }
                let (timeline, sender) = {
                    let mut all_joined_rooms = ALL_JOINED_ROOMS.lock().unwrap();
                    let Some(room_info) = all_joined_rooms.get_mut(&room_id) else {
                        log!("BUG: room info not found for subscribe to own user read receipts changed request, room {room_id}");
                        continue;
                    };
                    (room_info.timeline.clone(), room_info.timeline_update_sender.clone())
                };
                let room_id_clone = room_id.clone();
                let subscribe_own_read_receipt_task = Handle::current().spawn(async move {
                    let update_receiver = timeline.subscribe_own_user_read_receipts_changed().await;
                    pin_mut!(update_receiver);
                    if let Some(client_user_id) = current_user_id() {
                        if let Some((event_id, receipt)) = timeline.latest_user_read_receipt(&client_user_id).await {
                            log!("Received own user read receipt for room {room_id_clone}: {receipt:?}, event ID: {event_id:?}");
                            if let Err(e) = sender.send(TimelineUpdate::OwnUserReadReceipt(receipt)) {
                                error!("Failed to get own user read receipt: {e:?}");
                            }
                        }

                        while (update_receiver.next().await).is_some() {
                            if let Some((_, receipt)) = timeline.latest_user_read_receipt(&client_user_id).await {
                                if let Err(e) = sender.send(TimelineUpdate::OwnUserReadReceipt(receipt)) {
                                    error!("Failed to get own user read receipt: {e:?}");
                                }
                                // When read receipts change (from other devices), update unread count
                                let unread_count = timeline.room().num_unread_messages();
                                let unread_mentions = timeline.room().num_unread_mentions();
                                // Send updated unread count to the UI
                                if let Err(e) = sender.send(TimelineUpdate::NewUnreadMessagesCount(
                                    UnreadMessageCount::Known(unread_count)
                                )) {
                                    error!("Failed to send unread message count update: {e:?}");
                                }
                                // Update the rooms list with new unread counts
                                enqueue_rooms_list_update(RoomsListUpdate::UpdateNumUnreadMessages {
                                    room_id: room_id_clone.clone(),
                                    count: UnreadMessageCount::Known(unread_count),
                                    unread_mentions,
                                });
                            }
                        }
                    }
                });
                tasks_list.insert(room_id.clone(), subscribe_own_read_receipt_task);
            }
            MatrixRequest::SpawnSSOServer { brand, homeserver_url, identity_provider_id} => {
                spawn_sso_server(brand, homeserver_url, identity_provider_id, login_sender.clone()).await;
            }
            MatrixRequest::ResolveRoomAlias(room_alias) => {
                let Some(client) = CLIENT.get() else { continue };
                let _resolve_task = Handle::current().spawn(async move {
                    log!("Sending resolve room alias request for {room_alias}...");
                    let res = client.resolve_room_alias(&room_alias).await;
                    log!("Resolved room alias {room_alias} to: {res:?}");
                    todo!("Send the resolved room alias back to the UI thread somehow.");
                });
            }
            MatrixRequest::FetchAvatar { mxc_uri, on_fetched } => {
                let Some(client) = CLIENT.get() else { continue };
                let _fetch_task = Handle::current().spawn(async move {
                    // log!("Sending fetch avatar request for {mxc_uri:?}...");
                    let media_request = MediaRequestParameters {
                        source: MediaSource::Plain(mxc_uri.clone()),
                        format: AVATAR_THUMBNAIL_FORMAT.into(),
                    };
                    let res = client.media().get_media_content(&media_request, true).await;
                    // log!("Fetched avatar for {mxc_uri:?}, succeeded? {}", res.is_ok());
                    on_fetched(AvatarUpdate { mxc_uri, avatar_data: res.map(|v| v.into()) });
                });
            }

            MatrixRequest::FetchMedia { media_request, on_fetched, destination, update_sender } => {
                let Some(client) = CLIENT.get() else { continue };
                let media = client.media();

                let _fetch_task = Handle::current().spawn(async move {
                    // log!("Sending fetch media request for {media_request:?}...");
                    let res = media.get_media_content(&media_request, true).await;
                    on_fetched(&destination, media_request, res, update_sender);
                });
            }

            MatrixRequest::SendMessage { room_id, message, replied_to } => {
                let timeline = {
                    let all_joined_rooms = ALL_JOINED_ROOMS.lock().unwrap();
                    let Some(room_info) = all_joined_rooms.get(&room_id) else {
                        log!("BUG: room info not found for send message request {room_id}");
                        continue;
                    };
                    room_info.timeline.clone()
                };

                // Spawn a new async task that will send the actual message.
                let _send_message_task = Handle::current().spawn(async move {
                    log!("Sending message to room {room_id}: {message:?}...");
                    // The message already contains mentions, no need to add them again
                    if let Some(replied_to_info) = replied_to {
                        match timeline.send_reply(message.into(), replied_to_info).await {
                            Ok(_send_handle) => log!("Sent reply message to room {room_id}."),
                            Err(_e) => {
                                error!("Failed to send reply message to room {room_id}: {_e:?}");
                                enqueue_popup_notification(PopupItem { message: format!("Failed to send reply: {_e}"), kind: PopupKind::Error, auto_dismissal_duration: None });
                            }
                        }
                    } else {
                        match timeline.send(message.into()).await {
                            Ok(_send_handle) => log!("Sent message to room {room_id}."),
                            Err(_e) => {
                                error!("Failed to send message to room {room_id}: {_e:?}");
                                enqueue_popup_notification(PopupItem { message: format!("Failed to send message: {_e}"), kind: PopupKind::Error, auto_dismissal_duration: None });
                            }
                        }
                    }
                    SignalToUI::set_ui_signal();
                });
            }

            MatrixRequest::ReadReceipt { room_id, event_id } => {
                let timeline = {
                    let all_joined_rooms = ALL_JOINED_ROOMS.lock().unwrap();
                    let Some(room_info) = all_joined_rooms.get(&room_id) else {
                        log!("BUG: room info not found when sending read receipt, room {room_id}, {event_id}");
                        continue;
                    };
                    room_info.timeline.clone()
                };
                let _send_rr_task = Handle::current().spawn(async move {
                    match timeline.send_single_receipt(ReceiptType::Read, ReceiptThread::Unthreaded, event_id.clone()).await {
                        Ok(sent) => log!("{} read receipt to room {room_id} for event {event_id}", if sent { "Sent" } else { "Already sent" }),
                        Err(_e) => error!("Failed to send read receipt to room {room_id} for event {event_id}; error: {_e:?}"),
                    }
                    // Also update the number of unread messages in the room.
                    enqueue_rooms_list_update(RoomsListUpdate::UpdateNumUnreadMessages {
                        room_id: room_id.clone(),
                        count: UnreadMessageCount::Known(timeline.room().num_unread_messages()),
                        unread_mentions: timeline.room().num_unread_mentions()
                    });
                });
            },

            MatrixRequest::FullyReadReceipt { room_id, event_id, .. } => {
                let timeline = {
                    let all_joined_rooms = ALL_JOINED_ROOMS.lock().unwrap();
                    let Some(room_info) = all_joined_rooms.get(&room_id) else {
                        log!("BUG: room info not found when sending fully read receipt, room {room_id}, {event_id}");
                        continue;
                    };
                    room_info.timeline.clone()
                };
                let _send_frr_task = Handle::current().spawn(async move {
                    match timeline.send_single_receipt(ReceiptType::FullyRead, ReceiptThread::Unthreaded, event_id.clone()).await {
                        Ok(sent) => log!("{} fully read receipt to room {room_id} for event {event_id}",
                            if sent { "Sent" } else { "Already sent" }
                        ),
                        Err(_e) => error!("Failed to send fully read receipt to room {room_id} for event {event_id}; error: {_e:?}"),
                    }
                    // Also update the number of unread messages in the room.
                    enqueue_rooms_list_update(RoomsListUpdate::UpdateNumUnreadMessages {
                        room_id: room_id.clone(),
                        count: UnreadMessageCount::Known(timeline.room().num_unread_messages()),
                        unread_mentions: timeline.room().num_unread_mentions()
                    });
                });
            },

            MatrixRequest::GetRoomPowerLevels { room_id } => {
                let (timeline, sender) = {
                    let all_joined_rooms = ALL_JOINED_ROOMS.lock().unwrap();
                    let Some(room_info) = all_joined_rooms.get(&room_id) else {
                        log!("BUG: room info not found for fetch members request {room_id}");
                        continue;
                    };

                    (room_info.timeline.clone(), room_info.timeline_update_sender.clone())
                };

                let Some(user_id) = current_user_id() else { continue };

                let _power_levels_task = Handle::current().spawn(async move {
                    match timeline.room().power_levels().await {
                        Ok(power_levels) => {
                            log!("Successfully fetched power levels for room {room_id}.");
                            if let Err(e) = sender.send(TimelineUpdate::UserPowerLevels(
                                UserPowerLevels::from(&power_levels, &user_id),
                            )) {
                                error!("Failed to send the result of if user can send message: {e}")
                            }
                            SignalToUI::set_ui_signal();
                        }
                        Err(e) => {
                            error!("Failed to fetch power levels for room {room_id}: {e:?}");
                        }
                    }
                });
            },
            MatrixRequest::ToggleReaction { room_id, timeline_event_id, reaction } => {
                let timeline = {
                    let all_joined_rooms = ALL_JOINED_ROOMS.lock().unwrap();
                    let Some(room_info) = all_joined_rooms.get(&room_id) else {
                        log!("BUG: room info not found for send toggle reaction {room_id}");
                        continue;
                    };
                    room_info.timeline.clone()
                };

                let _toggle_reaction_task = Handle::current().spawn(async move {
                    log!("Toggle Reaction to room {room_id}: ...");
                    match timeline.toggle_reaction(&timeline_event_id, &reaction).await {
                        Ok(_send_handle) => {
                            SignalToUI::set_ui_signal();
                            log!("Sent toggle reaction to room {room_id} {reaction}.")
                        },
                        Err(_e) => error!("Failed to send toggle reaction to room {room_id} {reaction}; error: {_e:?}"),
                    }
                });
            },
            MatrixRequest::RedactMessage { room_id, timeline_event_id, reason } => {
                let timeline = {
                    let all_joined_rooms = ALL_JOINED_ROOMS.lock().unwrap();
                    let Some(room_info) = all_joined_rooms.get(&room_id) else {
                        log!("BUG: room info not found for redact message {room_id}");
                        continue;
                    };
                    room_info.timeline.clone()
                };

                let _redact_task = Handle::current().spawn(async move {
                    match timeline.redact(&timeline_event_id, reason.as_deref()).await {
                        Ok(()) => log!("Successfully redacted message in room {room_id}."),
                        Err(e) => {
                            error!("Failed to redact message in {room_id}; error: {e:?}");
                            enqueue_popup_notification(PopupItem { message: format!("Failed to redact message. Error: {e}"), kind: PopupKind::Error, auto_dismissal_duration: None });
                        }
                    }
                });
            },
            MatrixRequest::GetMatrixRoomLinkPillInfo { matrix_id, via } => {
                let Some(client) = CLIENT.get() else { continue };
                let _fetch_matrix_link_pill_info_task = Handle::current().spawn(async move {
                    let room_or_alias_id: Option<&RoomOrAliasId> = match &matrix_id {
                        MatrixId::Room(room_id) => Some((&**room_id).into()),
                        MatrixId::RoomAlias(room_alias_id) => Some((&**room_alias_id).into()),
                        MatrixId::Event(room_or_alias_id, _event_id) => Some(room_or_alias_id),
                        _ => {
                            log!("MatrixLinkRoomPillInfoRequest: Unsupported MatrixId type: {matrix_id:?}");
                            return;
                        }
                    };
                    if let Some(room_or_alias_id) = room_or_alias_id {
                        match client.get_room_preview(room_or_alias_id, via).await {
                            Ok(preview) => Cx::post_action(MatrixLinkPillState::Loaded {
                                matrix_id: matrix_id.clone(),
                                name: preview.name.unwrap_or_else(|| room_or_alias_id.to_string()),
                                avatar_url: preview.avatar_url
                            }),
                            Err(_e) => {
                                log!("Failed to get room link pill info for {room_or_alias_id:?}: {_e:?}");
                            }
                        };
                    }
                });
            }
        }
    }

    error!("async_worker task ended unexpectedly");
    bail!("async_worker task ended unexpectedly")
}


/// The single global Tokio runtime that is used by all async tasks.
static TOKIO_RUNTIME: OnceLock<tokio::runtime::Runtime> = OnceLock::new();

/// The sender used by [`submit_async_request`] to send requests to the async worker thread.
/// Currently there is only one, but it can be cloned if we need more concurrent senders.
static REQUEST_SENDER: OnceLock<UnboundedSender<MatrixRequest>> = OnceLock::new();

/// A client object that is proactively created during initialization
/// in order to speed up the client-building process when the user logs in.
static DEFAULT_SSO_CLIENT: Mutex<Option<(Client, ClientSessionPersisted)>> = Mutex::new(None);
/// Used to notify the SSO login task that the async creation of the `DEFAULT_SSO_CLIENT` has finished.
static DEFAULT_SSO_CLIENT_NOTIFIER: LazyLock<Arc<Notify>> = LazyLock::new(
    || Arc::new(Notify::new())
);

pub fn start_matrix_tokio() -> Result<()> {
    // Create a Tokio runtime, and save it in a static variable to ensure it isn't dropped.
    let rt = TOKIO_RUNTIME.get_or_init(|| tokio::runtime::Runtime::new().unwrap());

    // Create a channel to be used between UI thread(s) and the async worker thread.
    let (sender, receiver) = tokio::sync::mpsc::unbounded_channel::<MatrixRequest>();
    REQUEST_SENDER.set(sender).expect("BUG: REQUEST_SENDER already set!");

    let (login_sender, login_receiver) = tokio::sync::mpsc::channel(1);
    // Start a high-level async task that will start and monitor all other tasks.
    let _monitor = rt.spawn(async move {
        // Spawn the actual async worker thread.
        let mut worker_join_handle = rt.spawn(async_worker(receiver, login_sender));

        // Start the main loop that drives the Matrix client SDK.
        let mut main_loop_join_handle = rt.spawn(async_main_loop(login_receiver));

        // Build a Matrix Client in the background so that SSO Server starts earlier.
        rt.spawn(async move {
            match build_client(&Cli::default(), app_data_dir()).await {
                Ok(client_and_session) => {
                    DEFAULT_SSO_CLIENT.lock().unwrap()
                        .get_or_insert(client_and_session);
                }
                Err(e) => error!("Error: could not create DEFAULT_SSO_CLIENT object: {e}"),
            };
            DEFAULT_SSO_CLIENT_NOTIFIER.notify_one();
            Cx::post_action(LoginAction::SsoPending(false));
        });

        #[allow(clippy::never_loop)] // unsure if needed, just following tokio's examples.
        loop {
            tokio::select! {
                result = &mut main_loop_join_handle => {
                    match result {
                        Ok(Ok(())) => {
                            error!("BUG: main async loop task ended unexpectedly!");
                        }
                        Ok(Err(e)) => {
                            error!("Error: main async loop task ended:\n\t{e:?}");
                            rooms_list::enqueue_rooms_list_update(RoomsListUpdate::Status {
                                status: e.to_string(),
                            });
                            enqueue_popup_notification(PopupItem { message: format!("Rooms list update error: {e}"), kind: PopupKind::Error, auto_dismissal_duration: None });
                        },
                        Err(e) => {
                            error!("BUG: failed to join main async loop task: {e:?}");
                        }
                    }
                    break;
                }
                result = &mut worker_join_handle => {
                    match result {
                        Ok(Ok(())) => {
                            error!("BUG: async worker task ended unexpectedly!");
                        }
                        Ok(Err(e)) => {
                            error!("Error: async worker task ended:\n\t{e:?}");
                            rooms_list::enqueue_rooms_list_update(RoomsListUpdate::Status {
                                status: e.to_string(),
                            });
                            enqueue_popup_notification(PopupItem { message: format!("Rooms list update error: {e}"), kind: PopupKind::Error, auto_dismissal_duration: None });
                        },
                        Err(e) => {
                            error!("BUG: failed to join async worker task: {e:?}");
                        }
                    }
                    break;
                }
            }
        }
    });

    Ok(())
}


/// A tokio::watch channel sender for sending requests from the RoomScreen UI widget
/// to the corresponding background async task for that room (its `timeline_subscriber_handler`).
pub type TimelineRequestSender = watch::Sender<Vec<BackwardsPaginateUntilEventRequest>>;


/// Backend-specific details about a joined room that our client currently knows about.
struct JoinedRoomDetails {
    #[allow(unused)]
    room_id: OwnedRoomId,
    /// A reference to this room's timeline of events.
    timeline: Arc<Timeline>,
    /// An instance of the clone-able sender that can be used to send updates to this room's timeline.
    timeline_update_sender: crossbeam_channel::Sender<TimelineUpdate>,
    /// A tuple of two separate channel endpoints that can only be taken *once* by the main UI thread.
    ///
    /// 1. The single receiver that can receive updates to this room's timeline.
    ///    * When a new room is joined, an unbounded crossbeam channel will be created
    ///      and its sender given to a background task (the `timeline_subscriber_handler()`)
    ///      that enqueues timeline updates as it receives timeline vector diffs from the server.
    ///    * The UI thread can take ownership of this update receiver in order to receive updates
    ///      to this room's timeline, but only one receiver can exist at a time.
    /// 2. The sender that can send requests to the background timeline subscriber handler,
    ///    e.g., to watch for a specific event to be prepended to the timeline (via back pagination).
    timeline_singleton_endpoints: Option<(
        crossbeam_channel::Receiver<TimelineUpdate>,
        TimelineRequestSender,
    )>,
    /// The async task that listens for timeline updates for this room and sends them to the UI thread.
    timeline_subscriber_handler_task: JoinHandle<()>,
    /// A drop guard for the event handler that represents a subscription to typing notices for this room.
    typing_notice_subscriber: Option<EventHandlerDropGuard>,
    /// The ID of the old tombstoned room that this room has replaced, if any.
    replaces_tombstoned_room: Option<OwnedRoomId>,
}
impl Drop for JoinedRoomDetails {
    fn drop(&mut self) {
        log!("Dropping JoinedRoomDetails for room {}", self.room_id);
        self.timeline_subscriber_handler_task.abort();
        drop(self.typing_notice_subscriber.take());
        if let Some(replaces_tombstoned_room) = self.replaces_tombstoned_room.take() {
            TOMBSTONED_ROOMS.lock().unwrap().insert(
                self.room_id.clone(),
                replaces_tombstoned_room,
            );
        }
    }
}


/// Information about all joined rooms that our client currently know about.
static ALL_JOINED_ROOMS: Mutex<BTreeMap<OwnedRoomId, JoinedRoomDetails>> = Mutex::new(BTreeMap::new());

/// Information about all of the rooms that have been tombstoned.
///
/// The map key is the **NEW** replacement room ID, and the value is the **OLD** tombstoned room ID.
/// This allows us to quickly query if a newly-encountered room is a replacement for an old tombstoned room.
static TOMBSTONED_ROOMS: Mutex<BTreeMap<OwnedRoomId, OwnedRoomId>> = Mutex::new(BTreeMap::new());

/// The logged-in Matrix client, which can be freely and cheaply cloned.
static CLIENT: OnceLock<Client> = OnceLock::new();

pub fn get_client() -> Option<Client> {
    CLIENT.get().cloned()
}

/// Returns the user ID of the currently logged-in user, if any.
pub fn current_user_id() -> Option<OwnedUserId> {
    CLIENT.get().and_then(|c|
        c.session_meta().map(|m| m.user_id.clone())
    )
}

/// The singleton sync service.
static SYNC_SERVICE: OnceLock<SyncService> = OnceLock::new();

pub fn get_sync_service() -> Option<&'static SyncService> {
    SYNC_SERVICE.get()
}


/// The list of users that the current user has chosen to ignore.
/// Ideally we shouldn't have to maintain this list ourselves,
/// but the Matrix SDK doesn't currently properly maintain the list of ignored users.
static IGNORED_USERS: Mutex<BTreeSet<OwnedUserId>> = Mutex::new(BTreeSet::new());

/// Returns a deep clone of the current list of ignored users.
pub fn get_ignored_users() -> BTreeSet<OwnedUserId> {
    IGNORED_USERS.lock().unwrap().clone()
}

/// Returns whether the given user ID is currently being ignored.
pub fn is_user_ignored(user_id: &UserId) -> bool {
    IGNORED_USERS.lock().unwrap().contains(user_id)
}


/// Returns three channel endpoints related to the timeline for the given joined room.
///
/// 1. A timeline update sender.
/// 2. The timeline update receiver, which is a singleton, and can only be taken once.
/// 3. A `tokio::watch` sender that can be used to send requests to the timeline subscriber handler.
///
/// This will only succeed once per room, as only a single channel receiver can exist.
pub fn take_timeline_endpoints(
    room_id: &OwnedRoomId,
) -> Option<(
        crossbeam_channel::Sender<TimelineUpdate>,
        crossbeam_channel::Receiver<TimelineUpdate>,
        TimelineRequestSender,
    )>
{
    ALL_JOINED_ROOMS.lock().unwrap()
        .get_mut(room_id)
        .and_then(|ri| ri.timeline_singleton_endpoints.take()
            .map(|(receiver, request_sender)| {
                (ri.timeline_update_sender.clone(), receiver, request_sender)
            })
        )
}

const DEFAULT_HOMESERVER: &str = "matrix.org";

fn username_to_full_user_id(
    username: &str,
    homeserver: Option<&str>,
) -> Option<OwnedUserId> {
    username
        .try_into()
        .ok()
        .or_else(|| {
            let homeserver_url = homeserver.unwrap_or(DEFAULT_HOMESERVER);
            let user_id_str = if username.starts_with("@") {
                format!("{}:{}", username, homeserver_url)
            } else {
                format!("@{}:{}", username, homeserver_url)
            };
            user_id_str.as_str().try_into().ok()
        })
}

/// Info we store about a room received by the room list service.
///
/// This struct is necessary in order for us to track the previous state
/// of a room received from the room list service, so that we can
/// determine if the room has changed state.
/// We can't just store the `matrix_sdk::Room` object itself,
/// because that is a shallow reference to an inner room object within
/// the room list service
#[derive(Clone)]
struct RoomListServiceRoomInfo {
    room: matrix_sdk::Room,
    room_id: OwnedRoomId,
    room_state: RoomState,
}
impl From<&matrix_sdk::Room> for RoomListServiceRoomInfo {
    fn from(room: &matrix_sdk::Room) -> Self {
        room.clone().into()
    }
}
impl From<matrix_sdk::Room> for RoomListServiceRoomInfo {
    fn from(room: matrix_sdk::Room) -> Self {
        Self {
            room_id: room.room_id().to_owned(),
            room_state: room.state(),
            room,
        }
    }
}


async fn async_main_loop(
    mut login_receiver: Receiver<LoginRequest>,
) -> Result<()> {
    tracing_subscriber::fmt::init();

    let most_recent_user_id = persistent_state::most_recent_user_id();
    log!("Most recent user ID: {most_recent_user_id:?}");
    let cli_parse_result = Cli::try_parse();
    let cli_has_valid_username_password = cli_parse_result.as_ref()
        .is_ok_and(|cli| !cli.user_id.is_empty() && !cli.password.is_empty());
    log!("CLI parsing succeeded? {}. CLI has valid UN+PW? {}",
        cli_parse_result.as_ref().is_ok(),
        cli_has_valid_username_password,
    );
    let wait_for_login = !cli_has_valid_username_password && (
        most_recent_user_id.is_none()
            || std::env::args().any(|arg| arg == "--login-screen" || arg == "--force-login")
    );
    log!("Waiting for login? {}", wait_for_login);

    let new_login_opt = if !wait_for_login {
        let specified_username = cli_parse_result.as_ref().ok().and_then(|cli|
            username_to_full_user_id(
                &cli.user_id,
                cli.homeserver.as_deref(),
            )
        );
        log!("Trying to restore session for user: {:?}",
            specified_username.as_ref().or(most_recent_user_id.as_ref())
        );
        match persistent_state::restore_session(specified_username).await {
            Ok(session) => Some(session),
            Err(e) => {
                let status_err = "Could not restore previous user session.\n\nPlease login again.";
                log!("{status_err} Error: {e:?}");
                Cx::post_action(LoginAction::LoginFailure(status_err.to_string()));

                if let Ok(cli) = &cli_parse_result {
                    log!("Attempting auto-login from CLI arguments as user '{}'...", cli.user_id);
                    Cx::post_action(LoginAction::CliAutoLogin {
                        user_id: cli.user_id.clone(),
                        homeserver: cli.homeserver.clone(),
                    });
                    match login(cli, LoginRequest::LoginByCli).await {
                        Ok(new_login) => Some(new_login),
                        Err(e) => {
                            error!("CLI-based login failed: {e:?}");
                            Cx::post_action(LoginAction::LoginFailure(
                                format!("Could not login with CLI-provided arguments.\n\nPlease login manually.\n\nError: {e}")
                            ));
                            enqueue_rooms_list_update(RoomsListUpdate::Status {
                                status: format!("Login failed: {e:?}"),
                            });
                            None
                        }
                    }
                } else {
                    None
                }
            }
        }
    } else {
        None
    };
    let cli: Cli = cli_parse_result.unwrap_or(Cli::default());
    let (client, _sync_token) = match new_login_opt {
        Some(new_login) => new_login,
        None => {
            loop {
                log!("Waiting for login request...");
                match login_receiver.recv().await {
                    Some(login_request) => {
                        match login(&cli, login_request).await {
                            Ok((client, sync_token)) => {
                                break (client, sync_token);
                            }
                            Err(e) => {
                                error!("Login failed: {e:?}");
                                Cx::post_action(LoginAction::LoginFailure(format!("{e}")));
                                enqueue_rooms_list_update(RoomsListUpdate::Status {
                                    status: format!("Login failed: {e}"),
                                });
                            }
                        }
                    },
                    None => {
                        error!("BUG: login_receiver hung up unexpectedly");
                        return Err(anyhow::anyhow!("BUG: login_receiver hung up unexpectedly"));
                    }
                }
            }
        }
    };

    Cx::post_action(LoginAction::LoginSuccess);

    // Deallocate the default SSO client after a successful login.
    if let Ok(mut client_opt) = DEFAULT_SSO_CLIENT.lock() {
        let _ = client_opt.take();
    }

    let logged_in_user_id = client.user_id()
        .expect("BUG: client.user_id() returned None after successful login!");
    let status = format!("Logged in as {}.\n → Loading rooms...", logged_in_user_id);
    // enqueue_popup_notification(status.clone());
    enqueue_rooms_list_update(RoomsListUpdate::Status { status });

    client.event_cache().subscribe().expect("BUG: CLIENT's event cache unable to subscribe");

    CLIENT.set(client.clone()).expect("BUG: CLIENT already set!");

    add_verification_event_handlers_and_sync_client(client.clone());

    // Listen for updates to the ignored user list.
    handle_ignore_user_list_subscriber(client.clone());

    let sync_service = SyncService::builder(client.clone())
        .with_offline_mode()
        .build()
        .await?;

<<<<<<< HEAD
    // Attempt to load the previously-saved rooms panel state.
    // Include this after re-login.
    handle_load_rooms_panel_state(logged_in_user_id.to_owned());
=======
    // Attempt to load the previously-saved app state.
    // Include this after re-login.
    handle_load_app_state(logged_in_user_id.to_owned());
    handle_sync_indicator_subscriber(&sync_service);
>>>>>>> acc92629
    handle_sync_service_state_subscriber(sync_service.state());
    sync_service.start().await;
    let room_list_service = sync_service.room_list_service();
    SYNC_SERVICE.set(sync_service).unwrap_or_else(|_| panic!("BUG: SYNC_SERVICE already set!"));

    let all_rooms_list = room_list_service.all_rooms().await?;
    handle_room_list_service_loading_state(all_rooms_list.loading_state());

    let (room_diff_stream, room_list_dynamic_entries_controller) =
        // TODO: paginate room list to avoid loading all rooms at once
        all_rooms_list.entries_with_dynamic_adapters(usize::MAX);

    room_list_dynamic_entries_controller.set_filter(
        Box::new(|_room| true),
    );

    let mut all_known_rooms: Vector<RoomListServiceRoomInfo> = Vector::new();

    pin_mut!(room_diff_stream);
    while let Some(batch) = room_diff_stream.next().await {
        let mut peekable_diffs = batch.into_iter().peekable();
        while let Some(diff) = peekable_diffs.next() {
            match diff {
                VectorDiff::Append { values: new_rooms } => {
                    let _num_new_rooms = new_rooms.len();
                    if LOG_ROOM_LIST_DIFFS { log!("room_list: diff Append {_num_new_rooms}"); }
                    for new_room in new_rooms {
                        add_new_room(&new_room, &room_list_service).await?;
                        all_known_rooms.push_back(new_room.into());
                    }
                }
                VectorDiff::Clear => {
                    if LOG_ROOM_LIST_DIFFS { log!("room_list: diff Clear"); }
                    all_known_rooms.clear();
                    ALL_JOINED_ROOMS.lock().unwrap().clear();
                    enqueue_rooms_list_update(RoomsListUpdate::ClearRooms);
                }
                VectorDiff::PushFront { value: new_room } => {
                    if LOG_ROOM_LIST_DIFFS { log!("room_list: diff PushFront"); }
                    add_new_room(&new_room, &room_list_service).await?;
                    all_known_rooms.push_front(new_room.into());
                }
                VectorDiff::PushBack { value: new_room } => {
                    if LOG_ROOM_LIST_DIFFS { log!("room_list: diff PushBack"); }
                    add_new_room(&new_room, &room_list_service).await?;
                    all_known_rooms.push_back(new_room.into());
                }
                remove_diff @ VectorDiff::PopFront => {
                    if LOG_ROOM_LIST_DIFFS { log!("room_list: diff PopFront"); }
                    if let Some(room) = all_known_rooms.pop_front() {
                        optimize_remove_then_add_into_update(
                            remove_diff,
                            &room,
                            &mut peekable_diffs,
                            &mut all_known_rooms,
                            &room_list_service,
                        ).await?;
                    }
                }
                remove_diff @ VectorDiff::PopBack => {
                    if LOG_ROOM_LIST_DIFFS { log!("room_list: diff PopBack"); }
                    if let Some(room) = all_known_rooms.pop_back() {
                        optimize_remove_then_add_into_update(
                            remove_diff,
                            &room,
                            &mut peekable_diffs,
                            &mut all_known_rooms,
                            &room_list_service,
                        ).await?;
                    }
                }
                VectorDiff::Insert { index, value: new_room } => {
                    if LOG_ROOM_LIST_DIFFS { log!("room_list: diff Insert at {index}"); }
                    add_new_room(&new_room, &room_list_service).await?;
                    all_known_rooms.insert(index, new_room.into());
                }
                VectorDiff::Set { index, value: changed_room } => {
                    if LOG_ROOM_LIST_DIFFS { log!("room_list: diff Set at {index}"); }
                    if let Some(old_room) = all_known_rooms.get(index) {
                        update_room(old_room, &changed_room, &room_list_service).await?;
                    } else {
                        error!("BUG: room list diff: Set index {index} was out of bounds.");
                    }
                    all_known_rooms.set(index, changed_room.into());
                }
                remove_diff @ VectorDiff::Remove { index: remove_index } => {
                    if LOG_ROOM_LIST_DIFFS { log!("room_list: diff Remove at {remove_index}"); }
                    if remove_index < all_known_rooms.len() {
                        let room = all_known_rooms.remove(remove_index);
                        optimize_remove_then_add_into_update(
                            remove_diff,
                            &room,
                            &mut peekable_diffs,
                            &mut all_known_rooms,
                            &room_list_service,
                        ).await?;
                    } else {
                        error!("BUG: room_list: diff Remove index {remove_index} out of bounds, len {}", all_known_rooms.len());
                    }
                }
                VectorDiff::Truncate { length } => {
                    if LOG_ROOM_LIST_DIFFS { log!("room_list: diff Truncate to {length}"); }
                    // Iterate manually so we can know which rooms are being removed.
                    while all_known_rooms.len() > length {
                        if let Some(room) = all_known_rooms.pop_back() {
                            remove_room(&room);
                        }
                    }
                    all_known_rooms.truncate(length); // sanity check
                }
                VectorDiff::Reset { values: new_rooms } => {
                    // We implement this by clearing all rooms and then adding back the new values.
                    if LOG_ROOM_LIST_DIFFS { log!("room_list: diff Reset, old length {}, new length {}", all_known_rooms.len(), new_rooms.len()); }
                    // Iterate manually so we can know which rooms are being removed.
                    while let Some(room) = all_known_rooms.pop_back() {
                        remove_room(&room);
                    }
                    // ALL_JOINED_ROOMS should already be empty due to successive calls to `remove_room()`,
                    // so this is just a sanity check.
                    ALL_JOINED_ROOMS.lock().unwrap().clear();
                    enqueue_rooms_list_update(RoomsListUpdate::ClearRooms);
                    for room in &new_rooms {
                        add_new_room(room, &room_list_service).await?;
                    }
                    all_known_rooms = new_rooms.into_iter().map(|r| r.into()).collect();
                }
            }
        }
    }

    bail!("room list service sync loop ended unexpectedly")
}


/// Attempts to optimize a common RoomListService operation of remove + add.
///
/// If a `Remove` diff (or `PopBack` or `PopFront`) is immediately followed by
/// an `Insert` diff (or `PushFront` or `PushBack`) for the same room,
/// we can treat it as a simple `Set` operation, in which we call `update_room()`.
/// This is much more efficient than removing the room and then adding it back.
///
/// This tends to happen frequently in order to change the room's state
/// or to "sort" the room list by changing its positional order.
async fn optimize_remove_then_add_into_update(
    remove_diff: VectorDiff<Room>,
    room: &RoomListServiceRoomInfo,
    peekable_diffs: &mut Peekable<impl Iterator<Item = VectorDiff<matrix_sdk::Room>>>,
    all_known_rooms: &mut Vector<RoomListServiceRoomInfo>,
    room_list_service: &RoomListService,
) -> Result<()> {
    let next_diff_was_handled: bool;
    match peekable_diffs.peek() {
        Some(VectorDiff::Insert { index: insert_index, value: new_room })
            if room.room_id == new_room.room_id() =>
        {
            if LOG_ROOM_LIST_DIFFS {
                log!("Optimizing {remove_diff:?} + Insert({insert_index}) into Update for room {}", room.room_id);
            }
            update_room(room, new_room, room_list_service).await?;
            all_known_rooms.insert(*insert_index, new_room.clone().into());
            next_diff_was_handled = true;
        }
        Some(VectorDiff::PushFront { value: new_room })
            if room.room_id == new_room.room_id() =>
        {
            if LOG_ROOM_LIST_DIFFS {
                log!("Optimizing {remove_diff:?} + PushFront into Update for room {}", room.room_id);
            }
            update_room(room, new_room, room_list_service).await?;
            all_known_rooms.push_front(new_room.clone().into());
            next_diff_was_handled = true;
        }
        Some(VectorDiff::PushBack { value: new_room })
            if room.room_id == new_room.room_id() =>
        {
            if LOG_ROOM_LIST_DIFFS {
                log!("Optimizing {remove_diff:?} + PushBack into Update for room {}", room.room_id);
            }
            update_room(room, new_room, room_list_service).await?;
            all_known_rooms.push_back(new_room.clone().into());
            next_diff_was_handled = true;
        }
        _ => next_diff_was_handled = false,
    }
    if next_diff_was_handled {
        peekable_diffs.next(); // consume the next diff
    } else {
        remove_room(room);
    }
    Ok(())
}


/// Invoked when the room list service has received an update that changes an existing room.
async fn update_room(
    old_room: &RoomListServiceRoomInfo,
    new_room: &matrix_sdk::Room,
    room_list_service: &RoomListService,
) -> Result<()> {
    let new_room_id = new_room.room_id().to_owned();
    if old_room.room_id == new_room_id {
        let new_room_name = new_room.display_name().await.map(|n| n.to_string()).ok();
        let mut room_avatar_changed = false;

        // Handle state transitions for a room.
        let old_room_state = old_room.room_state;
        let new_room_state = new_room.state();
        if LOG_ROOM_LIST_DIFFS {
            log!("Room {new_room_name:?} ({new_room_id}) state went from {old_room_state:?} --> {new_room_state:?}");
        }
        if old_room_state != new_room_state {
            match new_room_state {
                RoomState::Banned => {
                    // TODO: handle rooms that this user has been banned from.
                    log!("Removing Banned room: {new_room_name:?} ({new_room_id})");
                    remove_room(&new_room.into());
                    return Ok(());
                }
                RoomState::Left => {
                    log!("Removing Left room: {new_room_name:?} ({new_room_id})");
                    // TODO: instead of removing this, we could optionally add it to
                    //       a separate list of left rooms, which would be collapsed by default.
                    //       Upon clicking a left room, we could show a splash page
                    //       that prompts the user to rejoin the room or forget it permanently.
                    //       Currently, we just remove it and do not show left rooms at all.
                    remove_room(&new_room.into());
                    return Ok(());
                }
                RoomState::Joined => {
                    log!("update_room(): adding new Joined room: {new_room_name:?} ({new_room_id})");
                    return add_new_room(new_room, room_list_service).await;
                }
                RoomState::Invited => {
                    log!("update_room(): adding new Invited room: {new_room_name:?} ({new_room_id})");
                    return add_new_room(new_room, room_list_service).await;
                }
                RoomState::Knocked => {
                    // TODO: handle Knocked rooms (e.g., can you re-knock? or cancel a prior knock?)
                    return Ok(());
                }
            }
        }


        let Some(client) = get_client() else {
            return Ok(());
        };
        if let (Some(new_latest_event), Some(old_latest_event)) =
            (new_room.latest_event(), old_room.room.latest_event())
        {
            if let Some(new_latest_event) =
                EventTimelineItem::from_latest_event(client.clone(), &new_room_id, new_latest_event)
                    .await
            {
                if let Some(old_latest_event) = EventTimelineItem::from_latest_event(
                    client.clone(),
                    &new_room_id,
                    old_latest_event,
                )
                .await
                {
                    if new_latest_event.timestamp() > old_latest_event.timestamp() {
                        log!("Updating latest event for room {}", new_room_id);
                        room_avatar_changed =
                            update_latest_event(new_room_id.clone(), &new_latest_event, None);
                    }
                }
            }
        }

        if room_avatar_changed || (old_room.room.avatar_url() != new_room.avatar_url()) {
            log!("Updating avatar for room {}", new_room_id);
            spawn_fetch_room_avatar(new_room.clone());
        }

        if let Some(new_room_name) = new_room_name {
            if old_room.room.cached_display_name().map(|room_name| room_name.to_string()).as_ref() != Some(&new_room_name) {
                log!("Updating room name for room {} to {}", new_room_id, new_room_name);
                enqueue_rooms_list_update(RoomsListUpdate::UpdateRoomName {
                    room_id: new_room_id.clone(),
                    new_room_name,
                });
            }
        }

        // We only update tags or unread count for joined rooms.
        // Invited or left rooms don't care about these details.
        if matches!(new_room_state, RoomState::Joined) {
            if let Ok(new_tags) = new_room.tags().await {
                enqueue_rooms_list_update(RoomsListUpdate::Tags {
                    room_id: new_room_id.clone(),
                    new_tags: new_tags.unwrap_or_default(),
                });
            }

            enqueue_rooms_list_update(RoomsListUpdate::UpdateNumUnreadMessages {
                room_id: new_room_id.clone(),
                count: UnreadMessageCount::Known(new_room.num_unread_messages()),
                unread_mentions: new_room.num_unread_mentions()
            });
        }

        Ok(())
    }
    else {
        warning!("UNTESTED SCENARIO: update_room(): removing old room {}, replacing with new room {}",
            old_room.room_id, new_room_id,
        );
        remove_room(old_room);
        add_new_room(new_room, room_list_service).await
    }
}


/// Invoked when the room list service has received an update to remove an existing room.
fn remove_room(room: &RoomListServiceRoomInfo) {
    ALL_JOINED_ROOMS.lock().unwrap().remove(&room.room_id);
    enqueue_rooms_list_update(
        RoomsListUpdate::RemoveRoom {
            room_id: room.room_id.clone(),
            new_state: room.room_state,
        }
    );
}


/// Invoked when the room list service has received an update with a brand new room.
async fn add_new_room(room: &matrix_sdk::Room, room_list_service: &RoomListService) -> Result<()> {
    let room_id = room.room_id().to_owned();
    // We must call `display_name()` here to calculate and cache the room's name.
    let room_name = room.display_name().await.map(|n| n.to_string()).ok();

    let is_direct = room.is_direct().await.unwrap_or(false);

    match room.state() {
        RoomState::Knocked => {
            // TODO: handle Knocked rooms (e.g., can you re-knock? or cancel a prior knock?)
            return Ok(());
        }
        RoomState::Banned => {
            log!("Got new Banned room: {room_name:?} ({room_id})");
            // TODO: handle rooms that this user has been banned from.
            return Ok(());
        }
        RoomState::Left => {
            log!("Got new Left room: {room_name:?} ({room_id})");
            // TODO: add this to the list of left rooms,
            //       which is collapsed by default.
            //       Upon clicking a left room, we can show a splash page
            //       that prompts the user to rejoin the room or forget it.

            // TODO: this may also be called when a user rejects an invite, not sure.
            //       So we might also need to make a new RoomsListUpdate::RoomLeft variant.
            return Ok(());
        }
        RoomState::Invited => {
            let invite_details = room.invite_details().await.ok();
            let Some(client) = get_client() else {
                return Ok(());
            };
            let latest_event = if let Some(latest_event) = room.latest_event() {
                EventTimelineItem::from_latest_event(client, &room_id, latest_event).await
            } else {
                None
            };
            let latest = latest_event.as_ref().map(
                |ev| get_latest_event_details(ev, &room_id)
            );
            let room_avatar = room_avatar(room, room_name.as_deref()).await;

            let inviter_info = if let Some(inviter) = invite_details.and_then(|d| d.inviter) {
                Some(InviterInfo {
                    user_id: inviter.user_id().to_owned(),
                    display_name: inviter.display_name().map(|n| n.to_string()),
                    avatar: inviter
                        .avatar(AVATAR_THUMBNAIL_FORMAT.into())
                        .await
                        .ok()
                        .flatten()
                        .map(Into::into),
                })
            } else {
                None
            };
            rooms_list::enqueue_rooms_list_update(RoomsListUpdate::AddInvitedRoom(InvitedRoomInfo {
                room_id: room_id.clone(),
                room_name,
                inviter_info,
                room_avatar,
                canonical_alias: room.canonical_alias(),
                alt_aliases: room.alt_aliases(),
                latest,
                invite_state: Default::default(),
                is_selected: false,
                is_direct,
            }));
            Cx::post_action(AppStateAction::RoomLoadedSuccessfully(room_id));
            return Ok(());
        }
        RoomState::Joined => { } // Fall through to adding the joined room below.
    }

    // Subscribe to all updates for this room in order to properly receive all of its states.
    room_list_service.subscribe_to_rooms(&[&room_id]);

    // Do not add tombstoned rooms to the rooms list; they require special handling.
    if let Some(tombstoned_info) = room.successor_room() {
        log!("Room {room_id} has been tombstoned: {tombstoned_info:#?}");
        // Since we don't know the order in which we'll learn about new rooms,
        // we need to first check to see if the replacement for this tombstoned room
        // refers to an already-known room as its replacement.
        // If so, we can immediately update the replacement room's room info
        // to indicate that it replaces this tombstoned room.
        let replacement_room_id = tombstoned_info.room_id;
        if let Some(room_info) = ALL_JOINED_ROOMS.lock().unwrap().get_mut(&replacement_room_id) {
            room_info.replaces_tombstoned_room = Some(replacement_room_id.clone());
        }
        // But if we don't know about the replacement room yet, we need to save this tombstoned room
        // in a separate list so that the replacement room we will discover in the future
        // can know which old tombstoned room it replaces (see the bottom of this function).
        else {
            TOMBSTONED_ROOMS.lock().unwrap().insert(replacement_room_id, room_id.clone());
        }
        return Ok(());
    }

    let timeline = Arc::new(
        room.timeline_builder()
            .track_read_marker_and_receipts()
            .build()
            .await
            .map_err(|e| anyhow::anyhow!("BUG: Failed to build timeline for room {room_id}: {e}"))?,
    );
    let latest_event = timeline.latest_event().await;
    let (timeline_update_sender, timeline_update_receiver) = crossbeam_channel::unbounded();

    let (request_sender, request_receiver) = watch::channel(Vec::new());
    let timeline_subscriber_handler_task = Handle::current().spawn(timeline_subscriber_handler(
        room.clone(),
        timeline.clone(),
        timeline_update_sender.clone(),
        request_receiver,
    ));

    let latest = latest_event.as_ref().map(
        |ev| get_latest_event_details(ev, &room_id)
    );

    let tombstoned_room_replaced_by_this_room = TOMBSTONED_ROOMS.lock()
        .unwrap()
        .remove(&room_id);

    log!("Adding new joined room {room_id}. Replaces tombstoned room: {tombstoned_room_replaced_by_this_room:?}");
    ALL_JOINED_ROOMS.lock().unwrap().insert(
        room_id.clone(),
        JoinedRoomDetails {
            room_id: room_id.clone(),
            timeline,
            timeline_singleton_endpoints: Some((timeline_update_receiver, request_sender)),
            timeline_update_sender,
            timeline_subscriber_handler_task,
            typing_notice_subscriber: None,
            replaces_tombstoned_room: tombstoned_room_replaced_by_this_room,
        },
    );
    // We need to add the room to the `ALL_JOINED_ROOMS` list before we can
    // send the `AddJoinedRoom` update to the UI, because the UI might immediately
    // issue a `MatrixRequest` that relies on that room being in `ALL_JOINED_ROOMS`.
    rooms_list::enqueue_rooms_list_update(RoomsListUpdate::AddJoinedRoom(JoinedRoomInfo {
        room_id: room_id.clone(),
        latest,
        tags: room.tags().await.ok().flatten().unwrap_or_default(),
        num_unread_messages: room.num_unread_messages(),
        num_unread_mentions: room.num_unread_mentions(),
        // start with a basic text avatar; the avatar image will be fetched asynchronously below.
        avatar: avatar_from_room_name(room_name.as_deref()),
        room_name,
        canonical_alias: room.canonical_alias(),
        alt_aliases: room.alt_aliases(),
        has_been_paginated: false,
        is_selected: false,
        is_direct,
    }));

    Cx::post_action(AppStateAction::RoomLoadedSuccessfully(room_id));
    spawn_fetch_room_avatar(room.clone());

    Ok(())
}

#[allow(unused)]
async fn current_ignore_user_list(client: &Client) -> Option<BTreeSet<OwnedUserId>> {
    use matrix_sdk::ruma::events::ignored_user_list::IgnoredUserListEventContent;
    let ignored_users = client.account()
        .account_data::<IgnoredUserListEventContent>()
        .await
        .ok()??
        .deserialize()
        .ok()?
        .ignored_users
        .into_keys()
        .collect();

    Some(ignored_users)
}

fn handle_ignore_user_list_subscriber(client: Client) {
    let mut subscriber = client.subscribe_to_ignore_user_list_changes();
    log!("Initial ignored-user list is: {:?}", subscriber.get());
    Handle::current().spawn(async move {
        let mut first_update = true;
        while let Some(ignore_list) = subscriber.next().await {
            log!("Received an updated ignored-user list: {ignore_list:?}");
            let ignored_users_new = ignore_list
                .into_iter()
                .filter_map(|u| OwnedUserId::try_from(u).ok())
                .collect::<BTreeSet<_>>();

            // TODO: when we support persistent state, don't forget to update `IGNORED_USERS` upon app boot.
            let mut ignored_users_old = IGNORED_USERS.lock().unwrap();
            let has_changed = *ignored_users_old != ignored_users_new;
            *ignored_users_old = ignored_users_new;

            if has_changed && !first_update {
                // After successfully (un)ignoring a user, all timelines are fully cleared by the Matrix SDK.
                // Therefore, we need to re-fetch all timelines for all rooms,
                // and currently the only way to actually accomplish this is via pagination.
                // See: <https://github.com/matrix-org/matrix-rust-sdk/issues/1703#issuecomment-2250297923>
                for joined_room in client.joined_rooms() {
                    submit_async_request(MatrixRequest::PaginateRoomTimeline {
                        room_id: joined_room.room_id().to_owned(),
                        num_events: 50,
                        direction: PaginationDirection::Backwards,
                    });
                }
            }

            first_update = false;
        }
    });
}

/// Asynchronously loads and restores the app state from persistent storage for the given user.
///
/// If the loaded dock state contains open rooms and dock items, it logs a message and posts an action
/// to restore the app state in the UI. If loading fails, it enqueues a notification
/// with the error message.
fn handle_load_app_state(user_id: OwnedUserId) {
    Handle::current().spawn(async move {
        match load_app_state(&user_id).await {
            Ok(app_state) => {
                if !app_state.saved_dock_state.open_rooms.is_empty()
                    && !app_state.saved_dock_state.dock_items.is_empty()
                {
                    log!("Loaded room panel state from app data directory. Restoring now...");
                    Cx::post_action(AppStateAction::RestoreAppStateFromPersistentState(app_state));
                }
            }
            Err(_e) => {
                log!("Failed to restore dock layout from persistent state: {_e}");
                enqueue_popup_notification(PopupItem {
                    message: String::from("Could not restore the previous dock layout."),
                    kind: PopupKind::Error,
                    auto_dismissal_duration: None
                });
            }
        }
    });
}

fn handle_sync_service_state_subscriber(mut subscriber: Subscriber<sync_service::State>) {
    log!("Initial sync service state is {:?}", subscriber.get());
    Handle::current().spawn(async move {
        while let Some(state) = subscriber.next().await {
            log!("Received a sync service state update: {state:?}");
            if state == sync_service::State::Error {
                log!("Restarting sync service due to error.");
                if let Some(ss) = SYNC_SERVICE.get() {
                    ss.start().await;
                }
            }
        }
    });
}

fn handle_sync_indicator_subscriber(sync_service: &SyncService) {
    /// Duration for sync indicator delay before showing
    const SYNC_INDICATOR_DELAY: Duration = Duration::from_millis(100);
    /// Duration for sync indicator delay before hiding
    const SYNC_INDICATOR_HIDE_DELAY: Duration = Duration::from_millis(200);
    let sync_indicator_stream = sync_service.room_list_service()
        .sync_indicator(
            SYNC_INDICATOR_DELAY, 
            SYNC_INDICATOR_HIDE_DELAY
        );
    
    Handle::current().spawn(async move {
       let mut sync_indicator_stream = std::pin::pin!(sync_indicator_stream);

        while let Some(indicator) = sync_indicator_stream.next().await {
            let is_syncing = match indicator {
                SyncIndicator::Show => true,
                SyncIndicator::Hide => false,
            };
            Cx::post_action(RoomsListHeaderAction::SetSyncStatus(is_syncing));
        }
    });
}


fn handle_room_list_service_loading_state(mut loading_state: Subscriber<RoomListLoadingState>) {
    log!("Initial room list loading state is {:?}", loading_state.get());
    Handle::current().spawn(async move {
        while let Some(state) = loading_state.next().await {
            log!("Received a room list loading state update: {state:?}");
            match state {
                RoomListLoadingState::NotLoaded => {
                    enqueue_rooms_list_update(RoomsListUpdate::NotLoaded);
                }
                RoomListLoadingState::Loaded { maximum_number_of_rooms } => {
                    enqueue_rooms_list_update(RoomsListUpdate::LoadedRooms { max_rooms: maximum_number_of_rooms });
                }
            }
        }
    });
}

/// Returns the timestamp and text preview of the given `latest_event` timeline item.
///
/// If the sender profile of the event is not yet available, this function will
/// generate a preview using the sender's user ID instead of their display name,
/// and will submit a background async request to fetch the details for this event.
fn get_latest_event_details(
    latest_event: &EventTimelineItem,
    room_id: &OwnedRoomId,
) -> (MilliSecondsSinceUnixEpoch, String) {
    let sender_username = &utils::get_or_fetch_event_sender(latest_event, Some(room_id));
    (
        latest_event.timestamp(),
        text_preview_of_timeline_item(
            latest_event.content(),
            latest_event.sender(),
            sender_username,
        ).format_with(sender_username, true),
    )
}


/// A request to search backwards for a specific event in a room's timeline.
pub struct BackwardsPaginateUntilEventRequest {
    pub room_id: OwnedRoomId,
    pub target_event_id: OwnedEventId,
    /// The index in the timeline where a backwards search should begin.
    pub starting_index: usize,
    /// The number of items in the timeline at the time of the request,
    /// which is used to detect if the timeline has changed since the request was made,
    /// meaning that the `starting_index` can no longer be relied upon.
    pub current_tl_len: usize,
}

/// Whether to enable verbose logging of all timeline diff updates.
const LOG_TIMELINE_DIFFS: bool = cfg!(feature = "log_timeline_diffs");
/// Whether to enable verbose logging of all room list service diff updates.
const LOG_ROOM_LIST_DIFFS: bool = cfg!(feature = "log_room_list_diffs");

/// A per-room async task that listens for timeline updates and sends them to the UI thread.
///
/// One instance of this async task is spawned for each room the client knows about.
async fn timeline_subscriber_handler(
    room: Room,
    timeline: Arc<Timeline>,
    timeline_update_sender: crossbeam_channel::Sender<TimelineUpdate>,
    mut request_receiver: watch::Receiver<Vec<BackwardsPaginateUntilEventRequest>>,
) {

    /// An inner function that searches the given new timeline items for a target event.
    ///
    /// If the target event is found, it is removed from the `target_event_id_opt` and returned,
    /// along with the index/position of that event in the given iterator of new items.
    fn find_target_event<'a>(
        target_event_id_opt: &mut Option<OwnedEventId>,
        mut new_items_iter: impl Iterator<Item = &'a Arc<TimelineItem>>,
    ) -> Option<(usize, OwnedEventId)> {
        let found_index = target_event_id_opt
            .as_ref()
            .and_then(|target_event_id| new_items_iter
                .position(|new_item| new_item
                    .as_event()
                    .is_some_and(|new_ev| new_ev.event_id() == Some(target_event_id))
                )
            );

        if let Some(index) = found_index {
            target_event_id_opt.take().map(|ev| (index, ev))
        } else {
            None
        }
    }


    let room_id = room.room_id().to_owned();
    log!("Starting timeline subscriber for room {room_id}...");
    let (mut timeline_items, mut subscriber) = timeline.subscribe().await;
    log!("Received initial timeline update of {} items for room {room_id}.", timeline_items.len());

    timeline_update_sender.send(TimelineUpdate::FirstUpdate {
        initial_items: timeline_items.clone(),
    }).unwrap_or_else(
        |_e| panic!("Error: timeline update sender couldn't send first update ({} items) to room {room_id}!", timeline_items.len())
    );

    let mut latest_event = timeline.latest_event().await;

    // the event ID to search for while loading previous items into the timeline.
    let mut target_event_id = None;
    // the timeline index and event ID of the target event, if it has been found.
    let mut found_target_event_id: Option<(usize, OwnedEventId)> = None;

    loop { tokio::select! {
        // we must check for new requests before handling new timeline updates.
        biased;

        // Handle updates to the current backwards pagination requests.
        Ok(()) = request_receiver.changed() => {
            let prev_target_event_id = target_event_id.clone();
            let new_request_details = request_receiver
                .borrow_and_update()
                .iter()
                .find_map(|req| req.room_id
                    .eq(&room_id)
                    .then(|| (req.target_event_id.clone(), req.starting_index, req.current_tl_len))
                );

            target_event_id = new_request_details.as_ref().map(|(ev, ..)| ev.clone());

            // If we received a new request, start searching backwards for the target event.
            if let Some((new_target_event_id, starting_index, current_tl_len)) = new_request_details {
                if prev_target_event_id.as_ref() != Some(&new_target_event_id) {
                    let starting_index = if current_tl_len == timeline_items.len() {
                        starting_index
                    } else {
                        // The timeline has changed since the request was made, so we can't rely on the `starting_index`.
                        // Instead, we have no choice but to start from the end of the timeline.
                        timeline_items.len()
                    };
                    // log!("Received new request to search for event {new_target_event_id} in room {room_id} starting from index {starting_index} (tl len {}).", timeline_items.len());
                    // Search backwards for the target event in the timeline, starting from the given index.
                    if let Some(target_event_tl_index) = timeline_items
                        .focus()
                        .narrow(..starting_index)
                        .into_iter()
                        .rev()
                        .position(|i| i.as_event()
                            .and_then(|e| e.event_id())
                            .is_some_and(|ev_id| ev_id == new_target_event_id)
                        )
                        .map(|i| starting_index.saturating_sub(i).saturating_sub(1))
                    {
                        // log!("Found existing target event {new_target_event_id} in room {room_id} at index {target_event_tl_index}.");

                        // Nice! We found the target event in the current timeline items,
                        // so there's no need to actually proceed with backwards pagination;
                        // thus, we can clear the locally-tracked target event ID.
                        target_event_id = None;
                        found_target_event_id = None;
                        timeline_update_sender.send(
                            TimelineUpdate::TargetEventFound {
                                target_event_id: new_target_event_id.clone(),
                                index: target_event_tl_index,
                            }
                        ).unwrap_or_else(
                            |_e| panic!("Error: timeline update sender couldn't send TargetEventFound({new_target_event_id}, {target_event_tl_index}) to room {room_id}!")
                        );
                        // Send a Makepad-level signal to update this room's timeline UI view.
                        SignalToUI::set_ui_signal();
                    }
                    else {
                        // log!("Target event not in timeline. Starting backwards pagination in room {room_id} to find target event {new_target_event_id} starting from index {starting_index}.");

                        // If we didn't find the target event in the current timeline items,
                        // we need to start loading previous items into the timeline.
                        submit_async_request(MatrixRequest::PaginateRoomTimeline {
                            room_id: room_id.clone(),
                            num_events: 50,
                            direction: PaginationDirection::Backwards,
                        });
                    }
                }
            }
        }

        // Handle updates to the actual timeline content.
        batch_opt = subscriber.next() => {
            let Some(batch) = batch_opt else { break };
            let mut num_updates = 0;
            // For now we always requery the latest event, but this can be better optimized.
            let mut reobtain_latest_event = true;
            let mut index_of_first_change = usize::MAX;
            let mut index_of_last_change = usize::MIN;
            // whether to clear the entire cache of drawn items
            let mut clear_cache = false;
            // whether the changes include items being appended to the end of the timeline
            let mut is_append = false;
            for diff in batch {
                num_updates += 1;
                match diff {
                    VectorDiff::Append { values } => {
                        let _values_len = values.len();
                        index_of_first_change = min(index_of_first_change, timeline_items.len());
                        timeline_items.extend(values);
                        index_of_last_change = max(index_of_last_change, timeline_items.len());
                        if LOG_TIMELINE_DIFFS { log!("timeline_subscriber: room {room_id} diff Append {_values_len}. Changes: {index_of_first_change}..{index_of_last_change}"); }
                        reobtain_latest_event = true;
                        is_append = true;
                    }
                    VectorDiff::Clear => {
                        if LOG_TIMELINE_DIFFS { log!("timeline_subscriber: room {room_id} diff Clear"); }
                        clear_cache = true;
                        timeline_items.clear();
                        reobtain_latest_event = true;
                    }
                    VectorDiff::PushFront { value } => {
                        if LOG_TIMELINE_DIFFS { log!("timeline_subscriber: room {room_id} diff PushFront"); }
                        if let Some((index, _ev)) = found_target_event_id.as_mut() {
                            *index += 1; // account for this new `value` being prepended.
                        } else {
                            found_target_event_id = find_target_event(&mut target_event_id, std::iter::once(&value));
                        }

                        clear_cache = true;
                        timeline_items.push_front(value);
                        reobtain_latest_event |= latest_event.is_none();
                    }
                    VectorDiff::PushBack { value } => {
                        index_of_first_change = min(index_of_first_change, timeline_items.len());
                        timeline_items.push_back(value);
                        index_of_last_change = max(index_of_last_change, timeline_items.len());
                        if LOG_TIMELINE_DIFFS { log!("timeline_subscriber: room {room_id} diff PushBack. Changes: {index_of_first_change}..{index_of_last_change}"); }
                        reobtain_latest_event = true;
                        is_append = true;
                    }
                    VectorDiff::PopFront => {
                        if LOG_TIMELINE_DIFFS { log!("timeline_subscriber: room {room_id} diff PopFront"); }
                        clear_cache = true;
                        timeline_items.pop_front();
                        if let Some((i, _ev)) = found_target_event_id.as_mut() {
                            *i = i.saturating_sub(1); // account for the first item being removed.
                        }
                        // This doesn't affect whether we should reobtain the latest event.
                    }
                    VectorDiff::PopBack => {
                        timeline_items.pop_back();
                        index_of_first_change = min(index_of_first_change, timeline_items.len());
                        index_of_last_change = usize::MAX;
                        if LOG_TIMELINE_DIFFS { log!("timeline_subscriber: room {room_id} diff PopBack. Changes: {index_of_first_change}..{index_of_last_change}"); }
                        reobtain_latest_event = true;
                    }
                    VectorDiff::Insert { index, value } => {
                        if index == 0 {
                            clear_cache = true;
                        } else {
                            index_of_first_change = min(index_of_first_change, index);
                            index_of_last_change = usize::MAX;
                        }
                        if index >= timeline_items.len() {
                            is_append = true;
                        }

                        if let Some((i, _ev)) = found_target_event_id.as_mut() {
                            // account for this new `value` being inserted before the previously-found target event's index.
                            if index <= *i {
                                *i += 1;
                            }
                        } else {
                            found_target_event_id = find_target_event(&mut target_event_id, std::iter::once(&value))
                                .map(|(i, ev)| (i + index, ev));
                        }

                        timeline_items.insert(index, value);
                        if LOG_TIMELINE_DIFFS { log!("timeline_subscriber: room {room_id} diff Insert at {index}. Changes: {index_of_first_change}..{index_of_last_change}"); }
                        reobtain_latest_event = true;
                    }
                    VectorDiff::Set { index, value } => {
                        index_of_first_change = min(index_of_first_change, index);
                        index_of_last_change  = max(index_of_last_change, index.saturating_add(1));
                        timeline_items.set(index, value);
                        if LOG_TIMELINE_DIFFS { log!("timeline_subscriber: room {room_id} diff Set at {index}. Changes: {index_of_first_change}..{index_of_last_change}"); }
                        reobtain_latest_event = true;
                    }
                    VectorDiff::Remove { index } => {
                        if index == 0 {
                            clear_cache = true;
                        } else {
                            index_of_first_change = min(index_of_first_change, index.saturating_sub(1));
                            index_of_last_change = usize::MAX;
                        }
                        if let Some((i, _ev)) = found_target_event_id.as_mut() {
                            // account for an item being removed before the previously-found target event's index.
                            if index <= *i {
                                *i = i.saturating_sub(1);
                            }
                        }
                        timeline_items.remove(index);
                        if LOG_TIMELINE_DIFFS { log!("timeline_subscriber: room {room_id} diff Remove at {index}. Changes: {index_of_first_change}..{index_of_last_change}"); }
                        reobtain_latest_event = true;
                    }
                    VectorDiff::Truncate { length } => {
                        if length == 0 {
                            clear_cache = true;
                        } else {
                            index_of_first_change = min(index_of_first_change, length.saturating_sub(1));
                            index_of_last_change = usize::MAX;
                        }
                        timeline_items.truncate(length);
                        if LOG_TIMELINE_DIFFS { log!("timeline_subscriber: room {room_id} diff Truncate to length {length}. Changes: {index_of_first_change}..{index_of_last_change}"); }
                        reobtain_latest_event = true;
                    }
                    VectorDiff::Reset { values } => {
                        if LOG_TIMELINE_DIFFS { log!("timeline_subscriber: room {room_id} diff Reset, new length {}", values.len()); }
                        clear_cache = true; // we must assume all items have changed.
                        timeline_items = values;
                        reobtain_latest_event = true;
                    }
                }
            }


            if num_updates > 0 {
                let new_latest_event = if reobtain_latest_event {
                    timeline.latest_event().await
                } else {
                    None
                };

                let changed_indices = index_of_first_change..index_of_last_change;

                if LOG_TIMELINE_DIFFS {
                    log!("timeline_subscriber: applied {num_updates} updates for room {room_id}, timeline now has {} items. is_append? {is_append}, clear_cache? {clear_cache}. Changes: {changed_indices:?}.", timeline_items.len());
                }
                timeline_update_sender.send(TimelineUpdate::NewItems {
                    new_items: timeline_items.clone(),
                    changed_indices,
                    clear_cache,
                    is_append,
                }).expect("Error: timeline update sender couldn't send update with new items!");

                // We must send this update *after* the actual NewItems update,
                // otherwise the UI thread (RoomScreen) won't be able to correctly locate the target event.
                if let Some((index, found_event_id)) = found_target_event_id.take() {
                    target_event_id = None;
                    timeline_update_sender.send(
                        TimelineUpdate::TargetEventFound {
                            target_event_id: found_event_id.clone(),
                            index,
                        }
                    ).unwrap_or_else(
                        |_e| panic!("Error: timeline update sender couldn't send TargetEventFound({found_event_id}, {index}) to room {room_id}!")
                    );
                }

                // Update the latest event for this room.
                // We always do this in case a redaction or other event has changed the latest event.
                if let Some(new_latest) = new_latest_event {
                    let room_avatar_changed = update_latest_event(room_id.clone(), &new_latest, Some(&timeline_update_sender));
                    if room_avatar_changed {
                        spawn_fetch_room_avatar(room.clone());
                    }
                    latest_event = Some(new_latest);
                }

                // Send a Makepad-level signal to update this room's timeline UI view.
                SignalToUI::set_ui_signal();
            }
        }

        else => {
            break;
        }
    } }

    error!("Error: unexpectedly ended timeline subscriber for room {room_id}.");
}

/// Handles the given updated latest event for the given room.
///
/// This currently includes checking the given event for:
/// * room name changes, in which it sends a `RoomsListUpdate`.
/// * room power level changes to see if the current user's permissions
///   have changed; if so, it sends a [`TimelineUpdate::UserPowerLevels`].
/// * room avatar changes, which is not handled here.
///   Instead, we return `true` such that other code can fetch the new avatar.
/// * membership changes to see if the current user has joined or left a room.
///
/// Finally, this function sends a `RoomsListUpdate::UpdateLatestEvent`
/// to update the latest event in the RoomsList's room preview for the given room.
///
/// Returns `true` if room avatar has changed and should be fetched and updated.
fn update_latest_event(
    room_id: OwnedRoomId,
    event_tl_item: &EventTimelineItem,
    timeline_update_sender: Option<&crossbeam_channel::Sender<TimelineUpdate>>
) -> bool {
    let mut room_avatar_changed = false;

    let (timestamp, latest_message_text) = get_latest_event_details(event_tl_item, &room_id);
    match event_tl_item.content() {
        // Check for relevant state events.
        TimelineItemContent::OtherState(other) => {
            match other.content() {
                // Check for room name changes.
                AnyOtherFullStateEventContent::RoomName(FullStateEventContent::Original { content, .. }) => {
                    rooms_list::enqueue_rooms_list_update(RoomsListUpdate::UpdateRoomName {
                        room_id: room_id.clone(),
                        new_room_name: content.name.clone(),
                    });
                }
                // Check for room avatar changes.
                AnyOtherFullStateEventContent::RoomAvatar(_avatar_event) => {
                    room_avatar_changed = true;
                }
                // Check for if can user send message.
                AnyOtherFullStateEventContent::RoomPowerLevels(FullStateEventContent::Original { content, prev_content: _ }) => {
                    if let (Some(sender), Some(user_id)) = (timeline_update_sender, current_user_id()) {
                        match sender.send(TimelineUpdate::UserPowerLevels(
                            UserPowerLevels::from(&content.clone().into(), &user_id)
                        )) {
                            Ok(_) => {
                                SignalToUI::set_ui_signal();
                            }
                            Err(e) => {
                                error!("Failed to send the new RoomPowerLevels from an updated latest event: {e}");
                            }
                        }
                    }
                }
                _ => { }
            }
        }
        TimelineItemContent::MembershipChange(room_membership_change) => {
            if matches!(
                room_membership_change.change(),
                Some(MembershipChange::InvitationAccepted | MembershipChange::Joined)
            ) {
                if current_user_id().as_deref() == Some(room_membership_change.user_id()) {
                    submit_async_request(MatrixRequest::GetRoomPowerLevels { room_id: room_id.clone() });
                }
            }
        }
        _ => { }
    }

    enqueue_rooms_list_update(RoomsListUpdate::UpdateLatestEvent {
        room_id,
        timestamp,
        latest_message_text,
    });
    room_avatar_changed
}

/// Spawn a new async task to fetch the room's new avatar.
fn spawn_fetch_room_avatar(room: Room) {
    Handle::current().spawn(async move {
        let room_id = room.room_id().to_owned();
        let room_name_str = room.cached_display_name().map(|dn| dn.to_string());
        let avatar = room_avatar(&room, room_name_str.as_deref()).await;
        rooms_list::enqueue_rooms_list_update(RoomsListUpdate::UpdateRoomAvatar {
            room_id,
            avatar,
        });
    });
}

/// Fetches and returns the avatar image for the given room (if one exists),
/// otherwise returns a text avatar string of the first character of the room name.
async fn room_avatar(room: &Room, room_name: Option<&str>) -> RoomPreviewAvatar {
    match room.avatar(AVATAR_THUMBNAIL_FORMAT.into()).await {
        Ok(Some(avatar)) => RoomPreviewAvatar::Image(avatar.into()),
        _ => {
            if let Ok(room_members) = room.members(RoomMemberships::ACTIVE).await {
                if room_members.len() == 2 {
                    if let Some(non_account_member) = room_members.iter().find(|m| !m.is_account_user()) {
                        if let Ok(Some(avatar)) = non_account_member.avatar(AVATAR_THUMBNAIL_FORMAT.into()).await {
                            return RoomPreviewAvatar::Image(avatar.into());
                        }
                    }
                }
            }
            avatar_from_room_name(room_name)
        }
    }
}

/// Returns a text avatar string containing the first character of the room name.
///
/// Skips the first character if it is a `#` or `!`, the sigils used for Room aliases and Room IDs.
fn avatar_from_room_name(room_name: Option<&str>) -> RoomPreviewAvatar {
    let first = room_name.and_then(|rn| rn
        .graphemes(true)
        .find(|&g| g != "#" && g != "!")
        .map(ToString::to_string)
    ).unwrap_or_else(|| String::from("?"));
    RoomPreviewAvatar::Text(first)
}

/// Spawn an async task to login to the given Matrix homeserver using the given SSO identity provider ID.
///
/// This function will post a `LoginAction::SsoPending(true)` to the main thread, and another
/// `LoginAction::SsoPending(false)` once the async task has either successfully logged in or
/// failed to do so.
///
/// If the login attempt is successful, the resulting `Client` and `ClientSession` will be sent
/// to the login screen using the `login_sender`.
async fn spawn_sso_server(
    brand: String,
    homeserver_url: String,
    identity_provider_id: String,
    login_sender: Sender<LoginRequest>,
) {
    Cx::post_action(LoginAction::SsoPending(true));
    // Post a status update to inform the user that we're waiting for the client to be built.
    Cx::post_action(LoginAction::Status {
        title: "Initializing client...".into(),
        status: "Please wait while Matrix builds and configures the client object for login.".into(),
    });

    // Wait for the notification that the client has been built
    DEFAULT_SSO_CLIENT_NOTIFIER.notified().await;

    // Try to use the DEFAULT_SSO_CLIENT, if it was successfully built.
    // We do not clone it because a Client cannot be re-used again
    // once it has been used for a login attempt, so this forces us to create a new one
    // if that occurs.
    let client_and_session_opt = DEFAULT_SSO_CLIENT.lock().unwrap().take();

    Handle::current().spawn(async move {
        // Try to use the DEFAULT_SSO_CLIENT that we proactively created
        // during initialization (to speed up opening the SSO browser window).
        let mut client_and_session = client_and_session_opt;

        // If the DEFAULT_SSO_CLIENT is none (meaning it failed to build),
        // or if the homeserver_url is *not* empty and isn't the default,
        // we cannot use the DEFAULT_SSO_CLIENT, so we must build a new one.
        let mut build_client_error = None;
        if client_and_session.is_none() || (
            !homeserver_url.is_empty()
                && homeserver_url != "matrix.org"
                && Url::parse(&homeserver_url) != Url::parse("https://matrix-client.matrix.org/")
                && Url::parse(&homeserver_url) != Url::parse("https://matrix.org/")
        ) {
            match build_client(
                &Cli {
                    homeserver: homeserver_url.is_empty().not().then_some(homeserver_url),
                    ..Default::default()
                },
                app_data_dir(),
            ).await {
                Ok(success) => client_and_session = Some(success),
                Err(e) => build_client_error = Some(e),
            }
        }

        let Some((client, client_session)) = client_and_session else {
            Cx::post_action(LoginAction::LoginFailure(
                if let Some(err) = build_client_error {
                    format!("Could not create client object. Please try to login again.\n\nError: {err}")
                } else {
                    String::from("Could not create client object. Please try to login again.")
                }
            ));
            // This ensures that the called to `DEFAULT_SSO_CLIENT_NOTIFIER.notified()`
            // at the top of this function will not block upon the next login attempt.
            DEFAULT_SSO_CLIENT_NOTIFIER.notify_one();
            Cx::post_action(LoginAction::SsoPending(false));
            return;
        };

        let mut is_logged_in = false;
        Cx::post_action(LoginAction::Status {
            title: "Opening your browser...".into(),
            status: "Please finish logging in using your browser, and then come back to Robrix.".into(),
        });
        match client
            .matrix_auth()
            .login_sso(|sso_url: String| async move {
                let url = Url::parse(&sso_url)?;
                for (key, value) in url.query_pairs() {
                    if key == "redirectUrl" {
                        let redirect_url = Url::parse(&value)?;
                        Cx::post_action(LoginAction::SsoSetRedirectUrl(redirect_url));
                        break
                    }
                }
                Uri::new(&sso_url).open().map_err(|err| {
                    Error::UnknownError(
                        Box::new(io::Error::other(
                            format!("Unable to open SSO login url. Error: {:?}", err),
                        ))
                        .into(),
                    )
                })
            })
            .identity_provider_id(&identity_provider_id)
            .initial_device_display_name(&format!("robrix-sso-{brand}"))
            .await
            .inspect(|_| {
                if let Some(client) = get_client() {
                    if client.matrix_auth().logged_in() {
                        is_logged_in = true;
                        log!("Already logged in, ignore login with sso");
                    }
                }
            }) {
            Ok(identity_provider_res) => {
                if !is_logged_in {
                    if let Err(e) = login_sender.send(LoginRequest::LoginBySSOSuccess(client, client_session)).await {
                        error!("Error sending login request to login_sender: {e:?}");
                        Cx::post_action(LoginAction::LoginFailure(String::from(
                            "BUG: failed to send login request to async worker thread."
                        )));
                    }
                    enqueue_rooms_list_update(RoomsListUpdate::Status {
                        status: format!(
                            "Logged in as {:?}.\n → Loading rooms...",
                            &identity_provider_res.user_id
                        ),
                    });
                }
            }
            Err(e) => {
                if !is_logged_in {
                    error!("SSO Login failed: {e:?}");
                    Cx::post_action(LoginAction::LoginFailure(format!("SSO login failed: {e}")));
                }
            }
        }

        // This ensures that the called to `DEFAULT_SSO_CLIENT_NOTIFIER.notified()`
        // at the top of this function will not block upon the next login attempt.
        DEFAULT_SSO_CLIENT_NOTIFIER.notify_one();
        Cx::post_action(LoginAction::SsoPending(false));
    });
}


bitflags! {
    /// The powers that a user has in a given room.
    #[derive(Copy, Clone, PartialEq, Eq)]
    pub struct UserPowerLevels: u64 {
        const Ban = 1 << 0;
        const Invite = 1 << 1;
        const Kick = 1 << 2;
        const Redact = 1 << 3;
        const NotifyRoom = 1 << 4;
        // -------------------------------------
        // -- Copied from TimelineEventType ----
        // -- Unused powers are commented out --
        // -------------------------------------
        // const CallAnswer = 1 << 5;
        // const CallInvite = 1 << 6;
        // const CallHangup = 1 << 7;
        // const CallCandidates = 1 << 8;
        // const CallNegotiate = 1 << 9;
        // const CallReject = 1 << 10;
        // const CallSdpStreamMetadataChanged = 1 << 11;
        // const CallSelectAnswer = 1 << 12;
        // const KeyVerificationReady = 1 << 13;
        // const KeyVerificationStart = 1 << 14;
        // const KeyVerificationCancel = 1 << 15;
        // const KeyVerificationAccept = 1 << 16;
        // const KeyVerificationKey = 1 << 17;
        // const KeyVerificationMac = 1 << 18;
        // const KeyVerificationDone = 1 << 19;
        const Location = 1 << 20;
        const Message = 1 << 21;
        // const PollStart = 1 << 22;
        // const UnstablePollStart = 1 << 23;
        // const PollResponse = 1 << 24;
        // const UnstablePollResponse = 1 << 25;
        // const PollEnd = 1 << 26;
        // const UnstablePollEnd = 1 << 27;
        // const Beacon = 1 << 28;
        const Reaction = 1 << 29;
        // const RoomEncrypted = 1 << 30;
        const RoomMessage = 1 << 31;
        const RoomRedaction = 1 << 32;
        const Sticker = 1 << 33;
        // const CallNotify = 1 << 34;
        // const PolicyRuleRoom = 1 << 35;
        // const PolicyRuleServer = 1 << 36;
        // const PolicyRuleUser = 1 << 37;
        // const RoomAliases = 1 << 38;
        // const RoomAvatar = 1 << 39;
        // const RoomCanonicalAlias = 1 << 40;
        // const RoomCreate = 1 << 41;
        // const RoomEncryption = 1 << 42;
        // const RoomGuestAccess = 1 << 43;
        // const RoomHistoryVisibility = 1 << 44;
        // const RoomJoinRules = 1 << 45;
        // const RoomMember = 1 << 46;
        // const RoomName = 1 << 47;
        const RoomPinnedEvents = 1 << 48;
        // const RoomPowerLevels = 1 << 49;
        // const RoomServerAcl = 1 << 50;
        // const RoomThirdPartyInvite = 1 << 51;
        // const RoomTombstone = 1 << 52;
        // const RoomTopic = 1 << 53;
        // const SpaceChild = 1 << 54;
        // const SpaceParent = 1 << 55;
        // const BeaconInfo = 1 << 56;
        // const CallMember = 1 << 57;
        // const MemberHints = 1 << 58;
    }
}
impl UserPowerLevels {
    pub fn from(power_levels: &RoomPowerLevels, user_id: &UserId) -> Self {
        let mut retval = UserPowerLevels::empty();
        let user_power = power_levels.for_user(user_id);
        retval.set(UserPowerLevels::Ban, user_power >= power_levels.ban);
        retval.set(UserPowerLevels::Invite, user_power >= power_levels.invite);
        retval.set(UserPowerLevels::Kick, user_power >= power_levels.kick);
        retval.set(UserPowerLevels::Redact, user_power >= power_levels.redact);
        retval.set(UserPowerLevels::NotifyRoom, user_power >= power_levels.notifications.room);
        retval.set(UserPowerLevels::Location, user_power >= power_levels.for_message(MessageLikeEventType::Location));
        retval.set(UserPowerLevels::Message, user_power >= power_levels.for_message(MessageLikeEventType::Message));
        retval.set(UserPowerLevels::Reaction, user_power >= power_levels.for_message(MessageLikeEventType::Reaction));
        retval.set(UserPowerLevels::RoomMessage, user_power >= power_levels.for_message(MessageLikeEventType::RoomMessage));
        retval.set(UserPowerLevels::RoomRedaction, user_power >= power_levels.for_message(MessageLikeEventType::RoomRedaction));
        retval.set(UserPowerLevels::Sticker, user_power >= power_levels.for_message(MessageLikeEventType::Sticker));
        retval.set(UserPowerLevels::RoomPinnedEvents, user_power >= power_levels.for_state(StateEventType::RoomPinnedEvents));
        retval
    }

    pub fn can_ban(self) -> bool {
        self.contains(UserPowerLevels::Ban)
    }

    pub fn can_unban(self) -> bool {
        self.can_ban() && self.can_kick()
    }

    pub fn can_invite(self) -> bool {
        self.contains(UserPowerLevels::Invite)
    }

    pub fn can_kick(self) -> bool {
        self.contains(UserPowerLevels::Kick)
    }

    pub fn can_redact(self) -> bool {
        self.contains(UserPowerLevels::Redact)
    }

    pub fn can_notify_room(self) -> bool {
        self.contains(UserPowerLevels::NotifyRoom)
    }

    pub fn can_redact_own(self) -> bool {
        self.contains(UserPowerLevels::RoomRedaction)
    }

    pub fn can_redact_others(self) -> bool {
        self.can_redact_own() && self.contains(UserPowerLevels::Redact)
    }

    pub fn can_send_location(self) -> bool {
        self.contains(UserPowerLevels::Location)
    }

    pub fn can_send_message(self) -> bool {
        self.contains(UserPowerLevels::RoomMessage)
        || self.contains(UserPowerLevels::Message)
    }

    pub fn can_send_reaction(self) -> bool {
        self.contains(UserPowerLevels::Reaction)
    }

    pub fn can_send_sticker(self) -> bool {
        self.contains(UserPowerLevels::Sticker)
    }

    #[doc(alias("unpin"))]
    pub fn can_pin(self) -> bool {
        self.contains(UserPowerLevels::RoomPinnedEvents)
    }
}<|MERGE_RESOLUTION|>--- conflicted
+++ resolved
@@ -33,11 +33,7 @@
     }, login::login_screen::LoginAction, media_cache::{MediaCacheEntry, MediaCacheEntryRef}, persistent_state::{self, load_app_state, ClientSessionPersisted}, profile::{
         user_profile::{AvatarState, UserProfile},
         user_profile_cache::{enqueue_user_profile_update, UserProfileUpdate},
-<<<<<<< HEAD
     }, room::{RoomPreviewAvatar, member_search::search_room_members_streaming}, shared::{html_or_plaintext::MatrixLinkPillState, jump_to_bottom_button::UnreadMessageCount, popup_list::{enqueue_popup_notification, PopupItem}}, utils::{self, AVATAR_THUMBNAIL_FORMAT}, verification::add_verification_event_handlers_and_sync_client
-=======
-    }, room::RoomPreviewAvatar, shared::{html_or_plaintext::MatrixLinkPillState, jump_to_bottom_button::UnreadMessageCount, popup_list::{enqueue_popup_notification, PopupItem, PopupKind}}, utils::{self, AVATAR_THUMBNAIL_FORMAT}, verification::add_verification_event_handlers_and_sync_client
->>>>>>> acc92629
 };
 
 #[derive(Parser, Debug, Default)]
@@ -1539,16 +1535,10 @@
         .build()
         .await?;
 
-<<<<<<< HEAD
-    // Attempt to load the previously-saved rooms panel state.
-    // Include this after re-login.
-    handle_load_rooms_panel_state(logged_in_user_id.to_owned());
-=======
     // Attempt to load the previously-saved app state.
     // Include this after re-login.
     handle_load_app_state(logged_in_user_id.to_owned());
     handle_sync_indicator_subscriber(&sync_service);
->>>>>>> acc92629
     handle_sync_service_state_subscriber(sync_service.state());
     sync_service.start().await;
     let room_list_service = sync_service.room_list_service();
