--- conflicted
+++ resolved
@@ -28,15 +28,9 @@
 use std::{cmp::{max, min}, collections::{BTreeMap, BTreeSet}, iter::Peekable, ops::Not, path:: Path, sync::{Arc, LazyLock, Mutex, OnceLock}, time::Duration};
 use std::io;
 use crate::{
-<<<<<<< HEAD
-    app::RoomsPanelRestoreAction, app_data_dir, avatar_cache::AvatarUpdate, event_preview::text_preview_of_timeline_item, home::{
-        invite_screen::{JoinRoomAction, LeaveRoomAction}, room_screen::TimelineUpdate, rooms_list::{self, enqueue_rooms_list_update, InvitedRoomInfo, InviterInfo, JoinedRoomInfo, RoomsListUpdate}, rooms_list_header::RoomsListHeaderAction, 
-    }, login::login_screen::LoginAction, media_cache::{MediaCacheEntry, MediaCacheEntryRef}, persistent_state::{self, load_rooms_panel_state, ClientSessionPersisted}, profile::{
-=======
     app::AppStateAction, app_data_dir, avatar_cache::AvatarUpdate, event_preview::text_preview_of_timeline_item, home::{
-        invite_screen::{JoinRoomAction, LeaveRoomAction}, room_screen::TimelineUpdate, rooms_list::{self, enqueue_rooms_list_update, InvitedRoomInfo, InviterInfo, JoinedRoomInfo, RoomsListUpdate}
+        invite_screen::{JoinRoomAction, LeaveRoomAction}, room_screen::TimelineUpdate, rooms_list::{self, enqueue_rooms_list_update, InvitedRoomInfo, InviterInfo, JoinedRoomInfo, RoomsListUpdate}, rooms_list_header::RoomsListHeaderAction
     }, login::login_screen::LoginAction, media_cache::{MediaCacheEntry, MediaCacheEntryRef}, persistent_state::{self, load_app_state, ClientSessionPersisted}, profile::{
->>>>>>> a5c29b32
         user_profile::{AvatarState, UserProfile},
         user_profile_cache::{enqueue_user_profile_update, UserProfileUpdate},
     }, room::RoomPreviewAvatar, shared::{html_or_plaintext::MatrixLinkPillState, jump_to_bottom_button::UnreadMessageCount, popup_list::{enqueue_popup_notification, PopupItem}}, utils::{self, AVATAR_THUMBNAIL_FORMAT}, verification::add_verification_event_handlers_and_sync_client
@@ -1525,16 +1519,10 @@
         .build()
         .await?;
 
-<<<<<<< HEAD
-    // Attempt to load the previously-saved rooms panel state.
-    // Include this after re-login. 
-    handle_load_rooms_panel_state(logged_in_user_id.to_owned());
-    handle_sync_indicator_subscriber(&sync_service);
-=======
     // Attempt to load the previously-saved app state.
     // Include this after re-login.
     handle_load_app_state(logged_in_user_id.to_owned());
->>>>>>> a5c29b32
+    handle_sync_indicator_subscriber(&sync_service);
     handle_sync_service_state_subscriber(sync_service.state());
     sync_service.start().await;
     let room_list_service = sync_service.room_list_service();
