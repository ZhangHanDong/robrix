--- conflicted
+++ resolved
@@ -75,20 +75,13 @@
     let homeserver_url = cli.homeserver.as_deref()
         .unwrap_or("https://matrix-client.matrix.org/");
         // .unwrap_or("https://matrix.org/");
-<<<<<<< HEAD
     
-    let mut builder = Client::builder()
-        .homeserver_url(homeserver_url)
-        .sliding_sync_version_builder(VersionBuilder::DiscoverNative);
-=======
-
     let mut builder = Client::builder()
         .server_name_or_homeserver_url(homeserver_url)
         // Use a sqlite database to persist the client's encryption setup.
         .sqlite_store(&db_path, Some(&passphrase))
-        // The matrix homeserver's sliding sync proxy doesn't support Simplified MSC3575.
-        .simplified_sliding_sync(false);
->>>>>>> 6576a837
+        // The sliding sync proxy has now been deprecated in favor of native sliding sync.
+        .sliding_sync_version_builder(VersionBuilder::DiscoverNative);
 
     if let Some(proxy) = cli.proxy.as_ref() {
         builder = builder.proxy(proxy.clone());
@@ -957,25 +950,6 @@
             // sliding_sync.subscribe_to_room(room_id.to_owned(), None);
             // log!("    --> Subscribing to above room {:?}", room_id);
 
-<<<<<<< HEAD
-            let Some(ssroom) = sliding_sync.get_room(&room_id).await else {
-                error!("Error: couldn't get SlidingSyncRoom {room_id:?} that had an update.");
-                continue;
-            };
-
-            // // TODO: when the event cache handles its own cache, we can remove this.
-            // TODO FIXME: we should only do this once
-            // client
-            //     .event_cache()
-            //     .add_initial_events(
-            //         &room_id,
-            //         ssroom.timeline_queue().iter().cloned().collect(),
-            //         ssroom.prev_batch(),
-            //     )
-            //     .await?;
-
-=======
->>>>>>> 6576a837
             let timeline = Timeline::builder(&room)
                 .track_read_marker_and_receipts()
                 .build()
