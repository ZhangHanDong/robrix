--- conflicted
+++ resolved
@@ -374,16 +374,13 @@
     FullyReadReceipt {
         room_id: OwnedRoomId,
         event_id: OwnedEventId,
-<<<<<<< HEAD
         timestamp: MilliSecondsSinceUnixEpoch
-=======
     },
     /// Sends a request checking if the currently logged-in user can send a message to the given room.
     ///
     /// The response is delivered back to the main UI thread via a `TimelineUpdate::CanUserSendMessage`.
-    CheckCanUserSendMessage{
+    CheckCanUserSendMessage {
         room_id: OwnedRoomId,
->>>>>>> 6cf61104
     }
 }
 
@@ -915,8 +912,6 @@
                         Err(_e) => error!("Failed to send fully read receipt to room {room_id} for event {event_id}; error: {_e:?}"),
                     }
                 });
-<<<<<<< HEAD
-=======
             },
 
             MatrixRequest::CheckCanUserSendMessage { room_id } => {
@@ -944,7 +939,6 @@
                         error!("Failed to send the result of if user can send message: {e}")
                     }
                 });
->>>>>>> 6cf61104
             }
         }
     }
@@ -2031,34 +2025,11 @@
                         if LOG_TIMELINE_DIFFS { log!("timeline_subscriber: room {room_id} diff Truncate to length {length}. Changes: {index_of_first_change}..{index_of_last_change}"); }
                         reobtain_latest_event = true;
                     }
-<<<<<<< HEAD
-                    timeline_update_sender.send(TimelineUpdate::NewItems {
-                        new_items: timeline_items.clone(),
-                        changed_indices,
-                        clear_cache,
-                        is_append,
-                        unread_messages_count: None
-                    }).expect("Error: timeline update sender couldn't send update with new items!");
-
-                    // We must send this update *after* the actual NewItems update,
-                    // otherwise the UI thread (RoomScreen) won't be able to correctly locate the target event.
-                    if let Some((index, found_event_id)) = found_target_event_id.take() {
-                        target_event_id = None;
-                        timeline_update_sender.send(
-                            TimelineUpdate::TargetEventFound {
-                                target_event_id: found_event_id.clone(),
-                                index,
-                            }
-                        ).unwrap_or_else(
-                            |_e| panic!("Error: timeline update sender couldn't send TargetEventFound({found_event_id}, {index}) to room {room_id}!")
-                        );
-=======
                     VectorDiff::Reset { values } => {
                         if LOG_TIMELINE_DIFFS { log!("timeline_subscriber: room {room_id} diff Reset, new length {}", values.len()); }
                         clear_cache = true; // we must assume all items have changed.
                         timeline_items = values;
                         reobtain_latest_event = true;
->>>>>>> 6cf61104
                     }
                 }
             }
@@ -2081,6 +2052,7 @@
                     changed_indices,
                     clear_cache,
                     is_append,
+                        unread_messages_count: None
                 }).expect("Error: timeline update sender couldn't send update with new items!");
 
                 // We must send this update *after* the actual NewItems update,
