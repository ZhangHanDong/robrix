--- conflicted
+++ resolved
@@ -1030,15 +1030,10 @@
         register_core_task(CoreTask::Worker, worker_join_handle.abort_handle());
 
         // Start the main loop that drives the Matrix client SDK.
-<<<<<<< HEAD
         let mut main_loop_join_handle = rt.spawn(async_main_loop(inital_flag, login_receiver));
         // register it in core task
         register_core_task(CoreTask::MainLoop, main_loop_join_handle.abort_handle());
         
-=======
-        let mut main_loop_join_handle = rt.spawn(async_main_loop(login_receiver));
-
->>>>>>> 46833f4d
         // Build a Matrix Client in the background so that SSO Server starts earlier.
         let sso_client_handle = rt.spawn(async move {
             match build_client(&Cli::default(), app_data_dir()).await {
