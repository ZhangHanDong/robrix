--- conflicted
+++ resolved
@@ -873,18 +873,13 @@
                     };
                     (room_info.timeline.clone(), room_info.timeline_update_sender.clone())
                 };
-<<<<<<< HEAD
-
-                let room_id2 = room_id.clone();
-=======
                 let room_id_clone = room_id.clone();
->>>>>>> 3586f88e
                 let subscribe_own_read_receipt_task = Handle::current().spawn(async move {
                     let update_receiver = timeline.subscribe_own_user_read_receipts_changed().await;
                     pin_mut!(update_receiver);
                     if let Some(client_user_id) = current_user_id() {
                         if let Some((event_id, receipt)) = timeline.latest_user_read_receipt(&client_user_id).await {
-                            log!("Received own user read receipt for room {room_id2}: {receipt:?} {event_id:?}");
+                            log!("Received own user read receipt for room {room_id_clone}: {receipt:?}, event ID: {event_id:?}");
                             if let Err(e) = sender.send(TimelineUpdate::OwnUserReadReceipt(receipt)) {
                                 error!("Failed to get own user read receipt: {e:?}");
                             }
