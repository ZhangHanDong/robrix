--- conflicted
+++ resolved
@@ -358,19 +358,17 @@
         room_id: OwnedRoomId,
         event_id: OwnedEventId,
     },
-<<<<<<< HEAD
+    /// Sends a request checking if the currently logged-in user can send a message to the given room.
+    ///
+    /// The response is delivered back to the main UI thread via a `TimelineUpdate::CanUserSendMessage`.
+    CheckCanUserSendMessage{
+        room_id: OwnedRoomId,
+    },
     /// Toggles the given reaction to the given event in the given room.
     ToggleReaction {
         room_id: OwnedRoomId,
         timeline_event_id: TimelineEventItemId,
         reaction: String,
-=======
-    /// Sends a request checking if the currently logged-in user can send a message to the given room.
-    ///
-    /// The response is delivered back to the main UI thread via a `TimelineUpdate::CanUserSendMessage`.
-    CheckCanUserSendMessage{
-        room_id: OwnedRoomId,
->>>>>>> 6cf61104
     }
 }
 
@@ -788,27 +786,6 @@
                     }
                 });
             },
-<<<<<<< HEAD
-            MatrixRequest::ToggleReaction { room_id, timeline_event_id, reaction } => {
-                let timeline = {
-                    let all_room_info = ALL_ROOM_INFO.lock().unwrap();
-                    let Some(room_info) = all_room_info.get(&room_id) else {
-                        log!("BUG: room info not found for send toggle reaction {room_id}");
-                        continue;
-                    };
-                    room_info.timeline.clone()
-                };
-                
-                let _toggle_reaction_task = Handle::current().spawn(async move {
-                    log!("Toggle Reaction to room {room_id}: ...");
-                    match timeline.toggle_reaction(&timeline_event_id, &reaction).await {
-                        Ok(_send_handle) => log!("Sent toggle reaction to room {room_id} {reaction}."),
-                        Err(_e) => error!("Failed to send toggle reaction to room {room_id} {reaction}; error: {_e:?}"),
-                    }
-                });
-            }
-
-=======
 
             MatrixRequest::CheckCanUserSendMessage { room_id } => {
                 let (timeline, sender) = {
@@ -836,7 +813,6 @@
                     }
                 });
             }
->>>>>>> 6cf61104
         }
     }
 
