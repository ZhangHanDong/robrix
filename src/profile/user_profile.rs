use std::{borrow::Cow, ops::{Deref, DerefMut}, sync::Arc};
use makepad_widgets::*;
use matrix_sdk::{room::{RoomMember, RoomMemberRole}, ruma::{events::room::member::MembershipState, OwnedMxcUri, OwnedRoomId, OwnedUserId}};
use crate::{
    avatar_cache::{self, AvatarCacheEntry}, shared::avatar::AvatarWidgetExt, sliding_sync::{current_user_id, is_user_ignored, submit_async_request, MatrixRequest}, utils
};

use super::user_profile_cache::{self, get_user_profile_and_room_member};

/// The currently-known state of a user's avatar.
#[derive(Clone, Debug)]
#[allow(unused)]
pub enum AvatarState {
    /// It isn't yet known if this user has an avatar.
    Unknown,
    /// It is known that this user does or does not have an avatar.
    Known(Option<OwnedMxcUri>),
    /// This user does have an avatar, and it has been fetched successfully.
    Loaded(Arc<[u8]>),
    /// This user does have an avatar, but we failed to fetch it.
    Failed,
}
impl AvatarState {
    /// Returns the avatar data, if in the `Loaded` state.
    pub fn data(&self) -> Option<&Arc<[u8]>> {
        if let AvatarState::Loaded(data) = self {
            Some(data)
        } else {
            None
        }
    }

    /// Returns the avatar URI, if in the `Known` state and it exists.
    #[allow(unused)]
    pub fn uri(&self) -> Option<&OwnedMxcUri> {
        if let AvatarState::Known(Some(uri)) = self {
            Some(uri)
        } else {
            None
        }
    }
}

/// Information retrieved about a user: their displayable name, ID, and known avatar state.
#[derive(Clone, Debug)]
pub struct UserProfile {
    pub user_id: OwnedUserId,
    /// The user's default display name, if set.
    /// Note that a user may have per-room display names,
    /// so this should be considered a fallback.
    pub username: Option<String>,
    pub avatar_state: AvatarState,
}
impl UserProfile {
    /// Returns the user's displayable name, using the user ID as a fallback.
    pub fn displayable_name(&self) -> &str {
        if let Some(un) = self.username.as_ref() {
            if !un.is_empty() {
                return un.as_str();
            }
        }
        self.user_id.as_str()
    }

    /// Returns the first "letter" (Unicode grapheme) of the user's name or user ID,
    /// skipping any leading "@" characters.
    #[allow(unused)]
    pub fn first_letter(&self) -> &str {
        self.username.as_deref()
            .and_then(|un| utils::user_name_first_letter(un))
            .or_else(|| utils::user_name_first_letter(self.user_id.as_str()))
            .unwrap_or_default()
    }
}


/// Basic info needed to populate the contents of an avatar widget.
#[derive(Clone, Debug)]
pub struct UserProfileAndRoomId {
    pub user_profile: UserProfile,
    pub room_id: OwnedRoomId,
}
impl Deref for UserProfileAndRoomId {
    type Target = UserProfile;
    fn deref(&self) -> &Self::Target {
        &self.user_profile
    }
}
impl DerefMut for UserProfileAndRoomId {
    fn deref_mut(&mut self) -> &mut Self::Target {
        &mut self.user_profile
    }
}

live_design! {
    use link::theme::*;
    use link::shaders::*;
    use link::widgets::*;

    use crate::shared::helpers::*;
    use crate::shared::styles::*;
    use crate::shared::avatar::*;
    use crate::shared::icon_button::*;

    // Copied from Moxin
    FadeView = <CachedView> {
        draw_bg: {
            instance opacity: 1.0

            fn pixel(self) -> vec4 {
                let color = sample2d_rt(self.image, self.pos * self.scale + self.shift) + vec4(self.marked, 0.0, 0.0, 0.0);
                return Pal::premul(vec4(color.xyz, color.w * self.opacity))
            }
        }
    }

    ICON_DOUBLE_CHAT = dep("crate://self/resources/icons/double_chat.svg")
    ICON_COPY        = dep("crate://self/resources/icons/copy.svg")
    ICON_JUMP        = dep("crate://self/resources/icons/go_back.svg")


    UserProfileView = <ScrollXYView> {
        width: Fill,
        height: Fill,
        align: {x: 0.5, y: 0},
        padding: {left: 15., right: 15., top: 15.}
        spacing: 20,
        flow: Down,

        show_bg: true,
        draw_bg: {
            color: (COLOR_PRIMARY)
        }

        personal_info = <View> {
            width: Fill, height: Fit
            align: {x: 0.5, y: 0.0}
            padding: {left: 10, right: 10}
            spacing: 10
            flow: Down
            avatar = <Avatar> {
                width: 150,
                height: 150,
                margin: 10.0,
                text_view = { text = { draw_text: {
                    text_style: { font_size: 40.0 }
                }}}
            }

            user_name = <Label> {
                width: Fit, height: Fit
                draw_text: {
                    wrap: Word,
                    color: #000,
                    text_style: <USERNAME_TEXT_STYLE>{ font_size: 12 },
                }
                text: "User Name"
            }

            user_id = <Label> {
                width: Fit, height: Fit
                draw_text: {
                    wrap: Line,
                    color: (MESSAGE_TEXT_COLOR),
                    text_style: <MESSAGE_TEXT_STYLE>{ font_size: 11 },
                }
                text: "User ID"
            }
        }

        <LineH> { padding: 15 }

        membership = <View> {
            width: Fill,
            height: Fit,
            flow: Down,
            spacing: 10,
            align: {x: 0.0, y: 0.0}
            padding: {left: 10, right: 10}

            membership_title_label = <Label> {
                width: Fill, height: Fit
                draw_text: {
                    wrap: Word,
                    text_style: <USERNAME_TEXT_STYLE>{ font_size: 11.5 },
                    color: #000
                }
                text: "Membership in this room"
            }

            membership_status_label = <Label> {
                margin: { left: 7 }
                width: Fill, height: Fit
                draw_text: {
                    wrap: Line,
                    color: (MESSAGE_TEXT_COLOR),
                    text_style: <MESSAGE_TEXT_STYLE>{ font_size: 11 },
                }
                text: "Unknown"
            }

            role_info_label = <Label> {
                margin: { left: 7 }
                width: Fill, height: Fit
                draw_text: {
                    wrap: Line,
                    color: (MESSAGE_TEXT_COLOR),
                    text_style: <MESSAGE_TEXT_STYLE>{ font_size: 11 },
                }
                text: "Unknown"
            }
        }

        <LineH> { padding: 15 }

        actions = <View> {
            width: Fill, height: Fit
            flow: Down,
            spacing: 7
            padding: {left: 10., right: 10, bottom: 50}
            <Label> {
                width: Fill, height: Fit
                draw_text: {
                    wrap: Line,
                    text_style: <USERNAME_TEXT_STYLE>{ font_size: 11.5 },
                    color: #000
                }
                text: "Actions"
            }

            direct_message_button = <RobrixIconButton> {
                // TODO: support this button. Once this is implemented, uncomment the line in draw_walk()
                enabled: false,
                draw_icon: {
                    svg_file: (ICON_DOUBLE_CHAT)
                }
                icon_walk: {width: 22, height: 16, margin: {left: -5, right: -3, top: 1, bottom: -1} }
                text: "Direct Message"
            }

            copy_link_to_user_button = <RobrixIconButton> {
                draw_icon: {
                    svg_file: (ICON_COPY)
                }
                icon_walk: {width: 16, height: 16, margin: {right: -2} }
                text: "Copy Link to User"
            }

            jump_to_read_receipt_button = <RobrixIconButton> {
                enabled: false, // TODO: support this button
                draw_icon: {
                    svg_file: (ICON_JUMP)
                }
                icon_walk: {width: 14, height: 16, margin: {left: -1, right: 2}}
                text: "Jump to Read Receipt"
            }

            ignore_user_button = <RobrixIconButton> {
                draw_icon: {
                    svg_file: (ICON_BLOCK_USER)
                    color: (COLOR_DANGER_RED),
                }
                icon_walk: {width: 16, height: 16, margin: {left: -2, right: -1} }

                draw_bg: {
                    border_color: (COLOR_DANGER_RED),
                    color: #fff0f0
                }
                text: "Ignore (Block) User"
                draw_text:{
                    color: (COLOR_DANGER_RED),
                }
            }
        }
    }


    pub UserProfileSlidingPane = {{UserProfileSlidingPane}} {
        visible: false,
        flow: Overlay,
        width: Fill,
        height: Fill,
        align: {x: 1.0, y: 0}

        bg_view = <View> {
            width: Fill
            height: Fill
            visible: false,
            show_bg: true
            draw_bg: {
                fn pixel(self) -> vec4 {
                    return vec4(0., 0., 0., 0.7)
                }
            }
        }

        main_content = <FadeView> {
            width: 300,
            height: Fill
            flow: Overlay,

            user_profile_view = <UserProfileView> { }

            // The "X" close button on the top left
            close_button = <RobrixIconButton> {
                width: Fit,
                height: Fit,
                align: {x: 0.0, y: 0.0},
                margin: 7,
                padding: 15,

                draw_icon: {
                    svg_file: (ICON_CLOSE),
                    fn get_color(self) -> vec4 {
                        return #x0;
                    }
                }
                icon_walk: {width: 14, height: 14}
            }
        }

        animator: {
            panel = {
                default: hide,
                show = {
                    redraw: true,
                    from: {all: Forward {duration: 0.4}}
                    ease: ExpDecay {d1: 0.80, d2: 0.97}
                    apply: {main_content = { width: 300, draw_bg: {opacity: 1.0} }}
                }
                hide = {
                    redraw: true,
                    from: {all: Forward {duration: 0.5}}
                    ease: ExpDecay {d1: 0.80, d2: 0.97}
                    apply: {main_content = { width: 0, draw_bg: {opacity: 0.0} }}
                }
            }
        }
    }
}


#[derive(Clone, DefaultNone, Debug)]
pub enum ShowUserProfileAction {
    ShowUserProfile(UserProfileAndRoomId),
    None,
}

/// Information needed to populate/display the user profile sliding pane.
#[derive(Clone, Debug)]
pub struct UserProfilePaneInfo {
    pub profile_and_room_id: UserProfileAndRoomId,
    pub room_name: String,
    pub room_member: Option<RoomMember>,
}
impl Deref for UserProfilePaneInfo {
    type Target = UserProfileAndRoomId;
    fn deref(&self) -> &Self::Target {
        &self.profile_and_room_id
    }
}
impl DerefMut for UserProfilePaneInfo {
    fn deref_mut(&mut self) -> &mut Self::Target {
        &mut self.profile_and_room_id
    }
}
impl UserProfilePaneInfo {
    fn membership_title(&self) -> String {
        if self.room_name.is_empty() {
            format!("Membership in Room {}", self.room_id.as_str())
        } else {
            format!("Membership in {}", self.room_name)
        }
    }

    fn membership_status(&self) -> &str {
        self.room_member.as_ref().map_or(
            "Not a Member",
            |member| match member.membership() {
                MembershipState::Join => "Status: Joined",
                MembershipState::Leave => "Status: Left",
                MembershipState::Ban => "Status: Banned",
                MembershipState::Invite => "Status: Invited",
                MembershipState::Knock => "Status: Knocking",
                _ => "Status: Unknown",
            }
        )
    }

    fn role_in_room(&self) -> Cow<'_, str> {
        self.room_member.as_ref().map_or(
            "Role: Unknown".into(),
            |member| match member.suggested_role_for_power_level() {
                RoomMemberRole::Administrator => "Role: Admin".into(),
                RoomMemberRole::Moderator => "Role: Moderator".into(),
                RoomMemberRole::User => "Role: Standard User".into(),
            }
        )
    }
}

#[derive(Live, LiveHook, Widget)]
pub struct UserProfileSlidingPane {
    #[deref] view: View,
    #[animator] animator: Animator,

    #[rust] info: Option<UserProfilePaneInfo>,
    #[rust] is_animating_out: bool,
}

impl Widget for UserProfileSlidingPane {
    fn handle_event(&mut self, cx: &mut Cx, event: &Event, scope: &mut Scope) {
        if !self.visible { return; }

        self.view.handle_event(cx, event, scope);

        let animator_action = self.animator_handle_event(cx, event);
        if animator_action.must_redraw() {
            self.redraw(cx);
        }
        // If the animator is in the `hide` state and has finished animating out,
        // that means it has fully animated off-screen and can be set to invisible.
        if self.animator_in_state(cx, id!(panel.hide)) {
            match (self.is_animating_out, animator_action.is_animating()) {
                (true, false) => {
                    self.visible = false;
                    self.view(id!(bg_view)).set_visible(false);
                    self.redraw(cx);
                    return;
                }
                (false, true) => {
                    self.is_animating_out = true;
                }
                _ => { }
            }
        }

        // Close the pane if the close button is clicked, the back mouse button is clicked,
        // the escape key is pressed, or the back button is pressed.
        let close_pane = match event {
            Event::Actions(actions) => self.button(id!(close_button)).clicked(actions),
            Event::MouseUp(mouse) => mouse.button.is_back(),
            Event::KeyUp(key) => key.key_code == KeyCode::Escape,
            Event::BackPressed => true,
            Event::MouseDown(e) => {
                // TODO: FIX THIS TO BE MORE SPECIFIC: use the `hits()` API to ensure that the background area
                //       contains the e.abs, AND the main_content area does NOT contain the e.abs.
                !self.view(id!(user_profile_view)).area().rect(cx).contains(e.abs) 
            }
            _ => false,
        };
        if close_pane {
            self.animator_play(cx, id!(panel.hide));
<<<<<<< HEAD
            self.view(id!(bg_view)).set_visible(cx, false);
=======
>>>>>>> f5aa5d82
            return;
        }

        // A UI Signal indicates that this user profile's info may have been updated by a background task.
        if let Event::Signal = event {
            user_profile_cache::process_user_profile_updates(cx);
            avatar_cache::process_avatar_updates(cx);

            // Re-fetch the currently-displayed user profile info from the cache in case it was updated.
            let mut redraw_this_pane = false;
            if let Some(our_info) = self.info.as_mut() {
                if let (Some(new_profile), room_member) = get_user_profile_and_room_member(
                    cx,
                    our_info.user_id.clone(),
                    &our_info.room_id,
                    false,
                ) {
                    let prev_avatar_state = our_info.avatar_state.clone();
                    our_info.user_profile = new_profile;
                    our_info.room_member = room_member;
                    // Use the avatar URI from the `room_member`, as it will be the most up-to-date
                    // and specific to the room that this user profile sliding pane is currently being shown for.
                    if let Some(avatar_uri) = our_info.room_member.as_ref()
                        .and_then(|rm| rm.avatar_url().map(|u| u.to_owned()))
                    {
                        our_info.avatar_state = AvatarState::Known(Some(avatar_uri));
                    }
                    // If we know the avatar URI, try to get/fetch the actual avatar image data.
                    if let AvatarState::Known(Some(uri)) = &our_info.avatar_state {
                        if let AvatarCacheEntry::Loaded(data) = avatar_cache::get_or_fetch_avatar(cx, uri.to_owned()) {
                            our_info.avatar_state = AvatarState::Loaded(data);
                        }
                    }
                    // If the new avatar state is fully `Loaded`, keep it as is.
                    // If the new avatar state is *not* fully `Loaded`, but the previous one was, keep the previous one.
                    match (prev_avatar_state, &mut our_info.avatar_state) {
                        (_,                             AvatarState::Loaded(_)) => { }
                        (prev @ AvatarState::Loaded(_), existing_avatar_state ) => {
                            *existing_avatar_state = prev;
                        }
                        _ => { }
                    }
                    redraw_this_pane = true;
                }
            }
            if redraw_this_pane {
                self.redraw(cx);
            }
        }

        let Some(info) = self.info.as_ref() else { return };

        if let Event::Actions(actions) = event {

            // TODO: handle actions for the `direct_message_button`

            if self.button(id!(copy_link_to_user_button)).clicked(actions) {
                let matrix_to_uri = info.user_id.matrix_to_uri().to_string();
                cx.copy_to_clipboard(&matrix_to_uri);
                // TODO: show a toast message instead of a log message
                log!("Copied user ID to clipboard: {matrix_to_uri}");
            }

            // TODO: implement the third button: `jump_to_read_receipt_button`,
            //       which involves calling `Timeline::latest_user_read_receipt()`
            //       or `Room::load_user_receipt()`, which are async functions.

            // The `ignore_user_button` require room membership info.
            if let Some(room_member) = info.room_member.as_ref() {
                if self.button(id!(ignore_user_button)).clicked(actions) {
                    submit_async_request(MatrixRequest::IgnoreUser {
                        ignore: !room_member.is_ignored(),
                        room_id: info.room_id.clone(),
                        room_member: room_member.clone(),
                    });
                    log!("Submitting request to {}ignore user {}.",
                        if room_member.is_ignored() { "un" } else { "" },
                        info.user_id,
                    );
                }
            }
        }
    }


    fn draw_walk(&mut self, cx: &mut Cx2d, scope: &mut Scope, walk: Walk) -> DrawStep {
        let Some(info) = self.info.as_ref() else {
            self.visible = false;
            return self.view.draw_walk(cx, scope, walk);
        };

        // Set the user name, using the user ID as a fallback.
        self.label(id!(user_name)).set_text(cx, info.displayable_name());
        self.label(id!(user_id)).set_text(cx, info.user_id.as_str());

        // Set the avatar image, using the user name as a fallback.
        let avatar_ref = self.avatar(id!(avatar));
        info.avatar_state
            .data()
            .and_then(|data| avatar_ref.show_image(cx, None, |cx, img| utils::load_png_or_jpg(&img, cx, data)).ok())
            .unwrap_or_else(|| avatar_ref.show_text(cx, None, info.displayable_name()));

        // Set the membership status and role in the room.
        self.label(id!(membership_title_label)).set_text(cx, &info.membership_title());
        self.label(id!(membership_status_label)).set_text(cx, info.membership_status());
        self.label(id!(role_info_label)).set_text(cx, info.role_in_room().as_ref());

        // Draw and enable/disable the buttons according to user and room membership info:
        // * `direct_message_button` is disabled if the user is the same as the account user,
        //    since you cannot direct message yourself.
        // * `copy_link_to_user_button` is always enabled with the same text.
        // * `jump_to_read_receipt_button` is always enabled with the same text.
        // * `ignore_user_button` is disabled if the user is not a member of the room,
        //    or if the user is the same as the account user, since you cannot ignore yourself.
        //    * The button text changes to "Unignore" if the user is already ignored.
        let is_pane_showing_current_account = info.room_member.as_ref()
            .map(|rm| rm.is_account_user())
            .unwrap_or_else(|| current_user_id().is_some_and(|uid| uid == info.user_id));

        // TODO: uncomment the line below once the `direct_message_button` logic is implemented.
        // self.button(id!(direct_message_button)).set_enabled(!is_pane_showing_current_account);

        let ignore_user_button = self.button(id!(ignore_user_button));
        ignore_user_button.set_enabled(cx, !is_pane_showing_current_account && info.room_member.is_some());
        // Unfortunately the Matrix SDK's RoomMember type does not properly track
        // the `ignored` state of a user, so we have to maintain it separately.
        let is_ignored = info.room_member.as_ref()
            .is_some_and(|rm| is_user_ignored(rm.user_id()));
        ignore_user_button.set_text(
            cx,
            if is_ignored { "Unignore (Unblock) User" } else { "Ignore (Block) User" }
        );

        self.view.draw_walk(cx, scope, walk)
    }
}


impl UserProfileSlidingPane {
    /// Returns `true` if the pane is both currently visible *and*
    /// animator is in the `show` state (meaning it's not animating out).
    pub fn is_currently_shown(&self, cx: &mut Cx) -> bool {
        self.visible && self.animator_in_state(cx, id!(panel.show))
    }

    /// Sets the info to be displayed in this user profile sliding pane.
    ///
    /// If the `room_member` field is `None`, this function will attempt to
    /// retrieve the user's room membership info from the local cache,
    /// and then submit a request to asynchronously fetch it from the server
    /// if it's not found in the cache.
    pub fn set_info(&mut self, _cx: &mut Cx, mut info: UserProfilePaneInfo) {
        if info.room_member.is_none() {
            if let (new_profile, Some(room_member)) = get_user_profile_and_room_member(
                _cx,
                info.user_id.clone(),
                &info.room_id,
                true,
            ) {
                log!("Found user {} room member info in cache", info.user_id);
                // Update avatar state, preferring that of the room member info.
                if let Some(uri) = room_member.avatar_url() {
                    info.avatar_state = AvatarState::Known(Some(uri.to_owned()));
                }
                else if let Some(p) = new_profile.as_ref() {
                    match &p.avatar_state {
                        s @ AvatarState::Known(Some(_)) | s @ AvatarState::Loaded(_) => {
                            info.avatar_state = s.clone();
                        }
                        _ => {}
                    }
                }
                // Update displayable username.
                if info.username.is_none() {
                    info.username = room_member.display_name()
                        .map(|dn| dn.to_owned())
                        .or_else(|| new_profile.and_then(|p| p.username.clone()));
                }
                info.room_member = Some(room_member);
            }
        }
        if let AvatarState::Known(Some(uri)) = &info.avatar_state {
            if let AvatarCacheEntry::Loaded(data) = avatar_cache::get_or_fetch_avatar(_cx, uri.clone()) {
                info.avatar_state = AvatarState::Loaded(data);
            }
        }
        self.info = Some(info);
    }

    pub fn show(&mut self, cx: &mut Cx) {
        self.visible = true;
        self.animator_play(cx, id!(panel.show));
        self.view(id!(bg_view)).set_visible(cx, true);
        self.redraw(cx);
    }
}

impl UserProfileSlidingPaneRef {
    /// See [`UserProfileSlidingPane::is_currently_shown()`]
    pub fn is_currently_shown(&self, cx: &mut Cx) -> bool {
        let Some(inner) = self.borrow() else { return false };
        inner.is_currently_shown(cx)
    }

    /// See [`UserProfileSlidingPane::set_info()`]
    pub fn set_info(&self, _cx: &mut Cx, info: UserProfilePaneInfo) {
        let Some(mut inner) = self.borrow_mut() else { return };
        inner.set_info(_cx, info);
    }

    /// See [`UserProfileSlidingPane::show()`]
    pub fn show(&self, cx: &mut Cx) {
        let Some(mut inner) = self.borrow_mut() else { return };
        inner.show(cx);
    }
}<|MERGE_RESOLUTION|>--- conflicted
+++ resolved
@@ -424,7 +424,7 @@
             match (self.is_animating_out, animator_action.is_animating()) {
                 (true, false) => {
                     self.visible = false;
-                    self.view(id!(bg_view)).set_visible(false);
+                    self.view(id!(bg_view)).set_visible(cx, false);
                     self.redraw(cx);
                     return;
                 }
@@ -451,10 +451,6 @@
         };
         if close_pane {
             self.animator_play(cx, id!(panel.hide));
-<<<<<<< HEAD
-            self.view(id!(bg_view)).set_visible(cx, false);
-=======
->>>>>>> f5aa5d82
             return;
         }
 
